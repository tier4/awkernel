--- conflicted
+++ resolved
@@ -533,14 +533,7 @@
         add_kernel_time_start(cpu_id(), cpu_counter());
     }
 
-<<<<<<< HEAD
-    #[cfg(feature = "perf")]
-    awkernel_async_lib::task::perf2::transition_to(prev);
-
-    #[cfg(feature = "perf")]
-=======
     #[cfg(not(feature = "perf"))]
->>>>>>> 8cc4a58a
     {
         if awkernel_async_lib::task::get_current_task(cpu_id()).is_none() {
             return;
@@ -549,6 +542,9 @@
 
     awkernel_lib::interrupt::eoi(); // End of interrupt.
     awkernel_lib::interrupt::handle_preemption();
+
+    #[cfg(feature = "perf")]
+    awkernel_async_lib::task::perf2::transition_to(prev);
 }
 
 extern "x86-interrupt" fn alignment_check(stack_frame: InterruptStackFrame, error: u64) {
