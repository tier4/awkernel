--- conflicted
+++ resolved
@@ -46,11 +46,7 @@
         }
 
         log::info!(
-<<<<<<< HEAD
-            "CPU #{i}'s stack memory: {:#x} - {:#x} ",
-=======
-            "Mapped stack for CPU {i} to {:#x} - {:#x}",
->>>>>>> 50ec93af
+            "CPU #{i}'s stack memory: {:#x} - {:#x}",
             page_range.start.start_address(),
             page_range.end.start_address() + page_range.end.size()
         );
