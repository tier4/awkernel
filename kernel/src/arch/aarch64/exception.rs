--- conflicted
+++ resolved
@@ -1,9 +1,4 @@
-<<<<<<< HEAD
-use awkernel_lib::{arch::aarch64::context::Context, delay::wait_forever};
-use awkernel_lib::interrupt;
-=======
-use awkernel_lib::{arch::aarch64::context::all_regs::AllContext, delay::wait_forever};
->>>>>>> d1275af6
+use awkernel_lib::{arch::aarch64::context::all_regs::AllContext, delay::wait_forever, interrupt};
 
 const _ESR_EL1_EC_MASK: u64 = 0b111111 << 26;
 const _ESR_EL1_EC_UNKNOWN: u64 = 0b000000 << 26;
@@ -91,7 +86,6 @@
 }
 
 #[no_mangle]
-<<<<<<< HEAD
 pub fn curr_el_sp0_irq_el1(ctx: *mut Context, sp: usize, esr: usize) {
     // Convert the raw pointer to a Rust reference
     let context = unsafe { &mut *ctx };
@@ -109,9 +103,6 @@
 
     wait_forever();
 }
-=======
-pub fn curr_el_sp0_irq_el1(_ctx: *mut AllContext, _sp: usize, _esr: usize) {}
->>>>>>> d1275af6
 
 #[no_mangle]
 pub fn curr_el_sp0_fiq_el1(_ctx: *mut AllContext, _sp: usize, _esr: usize) {}
