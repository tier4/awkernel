--- conflicted
+++ resolved
@@ -341,20 +341,6 @@
         Ok(())
     }
 
-<<<<<<< HEAD
-    fn test_framebuffer(&self) {
-        let channel = awkernel_drivers::framebuffer::mbox::MboxChannel::new(8);
-        let Ok(fb_info_result) = awkernel_drivers::framebuffer::lfb::lfb_init(&channel) else {
-            return;
-        };
-        let mut fb_info = fb_info_result;
-        awkernel_drivers::framebuffer::lfb::lfb_print_text_with_fontdue(
-            &mut fb_info,
-            10,
-            "You can use BLisP language as follows.\n",
-            25.0,
-        );
-=======
     pub fn init_clock(&self) -> Result<(), &'static str> {
         let clk_node = self
             .get_device_from_symbols("clocks")
@@ -362,7 +348,6 @@
         let base_addr = clk_node
             .get_address(0)
             .or(Err(err_msg!("could not find clk's base address")))?;
->>>>>>> a709e285
 
         log::info!("CLK: 0x{:016x}", base_addr);
 
