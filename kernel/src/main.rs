//! # Awkernel
//!
//! Awkernel is a safe and realtime operating system.
//! It can execute async/await applications in kernel space safely.

#![feature(abi_x86_interrupt)]
#![feature(allocator_api)]
#![no_main]
#![cfg_attr(not(feature = "std"), no_std)]

extern crate alloc;

use awkernel_async_lib::{
    scheduler::{wake_task, SchedulerType},
    task,
};
use core::{
    fmt::Debug,
    sync::atomic::{AtomicBool, AtomicU16, Ordering},
};
use kernel_info::KernelInfo;

mod arch;
mod config;
mod kernel_info;

#[cfg(not(feature = "std"))]
mod nostd;

static PRIMARY_READY: AtomicBool = AtomicBool::new(false);
static NUM_READY_WORKER: AtomicU16 = AtomicU16::new(0);

/// `main` function is called from each CPU.
/// `kernel_info.cpu_id` represents the CPU identifier.
/// The primary CPU's identifier is 0.
///
/// `Info` of `KernelInfo<Info>` represents architecture specific information.
fn main<Info: Debug>(kernel_info: KernelInfo<Info>) {
    log::info!("CPU#{} is starting.", kernel_info.cpu_id);

    if kernel_info.cpu_id == 0 {
        // Primary CPU.

        #[cfg(feature = "std")]
        if make_stdin_nonblocking().is_err() {
            log::warn!("failed to make stdin non-blocking.");
        }

        unsafe { awkernel_lib::cpu::set_num_cpu(kernel_info.num_cpu) };

        // Initialize interrupts.
        #[cfg(not(feature = "std"))]
        {
            awkernel_lib::interrupt::set_preempt_irq(
                config::PREEMPT_IRQ,
                awkernel_async_lib::task::preemption,
            );

            // IRQ for wakeup CPUs.
            awkernel_lib::interrupt::set_wakeup_irq(config::WAKEUP_IRQ);
            awkernel_lib::interrupt::enable_irq(config::WAKEUP_IRQ);

            // Set-up timer interrupt.
            if let Some(irq) = awkernel_lib::timer::irq_id() {
                use alloc::boxed::Box;

                awkernel_lib::interrupt::enable_irq(irq);

<<<<<<< HEAD
                let timer_callback = Box::new(|_irq| {
                    awkernel_lib::timer::reset();
                });
=======
            let timer_callback = Box::new(|_irq| {
                awkernel_lib::timer::reset(core::time::Duration::from_micros(100));
                // TODO: remove this
            });
>>>>>>> bd39b877

                if awkernel_lib::interrupt::register_handler(
                    irq,
                    "local timer".into(),
                    timer_callback,
                )
                .is_ok()
                {
                    log::info!("A local timer has been initialized.");
                }
            }
        }

        awkernel_lib::sanity::check();

        // Userland.
        task::spawn(
            "main".into(),
            async move { userland::main().await },
            SchedulerType::FIFO,
        );

        PRIMARY_READY.store(true, Ordering::SeqCst);

        // Wait until all other CPUs have incremented NUM_CPU
        while NUM_READY_WORKER.load(Ordering::SeqCst) < (kernel_info.num_cpu - 1) as u16 {
            awkernel_lib::delay::wait_microsec(10);
        }

        // Enable awkernel_lib::cpu::sleep_cpu() and awkernel_lib::cpu::wakeup_cpu().
        unsafe { awkernel_lib::cpu::init_sleep() };

        loop {
            awkernel_lib::interrupt::disable();

            let dur = wake_task(); // Wake executable tasks periodically.
            awkernel_lib::net::poll(); // Poll network devices.

            awkernel_lib::interrupt::enable();

            #[cfg(feature = "std")]
            {
                let dur = dur.unwrap_or(core::time::Duration::from_secs(1));
                awkernel_lib::select::wait(dur);
            }

            #[cfg(not(feature = "std"))]
            {
                let _dur = dur.unwrap_or(core::time::Duration::from_secs(1)); // TODO: use this
                if awkernel_lib::timer::is_timer_enabled() {
                    let _int_guard = awkernel_lib::interrupt::InterruptGuard::new();
                    awkernel_lib::interrupt::enable();
<<<<<<< HEAD
                    awkernel_lib::timer::reset();
                    awkernel_lib::cpu::sleep_cpu();
=======
                    awkernel_lib::timer::reset(core::time::Duration::from_micros(20)); // TODO: use dur later
                    awkernel_lib::delay::wait_interrupt();
>>>>>>> bd39b877
                    awkernel_lib::interrupt::disable();
                } else {
                    awkernel_lib::delay::wait_microsec(10);
                }
            }

            // Wake up other CPUs if there are any tasks to run.
            awkernel_async_lib::task::wake_workers();
        }
    }

    // Non-primary CPUs.
    while !PRIMARY_READY.load(Ordering::SeqCst) {
        awkernel_lib::delay::wait_microsec(10);
    }

    #[cfg(not(feature = "std"))]
    {
        awkernel_lib::interrupt::enable_irq(config::PREEMPT_IRQ);
        awkernel_lib::interrupt::enable_irq(config::WAKEUP_IRQ);

        if let Some(irq) = awkernel_lib::timer::irq_id() {
            awkernel_lib::interrupt::enable_irq(irq);
        }
    }

    NUM_READY_WORKER.fetch_add(1, Ordering::Relaxed);

    awkernel_lib::cpu::wait_init_sleep();

    unsafe { task::run() }; // Execute tasks.
}

#[cfg(feature = "std")]
fn make_stdin_nonblocking() -> std::io::Result<()> {
    use std::os::fd::AsRawFd;

    let stdin = std::io::stdin();
    let fd = stdin.as_raw_fd();

    awkernel_lib::file_control::set_nonblocking(fd)
}<|MERGE_RESOLUTION|>--- conflicted
+++ resolved
@@ -66,16 +66,9 @@
 
                 awkernel_lib::interrupt::enable_irq(irq);
 
-<<<<<<< HEAD
                 let timer_callback = Box::new(|_irq| {
-                    awkernel_lib::timer::reset();
+                    awkernel_lib::timer::reset(core::time::Duration::from_micros(1));
                 });
-=======
-            let timer_callback = Box::new(|_irq| {
-                awkernel_lib::timer::reset(core::time::Duration::from_micros(100));
-                // TODO: remove this
-            });
->>>>>>> bd39b877
 
                 if awkernel_lib::interrupt::register_handler(
                     irq,
@@ -124,17 +117,12 @@
 
             #[cfg(not(feature = "std"))]
             {
-                let _dur = dur.unwrap_or(core::time::Duration::from_secs(1)); // TODO: use this
+                let dur = dur.unwrap_or(core::time::Duration::from_secs(1));
                 if awkernel_lib::timer::is_timer_enabled() {
                     let _int_guard = awkernel_lib::interrupt::InterruptGuard::new();
                     awkernel_lib::interrupt::enable();
-<<<<<<< HEAD
-                    awkernel_lib::timer::reset();
-                    awkernel_lib::cpu::sleep_cpu();
-=======
-                    awkernel_lib::timer::reset(core::time::Duration::from_micros(20)); // TODO: use dur later
+                    awkernel_lib::timer::reset(dur);
                     awkernel_lib::delay::wait_interrupt();
->>>>>>> bd39b877
                     awkernel_lib::interrupt::disable();
                 } else {
                     awkernel_lib::delay::wait_microsec(10);
