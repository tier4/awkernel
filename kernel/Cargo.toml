[package]
name = "awkernel"
version = "0.1.0"
edition = "2021"

# See more keys and their definitions at https://doc.rust-lang.org/cargo/reference/manifest.html

[dependencies]
log = "0.4"
bitflags = "2.3"
<<<<<<< HEAD
embedded-hal = "1.0.0-rc.1"
embedded-graphics-core = "0.4"
embedded-graphics = "0.8"
=======
embedded-hal = "1.0.0-rc.2"
>>>>>>> 9d3ae2d1

[dependencies.unwinding]
version = "0.2"
default-features = false
optional = true
features = ["unwinder", "panic", "personality", "fde-static"]

[dependencies.acpi]
git = "https://github.com/tier4/acpi.git"
optional = true

[dependencies.libc]
version = "0.2"
optional = true

[dependencies.userland]
path = "../userland"

[dependencies.awkernel_async_lib]
path = "../awkernel_async_lib"
default-features = false

[dependencies.awkernel_lib]
path = "../awkernel_lib"
default-features = false

[dependencies.awkernel_drivers]
path = "../awkernel_drivers"
default-features = false

[dependencies.awkernel_aarch64]
path = "../awkernel_aarch64"
optional = true

[dependencies.x86_64]
version = "0.14"
optional = true

[dependencies.bootloader_api]
version = "0.11"
optional = true

[dependencies.ns16550a]
version = "0.2.0"
optional = true

[features]
default = ["x86"]
no_std_unwinding = ["dep:unwinding"]
x86 = [
    "no_std_unwinding",
    "awkernel_lib/x86",
    "dep:x86_64",
    "dep:bootloader_api",
    "dep:acpi",
    "awkernel_drivers/x86",
]
rv32 = [
    "no_std_unwinding",
    "awkernel_lib/rv32",
    "dep:ns16550a",
    "awkernel_drivers/rv32",
]
std = ["awkernel_lib/std", "awkernel_async_lib/std", "dep:libc"]
aarch64 = [
    "no_std_unwinding",
    "dep:awkernel_aarch64",
    "awkernel_lib/aarch64",
    "awkernel_drivers/aarch64",
]
raspi = ["aarch64", "awkernel_drivers/raspi", "userland/raspi"]
aarch64_virt = ["aarch64"]
spinlock = ["awkernel_lib/spinlock"]<|MERGE_RESOLUTION|>--- conflicted
+++ resolved
@@ -8,13 +8,9 @@
 [dependencies]
 log = "0.4"
 bitflags = "2.3"
-<<<<<<< HEAD
-embedded-hal = "1.0.0-rc.1"
+embedded-hal = "1.0.0-rc.2"
 embedded-graphics-core = "0.4"
 embedded-graphics = "0.8"
-=======
-embedded-hal = "1.0.0-rc.2"
->>>>>>> 9d3ae2d1
 
 [dependencies.unwinding]
 version = "0.2"
