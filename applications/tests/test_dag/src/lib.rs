#![no_std]
extern crate alloc;

use alloc::{borrow::Cow, vec};
use awkernel_async_lib::dag::{create_dag, finish_create_dags};
use awkernel_async_lib::scheduler::SchedulerType;
use awkernel_lib::delay::wait_microsec;
use core::time::Duration;

const LOG_ENABLE: bool = true;

pub async fn run() {
    wait_microsec(1000000);

    let period = Duration::from_nanos(1000000000);
    let exe_time = (period.as_micros() as f64 * 0.1) as u64;

    log::debug!("period is {} [ns]", period.as_nanos());

    let dag = create_dag();

    dag.register_periodic_reactor::<_, (i32,)>(
        "reactor_source_node".into(),
        move || -> (i32,) {
            wait_microsec(exe_time);
            let number: i32 = 1;
            if LOG_ENABLE {
                log::debug!("value={number} in reactor_source_node");
            }
            (number,)
        },
        vec![Cow::from("topic0")],
<<<<<<< HEAD
        SchedulerType::PrioritizedFIFO(31),
        Duration::from_secs(1),
=======
        SchedulerType::PrioritizedFIFO(1),
        period,
>>>>>>> 669d1453
    )
    .await;

    dag.register_reactor::<_, (i32,), (i32, i32)>(
        "reactor_node1".into(),
        |(a,): (i32,)| -> (i32, i32) {
            let value = a + 1;
            if LOG_ENABLE {
                log::debug!("value={value} in reactor_node1");
            }

            (value, value + 1)
        },
        vec![Cow::from("topic0")],
        vec![Cow::from("topic1"), Cow::from("topic2")],
        SchedulerType::PrioritizedFIFO(31),
    )
    .await;

    dag.register_reactor::<_, (i32,), (i32,)>(
        "reactor_node2".into(),
        |(a,): (i32,)| -> (i32,) {
            let value = a * 2;
            if LOG_ENABLE {
                log::debug!("value={value} in reactor_node2");
            }
            (value,)
        },
        vec![Cow::from("topic1")],
        vec![Cow::from("topic3")],
        SchedulerType::PrioritizedFIFO(31),
    )
    .await;

    dag.register_reactor::<_, (i32,), (i32,)>(
        "reactor_node3".into(),
        |(a,): (i32,)| -> (i32,) {
            let value = a * 3;
            if LOG_ENABLE {
                log::debug!("value={value} in reactor_node3");
            }
            (value,)
        },
        vec![Cow::from("topic2")],
        vec![Cow::from("topic4")],
        SchedulerType::PrioritizedFIFO(31),
    )
    .await;

    dag.register_sink_reactor::<_, (i32, i32)>(
        "reactor_node4".into(),
        |(a, b): (i32, i32)| {
            let value = a + b;
            if LOG_ENABLE {
                log::debug!("value={value} in reactor_node4");
            }
        },
        vec![Cow::from("topic3"), Cow::from("topic4")],
        SchedulerType::PrioritizedFIFO(31),
        Duration::from_secs(1),
    )
    .await;

    let result = finish_create_dags(&[dag.clone()]).await;

    match result {
        Ok(_) => {
            if LOG_ENABLE {
                log::info!("DAG created successfully");
            }
        }
        Err(errors) => {
            log::error!("Failed to create DAGs");
            for error in errors {
                log::error!("- {error}");
            }
        }
    }
}<|MERGE_RESOLUTION|>--- conflicted
+++ resolved
@@ -30,13 +30,8 @@
             (number,)
         },
         vec![Cow::from("topic0")],
-<<<<<<< HEAD
-        SchedulerType::PrioritizedFIFO(31),
-        Duration::from_secs(1),
-=======
         SchedulerType::PrioritizedFIFO(1),
         period,
->>>>>>> 669d1453
     )
     .await;
 
