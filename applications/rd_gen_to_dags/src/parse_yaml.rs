use alloc::{collections::BTreeMap, string::String, string::ToString, vec::Vec};
use serde::Deserialize;
use yaml_peg::serde::from_str;

#[derive(Debug)]
pub(super) enum ParseError {
    EmptyYaml,
    UnmatchedYaml(String),
    MultipleDocumentsFound,
}

impl core::fmt::Display for ParseError {
    fn fmt(&self, f: &mut core::fmt::Formatter<'_>) -> core::fmt::Result {
        match self {
            ParseError::EmptyYaml => write!(f, "Empty YAML file"),
            ParseError::UnmatchedYaml(e) => write!(f, "Unmatched YAML: {e}"),
            ParseError::MultipleDocumentsFound => write!(f, "Multiple documents found in YAML"),
        }
    }
}

#[derive(Deserialize, Debug)]
struct RawNode {
    end_to_end_deadline: Option<u64>,
    execution_time: u64,
    id: u32,
    period: Option<u64>,
}

#[derive(Deserialize, Debug)]
struct RawLink {
    source: u32,
    target: u32,
}

#[derive(Deserialize, Debug)]
struct RawData {
    links: Vec<RawLink>,
    nodes: Vec<RawNode>,
}

#[derive(Debug)]
pub(super) struct NodeData {
    execution_time: u64,
    id: u32,
    period: Option<u64>,
    end_to_end_deadline: Option<u64>,
    out_links: Vec<u32>,
    in_links: Vec<u32>,
}

impl NodeData {
<<<<<<< HEAD
    pub(crate) fn get_execution_time(&self) -> u64 {
        self.execution_time
    }
    pub(crate) fn get_id(&self) -> u32 {
        self.id
    }
    pub(crate) fn get_period(&self) -> Option<u64> {
        self.period
    }
    pub(crate) fn get_end_to_end_deadline(&self) -> Option<u64> {
        self.end_to_end_deadline
    }
    pub(crate) fn get_out_links(&self) -> &Vec<u32> {
        &self.out_links
    }
    pub(crate) fn get_in_links(&self) -> &Vec<u32> {
        &self.in_links
    }
    pub(crate) fn is_source(&self) -> bool {
        self.in_links.is_empty() && !self.out_links.is_empty() && self.period.is_some()
    }
=======
    pub(super) fn get_id(&self) -> u32 {
        self.id
    }

    pub(super) fn get_execution_time(&self) -> u64 {
        self.execution_time
    }

    pub(super) fn get_period(&self) -> Option<u64> {
        self.period
    }

    pub(super) fn get_out_links(&self) -> &[u32] {
        &self.out_links
    }

    pub(super) fn get_in_links(&self) -> &[u32] {
        &self.in_links
    }

    pub(super) fn get_end_to_end_deadline(&self) -> Option<u64> {
        self.end_to_end_deadline
    }

    pub(crate) fn is_source(&self) -> bool {
        self.in_links.is_empty() && !self.out_links.is_empty() && self.period.is_some()
    }

>>>>>>> df55f834
    pub(crate) fn is_sink(&self) -> bool {
        self.out_links.is_empty() && !self.in_links.is_empty() && self.end_to_end_deadline.is_some()
    }
}

#[derive(Debug)]
pub(super) struct DagData {
    nodes: Vec<NodeData>,
}

impl DagData {
<<<<<<< HEAD
    pub(crate) fn get_nodes(&self) -> &Vec<NodeData> {
=======
    pub(super) fn get_nodes(&self) -> &[NodeData] {
>>>>>>> df55f834
        &self.nodes
    }
}

fn convert_to_dag(raw_data: RawData) -> DagData {
    let mut nodes_map: BTreeMap<u32, NodeData> = raw_data
        .nodes
        .into_iter()
        .map(|raw_node| {
            (
                raw_node.id,
                NodeData {
                    id: raw_node.id,
                    execution_time: raw_node.execution_time,
                    period: raw_node.period,
                    end_to_end_deadline: raw_node.end_to_end_deadline,
                    out_links: Vec::new(),
                    in_links: Vec::new(),
                },
            )
        })
        .collect();

    for raw_link in raw_data.links.iter() {
        if let Some(node) = nodes_map.get_mut(&raw_link.source) {
            node.out_links.push(raw_link.target);
        }
        if let Some(node) = nodes_map.get_mut(&raw_link.target) {
            node.in_links.push(raw_link.source);
        }
    }

    let nodes: Vec<NodeData> = nodes_map.into_values().collect();
    DagData { nodes }
}

pub(super) fn parse_dags(dag_files: &[&str]) -> Result<Vec<DagData>, ParseError> {
    dag_files
        .iter()
        .map(|&dag_file| {
            let raw_data_vec: Vec<RawData> =
                from_str(dag_file).map_err(|e| ParseError::UnmatchedYaml(e.to_string()))?;
            match raw_data_vec.len() {
                0 => Err(ParseError::EmptyYaml),
                1 => Ok(convert_to_dag(raw_data_vec.into_iter().next().unwrap())),
                _ => Err(ParseError::MultipleDocumentsFound),
            }
        })
        .collect()
}

#[cfg(test)]
mod tests {
    use super::*;
    use alloc::vec;

    #[test]
    fn test_parse_dag() {
        let dag_file = "links:
  - source: 0
    target: 1
nodes:
  - execution_time: 10
    id: 0
    period: 50
  - end_to_end_deadline: 40
    execution_time: 20
    id: 1
";
        let result = parse_dags(&[dag_file]);
        assert!(result.is_ok());
        let dags = result.unwrap();
        assert_eq!(dags.len(), 1);
        let dag = &dags[0];
        assert_eq!(dag.nodes.len(), 2);
        assert_eq!(dag.nodes[0].end_to_end_deadline, None);
        assert_eq!(dag.nodes[0].id, 0);
        assert_eq!(dag.nodes[0].execution_time, 10);
        assert_eq!(dag.nodes[0].period, Some(50));
        assert_eq!(dag.nodes[0].out_links, vec![1]);
        assert_eq!(dag.nodes[0].in_links, vec![]);

        assert_eq!(dag.nodes[1].end_to_end_deadline, Some(40));
        assert_eq!(dag.nodes[1].id, 1);
        assert_eq!(dag.nodes[1].execution_time, 20);
        assert_eq!(dag.nodes[1].period, None);
        assert_eq!(dag.nodes[1].out_links, vec![]);
        assert_eq!(dag.nodes[1].in_links, vec![0]);
    }
}<|MERGE_RESOLUTION|>--- conflicted
+++ resolved
@@ -50,29 +50,6 @@
 }
 
 impl NodeData {
-<<<<<<< HEAD
-    pub(crate) fn get_execution_time(&self) -> u64 {
-        self.execution_time
-    }
-    pub(crate) fn get_id(&self) -> u32 {
-        self.id
-    }
-    pub(crate) fn get_period(&self) -> Option<u64> {
-        self.period
-    }
-    pub(crate) fn get_end_to_end_deadline(&self) -> Option<u64> {
-        self.end_to_end_deadline
-    }
-    pub(crate) fn get_out_links(&self) -> &Vec<u32> {
-        &self.out_links
-    }
-    pub(crate) fn get_in_links(&self) -> &Vec<u32> {
-        &self.in_links
-    }
-    pub(crate) fn is_source(&self) -> bool {
-        self.in_links.is_empty() && !self.out_links.is_empty() && self.period.is_some()
-    }
-=======
     pub(super) fn get_id(&self) -> u32 {
         self.id
     }
@@ -101,7 +78,6 @@
         self.in_links.is_empty() && !self.out_links.is_empty() && self.period.is_some()
     }
 
->>>>>>> df55f834
     pub(crate) fn is_sink(&self) -> bool {
         self.out_links.is_empty() && !self.in_links.is_empty() && self.end_to_end_deadline.is_some()
     }
@@ -113,11 +89,7 @@
 }
 
 impl DagData {
-<<<<<<< HEAD
-    pub(crate) fn get_nodes(&self) -> &Vec<NodeData> {
-=======
     pub(super) fn get_nodes(&self) -> &[NodeData] {
->>>>>>> df55f834
         &self.nodes
     }
 }
