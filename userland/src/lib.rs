#![no_std]

extern crate alloc;

use alloc::borrow::Cow;

pub async fn main() -> Result<(), Cow<'static, str>> {
    awkernel_services::run().await;

    #[cfg(feature = "test_network")]
    test_network::run().await; // test for network

    #[cfg(feature = "test_pubsub")]
    test_pubsub::run().await; // test for pubsub

    #[cfg(feature = "test_rpi_hal")]
    test_rpi_hal::run().await; // test for RPi HAL

    #[cfg(feature = "test_graphics")]
    test_graphics::run().await; // test for graphics

    #[cfg(feature = "test_prioritized_fifo")]
    test_prioritized_fifo::run().await; // test for prioritized_fifo

    #[cfg(feature = "test_rr")]
    test_rr::run().await; // test for Round Robin scheduler

    #[cfg(feature = "test_priority_based_rr")]
    test_priority_based_rr::run().await; // test for priority_based_rr

    #[cfg(feature = "test_async_mutex")]
    test_async_mutex::run().await; // test for async_mutex

    #[cfg(feature = "test_gedf")]
    test_gedf::run().await; // test for Global Earliest Deadline First scheduler

    #[cfg(feature = "measure_channel")]
    measure_channel::run().await; // measure channel

<<<<<<< HEAD
    #[cfg(feature = "measure_channel_heavy")]
    measure_channel_heavy::run().await; // measure channel heavy
=======
    #[cfg(feature = "load_test_udp")]
    load_test_udp::run().await; // load test udp
>>>>>>> 7b7e0500

    Ok(())
}<|MERGE_RESOLUTION|>--- conflicted
+++ resolved
@@ -37,13 +37,11 @@
     #[cfg(feature = "measure_channel")]
     measure_channel::run().await; // measure channel
 
-<<<<<<< HEAD
     #[cfg(feature = "measure_channel_heavy")]
     measure_channel_heavy::run().await; // measure channel heavy
-=======
+
     #[cfg(feature = "load_test_udp")]
     load_test_udp::run().await; // load test udp
->>>>>>> 7b7e0500
 
     Ok(())
 }