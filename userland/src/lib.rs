#![no_std]

extern crate alloc;

use alloc::borrow::Cow;

pub async fn main() -> Result<(), Cow<'static, str>> {
    awkernel_services::run().await;

    #[cfg(feature = "test_network")]
    test_network::run().await; // test for network

    #[cfg(feature = "test_pubsub")]
    test_pubsub::run().await; // test for pubsub

    #[cfg(feature = "test_rpi_hal")]
    test_rpi_hal::run().await; // test for RPi HAL

    #[cfg(feature = "test_graphics")]
    test_graphics::run().await; // test for graphics

    #[cfg(feature = "test_prioritized_fifo")]
    test_prioritized_fifo::run().await; // test for prioritized_fifo

    #[cfg(feature = "test_rr")]
    test_rr::run().await; // test for Round Robin scheduler

    #[cfg(feature = "test_priority_based_rr")]
    test_priority_based_rr::run().await; // test for priority_based_rr

    #[cfg(feature = "test_async_mutex")]
    test_async_mutex::run().await; // test for async_mutex

<<<<<<< HEAD
=======
    #[cfg(feature = "test_gedf")]
    test_gedf::run().await; // test for Global Earliest Deadline First scheduler

    #[cfg(feature = "measure_channel")]
    measure_channel::run().await; // measure channel

    #[cfg(feature = "measure_channel_heavy")]
    measure_channel_heavy::run().await; // measure channel heavy

>>>>>>> 0c3a5bc8
    #[cfg(feature = "load_test_udp")]
    load_test_udp::run().await; // load test udp

    Ok(())
}<|MERGE_RESOLUTION|>--- conflicted
+++ resolved
@@ -31,8 +31,6 @@
     #[cfg(feature = "test_async_mutex")]
     test_async_mutex::run().await; // test for async_mutex
 
-<<<<<<< HEAD
-=======
     #[cfg(feature = "test_gedf")]
     test_gedf::run().await; // test for Global Earliest Deadline First scheduler
 
@@ -42,7 +40,6 @@
     #[cfg(feature = "measure_channel_heavy")]
     measure_channel_heavy::run().await; // measure channel heavy
 
->>>>>>> 0c3a5bc8
     #[cfg(feature = "load_test_udp")]
     load_test_udp::run().await; // load test udp
 
