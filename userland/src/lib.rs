#![no_std]

extern crate alloc;

use alloc::borrow::Cow;

pub async fn main() -> Result<(), Cow<'static, str>> {
    awkernel_services::run().await;

    #[cfg(feature = "rd_gen_to_dags")]
    rd_gen_to_dags::run().await; // run the rd_gen_to_dags application

    #[cfg(feature = "test_network")]
    test_network::run().await; // test for network

    #[cfg(feature = "test_pubsub")]
    test_pubsub::run().await; // test for pubsub

    #[cfg(feature = "test_rpi_hal")]
    test_rpi_hal::run().await; // test for RPi HAL

    #[cfg(feature = "test_graphics")]
    test_graphics::run().await; // test for graphics

    #[cfg(feature = "test_prioritized_fifo")]
    test_prioritized_fifo::run().await; // test for prioritized_fifo

    #[cfg(feature = "test_prioritized_rr")]
    test_prioritized_rr::run().await; // test for prioritized_rr

    #[cfg(feature = "test_async_mutex")]
    test_async_mutex::run().await; // test for async_mutex

    #[cfg(feature = "test_gedf")]
    test_gedf::run().await; // test for Global Earliest Deadline First scheduler

    #[cfg(feature = "test_measure_channel")]
    test_measure_channel::run().await; // measure channel

    #[cfg(feature = "test_measure_channel_heavy")]
    test_measure_channel_heavy::run().await; // measure channel heavy

    #[cfg(feature = "test_sched_preempt")]
    test_sched_preempt::run().await; // tests related to preemption between schedulers

    #[cfg(feature = "test_dag")]
    test_dag::run().await; // test for DAG

    #[cfg(feature = "test_dvfs")]
    test_dvfs::run().await; // test for DVFS

    #[cfg(feature = "test_voluntary_preemption")]
    test_voluntary_preemption::run().await; // test for voluntary preemption

<<<<<<< HEAD

    #[cfg(feature = "test_block_device_fatfs")]
    test_block_device_fatfs::run().await; // test for block device FAT filesystem integration

    #[cfg(feature = "test_memfatfs")]
    test_memfatfs::run().await; // test for filesystem

    #[cfg(feature = "test_vfs_registry")]
    test_vfs_registry::run().await; // test for VFS registry

    #[cfg(feature = "test_memory_fatfs_simple")]
    test_memory_fatfs_simple::run().await; // test for memory FatFS mount
=======
    #[cfg(feature = "test_nvme")]
    test_nvme::run().await; // test for NVMe driver
>>>>>>> 3a107b7c

    Ok(())
}<|MERGE_RESOLUTION|>--- conflicted
+++ resolved
@@ -52,8 +52,6 @@
     #[cfg(feature = "test_voluntary_preemption")]
     test_voluntary_preemption::run().await; // test for voluntary preemption
 
-<<<<<<< HEAD
-
     #[cfg(feature = "test_block_device_fatfs")]
     test_block_device_fatfs::run().await; // test for block device FAT filesystem integration
 
@@ -65,10 +63,9 @@
 
     #[cfg(feature = "test_memory_fatfs_simple")]
     test_memory_fatfs_simple::run().await; // test for memory FatFS mount
-=======
+
     #[cfg(feature = "test_nvme")]
     test_nvme::run().await; // test for NVMe driver
->>>>>>> 3a107b7c
 
     Ok(())
 }