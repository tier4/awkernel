#![no_std]

extern crate alloc;

use alloc::borrow::Cow;

pub async fn main() -> Result<(), Cow<'static, str>> {
    awkernel_services::run().await;

    #[cfg(feature = "rd_gen_to_dags")]
    rd_gen_to_dags::run().await; // run the rd_gen_to_dags application

    #[cfg(feature = "test_network")]
    test_network::run().await; // test for network

    #[cfg(feature = "test_pubsub")]
    test_pubsub::run().await; // test for pubsub

    #[cfg(feature = "test_rpi_hal")]
    test_rpi_hal::run().await; // test for RPi HAL

    #[cfg(feature = "test_graphics")]
    test_graphics::run().await; // test for graphics

    #[cfg(feature = "test_prioritized_fifo")]
    test_prioritized_fifo::run().await; // test for prioritized_fifo

    #[cfg(feature = "test_prioritized_rr")]
    test_prioritized_rr::run().await; // test for prioritized_rr

    #[cfg(feature = "test_async_mutex")]
    test_async_mutex::run().await; // test for async_mutex

    #[cfg(feature = "test_gedf")]
    test_gedf::run().await; // test for Global Earliest Deadline First scheduler

    #[cfg(feature = "test_measure_channel")]
    test_measure_channel::run().await; // measure channel

    #[cfg(feature = "test_measure_channel_heavy")]
    test_measure_channel_heavy::run().await; // measure channel heavy

    #[cfg(feature = "test_sched_preempt")]
    test_sched_preempt::run().await; // tests related to preemption between schedulers

    #[cfg(feature = "test_dag")]
    test_dag::run().await; // test for DAG

    #[cfg(feature = "test_dvfs")]
    test_dvfs::run().await; // test for DVFS

    #[cfg(feature = "test_voluntary_preemption")]
    test_voluntary_preemption::run().await; // test for voluntary preemption

<<<<<<< HEAD
    #[cfg(feature = "test_mount_table")]
    test_mount_table::run().await; // test for mount table

    #[cfg(feature = "test_block_device_fatfs")]
    test_block_device_fatfs::run().await; // test for block device FAT filesystem integration
=======
    #[cfg(feature = "test_memfatfs")]
    test_memfatfs::run().await; // test for filesystem
>>>>>>> f2325957

    Ok(())
}<|MERGE_RESOLUTION|>--- conflicted
+++ resolved
@@ -52,16 +52,14 @@
     #[cfg(feature = "test_voluntary_preemption")]
     test_voluntary_preemption::run().await; // test for voluntary preemption
 
-<<<<<<< HEAD
     #[cfg(feature = "test_mount_table")]
     test_mount_table::run().await; // test for mount table
 
     #[cfg(feature = "test_block_device_fatfs")]
     test_block_device_fatfs::run().await; // test for block device FAT filesystem integration
-=======
+
     #[cfg(feature = "test_memfatfs")]
     test_memfatfs::run().await; // test for filesystem
->>>>>>> f2325957
 
     Ok(())
 }