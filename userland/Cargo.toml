[package]
name = "userland"
version = "0.1.0"
edition = "2021"

# See more keys and their definitions at https://doc.rust-lang.org/cargo/reference/manifest.html

[dependencies]
log = "0.4"

[dependencies.awkernel_async_lib]
path = "../awkernel_async_lib"

[dependencies.awkernel_services]
path = "../applications/awkernel_services"

[dependencies.test_pubsub]
path = "../applications/test_pubsub"
optional = true

[dependencies.test_network]
path = "../applications/test_network"
optional = true

[dependencies.test_rpi_hal]
path = "../applications/test_rpi_hal"
optional = true

[dependencies.test_graphics]
path = "../applications/test_graphics"
optional = true

[dependencies.test_prioritized_fifo]
path = "../applications/test_prioritized_fifo"
optional = true

[dependencies.test_rr]
path = "../applications/test_rr"
optional = true

[dependencies.test_priority_based_rr]
path = "../applications/test_priority_based_rr"
optional = true

[dependencies.test_async_mutex]
path = "../applications/test_async_mutex"
optional = true

[dependencies.test_gedf]
path = "../applications/test_gedf"
optional = true

[dependencies.measure_channel]
path = "../applications/measure_channel"
optional = true

[dependencies.measure_channel_heavy]
path = "../applications/measure_channel_heavy"
optional = true

[dependencies.load_test_udp]
path = "../applications/load_test_udp"
optional = true

[features]
<<<<<<< HEAD
default = ["load_test_udp"]
=======
default = ["test_graphics"]
>>>>>>> 309b8b52
perf = ["awkernel_services/perf"]
raspi = ["dep:test_rpi_hal"]
test_network = ["dep:test_network"]
test_pubsub = ["dep:test_pubsub"]
test_rpi_hal = ["dep:test_rpi_hal"]
test_graphics = ["dep:test_graphics"]
test_prioritized_fifo = ["dep:test_prioritized_fifo"]
test_rr = ["dep:test_rr"]
test_priority_based_rr = ["dep:test_priority_based_rr"]
test_async_mutex = ["dep:test_async_mutex"]
test_gedf = ["dep:test_gedf"]
load_test_udp = ["dep:load_test_udp"]

# Measurements
measure_channel = ["dep:measure_channel"]
measure_channel_heavy = ["dep:measure_channel_heavy"]<|MERGE_RESOLUTION|>--- conflicted
+++ resolved
@@ -63,11 +63,7 @@
 optional = true
 
 [features]
-<<<<<<< HEAD
 default = ["load_test_udp"]
-=======
-default = ["test_graphics"]
->>>>>>> 309b8b52
 perf = ["awkernel_services/perf"]
 raspi = ["dep:test_rpi_hal"]
 test_network = ["dep:test_network"]
