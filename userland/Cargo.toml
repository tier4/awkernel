[package]
name = "userland"
version = "0.1.0"
edition = "2021"

# See more keys and their definitions at https://doc.rust-lang.org/cargo/reference/manifest.html

[dependencies]
log = "0.4"

[dependencies.awkernel_async_lib]
path = "../awkernel_async_lib"

[dependencies.awkernel_services]
path = "../applications/awkernel_services"

[dependencies.test_pubsub]
path = "../applications/tests/test_pubsub"
optional = true

[dependencies.test_network]
path = "../applications/tests/test_network"
optional = true

[dependencies.test_rpi_hal]
path = "../applications/tests/test_rpi_hal"
optional = true

[dependencies.test_graphics]
path = "../applications/tests/test_graphics"
optional = true

[dependencies.test_prioritized_fifo]
path = "../applications/tests/test_prioritized_fifo"
optional = true

[dependencies.test_rr]
path = "../applications/tests/test_rr"
optional = true

[dependencies.test_priority_based_rr]
path = "../applications/tests/test_priority_based_rr"
optional = true

[dependencies.test_async_mutex]
path = "../applications/tests/test_async_mutex"
optional = true

[dependencies.test_gedf]
path = "../applications/tests/test_gedf"
optional = true

[dependencies.test_measure_channel]
path = "../applications/tests/test_measure_channel"
optional = true

[dependencies.test_measure_channel_heavy]
path = "../applications/tests/test_measure_channel_heavy"
optional = true

[dependencies.test_load_udp]
path = "../applications/tests/test_load_udp"
optional = true

[dependencies.test_sched_preempt]
path = "../applications/tests/test_sched_preempt"
optional = true

[dependencies.test_dag]
path = "../applications/tests/test_dag"
optional = true

[dependencies.test_dvfs]
path = "../applications/tests/test_dvfs"
optional = true

[features]
<<<<<<< HEAD
default = ["test_dag"]
=======
default = []
>>>>>>> bde5d67f
perf = ["awkernel_services/perf"]

# Test applications
test_network = ["dep:test_network"]
test_pubsub = ["dep:test_pubsub"]
test_rpi_hal = ["dep:test_rpi_hal"]
test_graphics = ["dep:test_graphics"]
test_prioritized_fifo = ["dep:test_prioritized_fifo"]
test_rr = ["dep:test_rr"]
test_priority_based_rr = ["dep:test_priority_based_rr"]
test_async_mutex = ["dep:test_async_mutex"]
test_gedf = ["dep:test_gedf"]
test_load_udp = ["dep:test_load_udp"]
test_measure_channel = ["dep:test_measure_channel"]
test_measure_channel_heavy = ["dep:test_measure_channel_heavy"]
test_sched_preempt = ["dep:test_sched_preempt"]
test_dag = ["dep:test_dag"]<|MERGE_RESOLUTION|>--- conflicted
+++ resolved
@@ -75,11 +75,7 @@
 optional = true
 
 [features]
-<<<<<<< HEAD
-default = ["test_dag"]
-=======
 default = []
->>>>>>> bde5d67f
 perf = ["awkernel_services/perf"]
 
 # Test applications
