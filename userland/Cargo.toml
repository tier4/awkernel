--- conflicted
+++ resolved
@@ -67,11 +67,7 @@
 optional = true
 
 [features]
-<<<<<<< HEAD
 default = ["load_test_udp"]
-=======
-default = ["test_bravo_rwlock"]
->>>>>>> fd0b209c
 perf = ["awkernel_services/perf"]
 raspi = ["dep:test_rpi_hal"]
 test_network = ["dep:test_network"]
