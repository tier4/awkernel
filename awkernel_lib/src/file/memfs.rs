extern crate alloc;

use super::error::IoError;
use super::io::{IoBase, Read, Seek, SeekFrom, Write};
use super::vfs::error::VfsIoError;
use alloc::{string::String, vec::Vec};
use core::fmt::{self, Debug};

#[derive(Debug)]
pub struct InMemoryDisk {
    data: Vec<u8>,
    position: u64,
}

impl InMemoryDisk {
    pub fn new(data: Vec<u8>, position: u64) -> Self {
        InMemoryDisk { data, position }
    }
}

impl IoBase for InMemoryDisk {
    type Error = InMemoryDiskError;
}

impl Read for InMemoryDisk {
    fn read(&mut self, buf: &mut [u8]) -> Result<usize, Self::Error> {
        let len = (self.data.len() as u64 - self.position) as usize;
        let bytes_to_read = core::cmp::min(buf.len(), len);
        if bytes_to_read == 0 {
            return Ok(0);
        }
        buf[..bytes_to_read].copy_from_slice(
            &self.data[self.position as usize..self.position as usize + bytes_to_read],
        );
        self.position += bytes_to_read as u64;
        Ok(bytes_to_read)
    }
}

impl Write for InMemoryDisk {
    fn write(&mut self, buf: &[u8]) -> Result<usize, Self::Error> {
        let len = (self.data.len() as u64 - self.position) as usize;
        let bytes_to_write = core::cmp::min(buf.len(), len);
        if bytes_to_write == 0 {
            return Ok(0);
        }
        self.data[self.position as usize..self.position as usize + bytes_to_write]
            .copy_from_slice(&buf[..bytes_to_write]);
        self.position += bytes_to_write as u64;
        Ok(bytes_to_write)
    }

    fn flush(&mut self) -> Result<(), Self::Error> {
        Ok(()) // In-memory, nothing to flush
    }
}

impl Seek for InMemoryDisk {
    fn seek(&mut self, pos: SeekFrom) -> Result<u64, Self::Error> {
        let new_position = match pos {
            SeekFrom::Start(offset) => offset as i64,
            SeekFrom::Current(offset) => self.position as i64 + offset,
            SeekFrom::End(offset) => self.data.len() as i64 + offset,
        };

        if new_position < 0 || new_position > self.data.len() as i64 {
            return Err(InMemoryDiskError::OutOfBounds);
        }

        self.position = new_position as u64;
        Ok(self.position)
    }
}

#[derive(Debug)]
pub enum InMemoryDiskError {
    OutOfBounds,
    WriteZero,
    UnexpectedEof,
    Interrupted,
    Other(String),
}

impl fmt::Display for InMemoryDiskError {
    fn fmt(&self, f: &mut fmt::Formatter<'_>) -> fmt::Result {
        match self {
            InMemoryDiskError::OutOfBounds => write!(f, "Out of bounds access"),
            InMemoryDiskError::WriteZero => write!(f, "Failed to write whole buffer"),
            InMemoryDiskError::UnexpectedEof => write!(f, "Failed to fill whole buffer"),
            InMemoryDiskError::Interrupted => write!(f, "Operation interrupted"),
            InMemoryDiskError::Other(msg) => write!(f, "An error occurred: {msg}"),
        }
    }
}

impl IoError for InMemoryDiskError {
    fn is_interrupted(&self) -> bool {
        matches!(self, InMemoryDiskError::Interrupted)
    }

    fn new_unexpected_eof_error() -> Self {
        InMemoryDiskError::UnexpectedEof
    }

    fn new_write_zero_error() -> Self {
        InMemoryDiskError::WriteZero
    }
}

impl From<InMemoryDiskError> for VfsIoError {
<<<<<<< HEAD
    fn from(_err: InMemoryDiskError) -> Self {
        VfsIoError::OutOfBounds
=======
    fn from(err: InMemoryDiskError) -> Self {
        match err {
            InMemoryDiskError::OutOfBounds => VfsIoError::OutOfBounds,
            InMemoryDiskError::WriteZero => VfsIoError::WriteZero,
            InMemoryDiskError::UnexpectedEof => VfsIoError::UnexpectedEof,
            InMemoryDiskError::Interrupted => VfsIoError::Interrupted,
            InMemoryDiskError::Other(msg) => VfsIoError::Other(msg),
        }
>>>>>>> bdd1a3a1
    }
}<|MERGE_RESOLUTION|>--- conflicted
+++ resolved
@@ -108,10 +108,6 @@
 }
 
 impl From<InMemoryDiskError> for VfsIoError {
-<<<<<<< HEAD
-    fn from(_err: InMemoryDiskError) -> Self {
-        VfsIoError::OutOfBounds
-=======
     fn from(err: InMemoryDiskError) -> Self {
         match err {
             InMemoryDiskError::OutOfBounds => VfsIoError::OutOfBounds,
@@ -120,6 +116,5 @@
             InMemoryDiskError::Interrupted => VfsIoError::Interrupted,
             InMemoryDiskError::Other(msg) => VfsIoError::Other(msg),
         }
->>>>>>> bdd1a3a1
     }
 }