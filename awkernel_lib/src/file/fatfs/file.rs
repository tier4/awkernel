use alloc::sync::Arc;
use core::convert::TryFrom;
use core::fmt::Debug;

use super::super::io::{IoBase, Read, Seek, SeekFrom, Write};
use super::dir_entry::DirEntryEditor;
use super::error::Error;
use super::fs::{FileSystem, ReadWriteSeek};
use super::time::{Date, DateTime, TimeProvider};

use awkernel_sync::mcs::MCSNode;

const MAX_FILE_SIZE: u32 = u32::MAX;

/// A FAT filesystem file object used for reading and writing data.
///
/// This struct is created by the `open_file` or `create_file` methods on `Dir`.
<<<<<<< HEAD
pub struct File<IO: ReadWriteSeek + Send + core::fmt::Debug, TP, OCC> {
=======
pub struct File<IO: ReadWriteSeek + Send + Debug, TP, OCC> {
>>>>>>> c739a2b8
    // Note first_cluster is None if file is empty
    first_cluster: Option<u32>,
    // Note: if offset points between clusters current_cluster is the previous cluster
    current_cluster: Option<u32>,
    // current position in this file
    offset: u32,
    // file dir entry editor - None for root dir
    entry: Option<DirEntryEditor>,
    // file-system reference
    fs: Arc<FileSystem<IO, TP, OCC>>,
}

/// An extent containing a file's data on disk.
///
/// This is created by the `extents` method on `File`, and represents
/// a byte range on the disk that contains a file's data. All values
/// are in bytes.
#[derive(Clone, Debug)]
pub struct Extent {
    pub offset: u64,
    pub size: u32,
}

<<<<<<< HEAD
impl<IO: ReadWriteSeek + Send + core::fmt::Debug, TP, OCC> File<IO, TP, OCC> {
=======
impl<IO: ReadWriteSeek + Send + Debug, TP, OCC> File<IO, TP, OCC> {
>>>>>>> c739a2b8
    pub(crate) fn new(
        first_cluster: Option<u32>,
        entry: Option<DirEntryEditor>,
        fs: Arc<FileSystem<IO, TP, OCC>>,
    ) -> Self {
        File {
            first_cluster,
            entry,
            fs,
            current_cluster: None, // cluster before first one
            offset: 0,
        }
    }

    /// Truncate file in current position.
    ///
    /// # Errors
    ///
    /// `Error::Io` will be returned if the underlying storage object returned an I/O error.
    ///
    /// # Panics
    ///
    /// Will panic if this is the root directory.
    pub fn truncate(&mut self) -> Result<(), Error<IO::Error>> {
        log::trace!("File::truncate");
        if let Some(ref mut e) = self.entry {
            e.set_size(self.offset);
            if self.offset == 0 {
                e.set_first_cluster(None, self.fs.fat_type());
            }
        } else {
            // Note: we cannot handle this case because there is no size field
            panic!("Trying to truncate a file without an entry");
        }
        if let Some(current_cluster) = self.current_cluster {
            // current cluster is none only if offset is 0
            debug_assert!(self.offset > 0);
            FileSystem::truncate_cluster_chain(&self.fs, current_cluster)
        } else {
            debug_assert!(self.offset == 0);
            if let Some(n) = self.first_cluster {
                FileSystem::free_cluster_chain(&self.fs, n)?;
                self.first_cluster = None;
            }
            Ok(())
        }
    }

    /// Get the extents of a file on disk.
    ///
    /// This returns an iterator over the byte ranges on-disk occupied by
    /// this file.
    pub fn extents(&mut self) -> impl Iterator<Item = Result<Extent, Error<IO::Error>>> + '_ {
        let fs = &self.fs;
        let cluster_size = fs.cluster_size();
        let Some(mut bytes_left) = self.size() else {
            return None.into_iter().flatten();
        };
        let Some(first) = self.first_cluster else {
            return None.into_iter().flatten();
        };

        Some(
            core::iter::once(Ok(first))
                .chain(FileSystem::cluster_iter(fs, first))
                .map(move |cluster_err| match cluster_err {
                    Ok(cluster) => {
                        let size = cluster_size.min(bytes_left);
                        bytes_left -= size;
                        Ok(Extent {
                            offset: fs.offset_from_cluster(cluster),
                            size,
                        })
                    }
                    Err(e) => Err(e),
                }),
        )
        .into_iter()
        .flatten()
    }

    pub(crate) fn abs_pos(&self) -> Option<u64> {
        // Returns current position relative to filesystem start
        // Note: when between clusters it returns position after previous cluster
        match self.current_cluster {
            Some(n) => {
                let cluster_size = self.fs.cluster_size();
                let offset_mod_cluster_size = self.offset % cluster_size;
                let offset_in_cluster = if offset_mod_cluster_size == 0 {
                    // position points between clusters - we are returning previous cluster so
                    // offset must be set to the cluster size
                    cluster_size
                } else {
                    offset_mod_cluster_size
                };
                let offset_in_fs = self.fs.offset_from_cluster(n) + u64::from(offset_in_cluster);
                Some(offset_in_fs)
            }
            None => None,
        }
    }

    fn flush_dir_entry(&mut self) -> Result<(), Error<IO::Error>> {
        if let Some(ref mut e) = self.entry {
            e.flush(&self.fs)?;
        }
        Ok(())
    }

    /// Sets date and time of creation for this file.
    ///
    /// Note: it is set to a value from the `TimeProvider` when creating a file.
    #[deprecated]
    pub fn set_created(&mut self, date_time: DateTime) {
        if let Some(ref mut e) = self.entry {
            e.set_created(date_time);
        }
    }

    /// Sets date of last access for this file.
    ///
    /// Note: it is overwritten by a value from the `TimeProvider` on every file read operation.
    #[deprecated]
    pub fn set_accessed(&mut self, date: Date) {
        if let Some(ref mut e) = self.entry {
            e.set_accessed(date);
        }
    }

    /// Sets date and time of last modification for this file.
    ///
    /// Note: it is overwritten by a value from the `TimeProvider` on every file write operation.
    #[deprecated]
    pub fn set_modified(&mut self, date_time: DateTime) {
        if let Some(ref mut e) = self.entry {
            e.set_modified(date_time);
        }
    }

    fn size(&self) -> Option<u32> {
        match self.entry {
            Some(ref e) => e.inner().size(),
            None => None,
        }
    }

    fn is_dir(&self) -> bool {
        match self.entry {
            Some(ref e) => e.inner().is_dir(),
            None => true, // root directory
        }
    }

    fn bytes_left_in_file(&self) -> Option<usize> {
        // Note: seeking beyond end of file is not allowed so overflow is impossible
        self.size().map(|s| (s - self.offset) as usize)
    }

    fn set_first_cluster(&mut self, cluster: u32) {
        self.first_cluster = Some(cluster);
        if let Some(ref mut e) = self.entry {
            e.set_first_cluster(self.first_cluster, self.fs.fat_type());
        }
    }

    pub(crate) fn first_cluster(&self) -> Option<u32> {
        self.first_cluster
    }

    fn flush(&mut self) -> Result<(), Error<IO::Error>> {
        self.flush_dir_entry()?;
        let mut node = MCSNode::new();
        let mut disk_guard = self.fs.disk.lock(&mut node);
        disk_guard.flush()?;
        Ok(())
    }

    pub(crate) fn is_root_dir(&self) -> bool {
        self.entry.is_none()
    }
}

<<<<<<< HEAD
impl<IO: ReadWriteSeek + Send + core::fmt::Debug, TP: TimeProvider, OCC> File<IO, TP, OCC> {
=======
impl<IO: ReadWriteSeek + Send + Debug, TP: TimeProvider, OCC> File<IO, TP, OCC> {
>>>>>>> c739a2b8
    fn update_dir_entry_after_write(&mut self) {
        let offset = self.offset;
        if let Some(ref mut e) = self.entry {
            let now = self.fs.options.time_provider.get_current_date_time();
            e.set_modified(now);
            if e.inner().size().is_some_and(|s| offset > s) {
                e.set_size(offset);
            }
        }
    }
}

<<<<<<< HEAD
impl<IO: ReadWriteSeek + Send + core::fmt::Debug, TP, OCC> Drop for File<IO, TP, OCC> {
=======
impl<IO: ReadWriteSeek + Send + Debug, TP, OCC> Drop for File<IO, TP, OCC> {
>>>>>>> c739a2b8
    fn drop(&mut self) {
        if let Err(err) = self.flush() {
            log::error!("flush failed {err:?}");
        }
    }
}

// Note: derive cannot be used because of invalid bounds. See: https://github.com/rust-lang/rust/issues/26925
<<<<<<< HEAD
impl<IO: ReadWriteSeek + Send + core::fmt::Debug, TP, OCC> Clone for File<IO, TP, OCC> {
=======
impl<IO: ReadWriteSeek + Send + Debug, TP, OCC> Clone for File<IO, TP, OCC> {
>>>>>>> c739a2b8
    fn clone(&self) -> Self {
        File {
            first_cluster: self.first_cluster,
            current_cluster: self.current_cluster,
            offset: self.offset,
            entry: self.entry.clone(),
            fs: Arc::clone(&self.fs),
        }
    }
}

<<<<<<< HEAD
impl<IO: ReadWriteSeek + Send + core::fmt::Debug, TP, OCC> IoBase for File<IO, TP, OCC> {
    type Error = Error<IO::Error>;
}

impl<IO: ReadWriteSeek + Send + core::fmt::Debug, TP: TimeProvider, OCC> Read
    for File<IO, TP, OCC>
{
=======
impl<IO: ReadWriteSeek + Send + Debug, TP, OCC> IoBase for File<IO, TP, OCC> {
    type Error = Error<IO::Error>;
}

impl<IO: ReadWriteSeek + Send + Debug, TP: TimeProvider, OCC> Read for File<IO, TP, OCC> {
>>>>>>> c739a2b8
    fn read(&mut self, buf: &mut [u8]) -> Result<usize, Self::Error> {
        log::trace!("File::read");
        let cluster_size = self.fs.cluster_size();
        let current_cluster_opt = if self.offset % cluster_size == 0 {
            // next cluster
            match self.current_cluster {
                None => self.first_cluster,
                Some(n) => {
                    let r = FileSystem::cluster_iter(&self.fs, n).next();
                    match r {
                        Some(Err(err)) => return Err(err),
                        Some(Ok(n)) => Some(n),
                        None => None,
                    }
                }
            }
        } else {
            self.current_cluster
        };
        let Some(current_cluster) = current_cluster_opt else {
            return Ok(0);
        };
        let offset_in_cluster = self.offset % cluster_size;
        let bytes_left_in_cluster = (cluster_size - offset_in_cluster) as usize;
        let bytes_left_in_file = self.bytes_left_in_file().unwrap_or(bytes_left_in_cluster);
        let read_size = buf.len().min(bytes_left_in_cluster).min(bytes_left_in_file);
        if read_size == 0 {
            return Ok(0);
        }
        log::trace!("read {read_size} bytes in cluster {current_cluster}");
        let offset_in_fs =
            self.fs.offset_from_cluster(current_cluster) + u64::from(offset_in_cluster);
        let read_bytes = {
            let mut node = MCSNode::new();
            let mut disk_guard = self.fs.disk.lock(&mut node);
            disk_guard.seek(SeekFrom::Start(offset_in_fs))?;
            disk_guard.read(&mut buf[..read_size])?
        };
        if read_bytes == 0 {
            return Ok(0);
        }
        self.offset += read_bytes as u32;
        self.current_cluster = Some(current_cluster);

        if let Some(ref mut e) = self.entry {
            if self.fs.options.update_accessed_date {
                let now = self.fs.options.time_provider.get_current_date();
                e.set_accessed(now);
            }
        }
        Ok(read_bytes)
    }
}

<<<<<<< HEAD
impl<IO: ReadWriteSeek + Send + core::fmt::Debug, TP: TimeProvider, OCC> Write
    for File<IO, TP, OCC>
{
=======
impl<IO: ReadWriteSeek + Send + Debug, TP: TimeProvider, OCC> Write for File<IO, TP, OCC> {
>>>>>>> c739a2b8
    fn write(&mut self, buf: &[u8]) -> Result<usize, Self::Error> {
        log::trace!("File::write");
        let cluster_size = self.fs.cluster_size();
        let offset_in_cluster = self.offset % cluster_size;
        let bytes_left_in_cluster = (cluster_size - offset_in_cluster) as usize;
        let bytes_left_until_max_file_size = (MAX_FILE_SIZE - self.offset) as usize;
        let write_size = buf
            .len()
            .min(bytes_left_in_cluster)
            .min(bytes_left_until_max_file_size);
        // Exit early if we are going to write no data
        if write_size == 0 {
            return Ok(0);
        }
        // Mark the volume 'dirty'
        self.fs.set_dirty_flag(true)?;
        // Get cluster for write possibly allocating new one
        let current_cluster = if self.offset % cluster_size == 0 {
            // next cluster
            let next_cluster = match self.current_cluster {
                None => self.first_cluster,
                Some(n) => {
                    let r = FileSystem::cluster_iter(&self.fs, n).next();
                    match r {
                        Some(Err(err)) => return Err(err),
                        Some(Ok(n)) => Some(n),
                        None => None,
                    }
                }
            };
            if let Some(n) = next_cluster {
                n
            } else {
                // end of chain reached - allocate new cluster
                let new_cluster =
                    FileSystem::alloc_cluster(&self.fs, self.current_cluster, self.is_dir())?;
                log::trace!("allocated cluster {new_cluster}");
                if self.first_cluster.is_none() {
                    self.set_first_cluster(new_cluster);
                }
                new_cluster
            }
        } else {
            // self.current_cluster should be a valid cluster
            match self.current_cluster {
                Some(n) => n,
                None => panic!("Offset inside cluster but no cluster allocated"),
            }
        };
        log::trace!("write {write_size} bytes in cluster {current_cluster}");
        let offset_in_fs =
            self.fs.offset_from_cluster(current_cluster) + u64::from(offset_in_cluster);
        let written_bytes = {
            let mut node = MCSNode::new();
            let mut disk_guard = self.fs.disk.lock(&mut node);
            disk_guard.seek(SeekFrom::Start(offset_in_fs))?;
            disk_guard.write(&buf[..write_size])?
        };
        if written_bytes == 0 {
            return Ok(0);
        }
        // some bytes were writter - update position and optionally size
        self.offset += written_bytes as u32;
        self.current_cluster = Some(current_cluster);
        self.update_dir_entry_after_write();
        Ok(written_bytes)
    }

    fn flush(&mut self) -> Result<(), Self::Error> {
        Self::flush(self)
    }
}

<<<<<<< HEAD
impl<IO: ReadWriteSeek + Send + core::fmt::Debug, TP, OCC> Seek for File<IO, TP, OCC> {
=======
impl<IO: ReadWriteSeek + Send + Debug, TP, OCC> Seek for File<IO, TP, OCC> {
>>>>>>> c739a2b8
    fn seek(&mut self, pos: SeekFrom) -> Result<u64, Self::Error> {
        log::trace!("File::seek");
        let size_opt = self.size();
        let new_offset_opt: Option<u32> = match pos {
            SeekFrom::Current(x) => i64::from(self.offset)
                .checked_add(x)
                .and_then(|n| u32::try_from(n).ok()),
            SeekFrom::Start(x) => u32::try_from(x).ok(),
            SeekFrom::End(o) => size_opt
                .and_then(|s| i64::from(s).checked_add(o))
                .and_then(|n| u32::try_from(n).ok()),
        };
        let Some(mut new_offset) = new_offset_opt else {
            log::error!("Invalid seek offset");
            return Err(Error::InvalidInput);
        };
        if let Some(size) = size_opt {
            if new_offset > size {
                log::warn!("Seek beyond the end of the file");
                new_offset = size;
            }
        }
        log::trace!(
            "file seek {} -> {} - entry {:?}",
            self.offset,
            new_offset,
            self.entry
        );
        if new_offset == self.offset {
            // position is the same - nothing to do
            return Ok(u64::from(self.offset));
        }
        let new_offset_in_clusters = self.fs.clusters_from_bytes(u64::from(new_offset));
        let old_offset_in_clusters = self.fs.clusters_from_bytes(u64::from(self.offset));
        let new_cluster = if new_offset == 0 {
            None
        } else if new_offset_in_clusters == old_offset_in_clusters {
            self.current_cluster
        } else if let Some(first_cluster) = self.first_cluster {
            // calculate number of clusters to skip
            // return the previous cluster if the offset points to the cluster boundary
            // Note: new_offset_in_clusters cannot be 0 here because new_offset is not 0
            debug_assert!(new_offset_in_clusters > 0);
            let clusters_to_skip = new_offset_in_clusters - 1;
            let mut cluster = first_cluster;
            let mut iter = FileSystem::cluster_iter(&self.fs, first_cluster);
            for i in 0..clusters_to_skip {
                cluster = if let Some(r) = iter.next() {
                    r?
                } else {
                    // cluster chain ends before the new position - seek to the end of the last cluster
                    new_offset = self.fs.bytes_from_clusters(i + 1) as u32;
                    break;
                };
            }
            Some(cluster)
        } else {
            // empty file - always seek to 0
            new_offset = 0;
            None
        };
        self.offset = new_offset;
        self.current_cluster = new_cluster;
        Ok(u64::from(self.offset))
    }
}<|MERGE_RESOLUTION|>--- conflicted
+++ resolved
@@ -15,11 +15,7 @@
 /// A FAT filesystem file object used for reading and writing data.
 ///
 /// This struct is created by the `open_file` or `create_file` methods on `Dir`.
-<<<<<<< HEAD
-pub struct File<IO: ReadWriteSeek + Send + core::fmt::Debug, TP, OCC> {
-=======
 pub struct File<IO: ReadWriteSeek + Send + Debug, TP, OCC> {
->>>>>>> c739a2b8
     // Note first_cluster is None if file is empty
     first_cluster: Option<u32>,
     // Note: if offset points between clusters current_cluster is the previous cluster
@@ -43,11 +39,7 @@
     pub size: u32,
 }
 
-<<<<<<< HEAD
-impl<IO: ReadWriteSeek + Send + core::fmt::Debug, TP, OCC> File<IO, TP, OCC> {
-=======
 impl<IO: ReadWriteSeek + Send + Debug, TP, OCC> File<IO, TP, OCC> {
->>>>>>> c739a2b8
     pub(crate) fn new(
         first_cluster: Option<u32>,
         entry: Option<DirEntryEditor>,
@@ -230,11 +222,7 @@
     }
 }
 
-<<<<<<< HEAD
-impl<IO: ReadWriteSeek + Send + core::fmt::Debug, TP: TimeProvider, OCC> File<IO, TP, OCC> {
-=======
 impl<IO: ReadWriteSeek + Send + Debug, TP: TimeProvider, OCC> File<IO, TP, OCC> {
->>>>>>> c739a2b8
     fn update_dir_entry_after_write(&mut self) {
         let offset = self.offset;
         if let Some(ref mut e) = self.entry {
@@ -247,11 +235,7 @@
     }
 }
 
-<<<<<<< HEAD
-impl<IO: ReadWriteSeek + Send + core::fmt::Debug, TP, OCC> Drop for File<IO, TP, OCC> {
-=======
 impl<IO: ReadWriteSeek + Send + Debug, TP, OCC> Drop for File<IO, TP, OCC> {
->>>>>>> c739a2b8
     fn drop(&mut self) {
         if let Err(err) = self.flush() {
             log::error!("flush failed {err:?}");
@@ -260,11 +244,7 @@
 }
 
 // Note: derive cannot be used because of invalid bounds. See: https://github.com/rust-lang/rust/issues/26925
-<<<<<<< HEAD
-impl<IO: ReadWriteSeek + Send + core::fmt::Debug, TP, OCC> Clone for File<IO, TP, OCC> {
-=======
 impl<IO: ReadWriteSeek + Send + Debug, TP, OCC> Clone for File<IO, TP, OCC> {
->>>>>>> c739a2b8
     fn clone(&self) -> Self {
         File {
             first_cluster: self.first_cluster,
@@ -276,21 +256,11 @@
     }
 }
 
-<<<<<<< HEAD
-impl<IO: ReadWriteSeek + Send + core::fmt::Debug, TP, OCC> IoBase for File<IO, TP, OCC> {
-    type Error = Error<IO::Error>;
-}
-
-impl<IO: ReadWriteSeek + Send + core::fmt::Debug, TP: TimeProvider, OCC> Read
-    for File<IO, TP, OCC>
-{
-=======
 impl<IO: ReadWriteSeek + Send + Debug, TP, OCC> IoBase for File<IO, TP, OCC> {
     type Error = Error<IO::Error>;
 }
 
 impl<IO: ReadWriteSeek + Send + Debug, TP: TimeProvider, OCC> Read for File<IO, TP, OCC> {
->>>>>>> c739a2b8
     fn read(&mut self, buf: &mut [u8]) -> Result<usize, Self::Error> {
         log::trace!("File::read");
         let cluster_size = self.fs.cluster_size();
@@ -345,13 +315,7 @@
     }
 }
 
-<<<<<<< HEAD
-impl<IO: ReadWriteSeek + Send + core::fmt::Debug, TP: TimeProvider, OCC> Write
-    for File<IO, TP, OCC>
-{
-=======
 impl<IO: ReadWriteSeek + Send + Debug, TP: TimeProvider, OCC> Write for File<IO, TP, OCC> {
->>>>>>> c739a2b8
     fn write(&mut self, buf: &[u8]) -> Result<usize, Self::Error> {
         log::trace!("File::write");
         let cluster_size = self.fs.cluster_size();
@@ -425,11 +389,7 @@
     }
 }
 
-<<<<<<< HEAD
-impl<IO: ReadWriteSeek + Send + core::fmt::Debug, TP, OCC> Seek for File<IO, TP, OCC> {
-=======
 impl<IO: ReadWriteSeek + Send + Debug, TP, OCC> Seek for File<IO, TP, OCC> {
->>>>>>> c739a2b8
     fn seek(&mut self, pos: SeekFrom) -> Result<u64, Self::Error> {
         log::trace!("File::seek");
         let size_opt = self.size();
