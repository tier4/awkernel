#[cfg(not(feature = "std"))]
use alloc::string::String;
use alloc::sync::Arc;
use core::borrow::BorrowMut;
use core::convert::TryFrom;
use core::fmt::Debug;
use core::marker::PhantomData;

use super::super::error::Error;
use super::super::io::{self, IoBase, Read, ReadLeExt, Seek, SeekFrom, Write, WriteLeExt};
use super::boot_sector::{format_boot_sector, BiosParameterBlock, BootSector};
use super::dir::{Dir, DirRawStream};
use super::dir_entry::{DirFileEntryData, FileAttributes, SFN_PADDING, SFN_SIZE};
use super::file::File;
use super::table::{
    alloc_cluster, count_free_clusters, format_fat, read_fat_flags, ClusterIterator,
    RESERVED_FAT_ENTRIES,
};
use super::time::{DefaultTimeProvider, TimeProvider};
use awkernel_sync::{mcs::MCSNode, mutex::Mutex};

// FAT implementation based on:
//   http://wiki.osdev.org/FAT
//   https://www.win.tue.nl/~aeb/linux/fs/fat/fat-1.html

/// A type of FAT filesystem.
///
/// `FatType` values are based on the size of File Allocation Table entry.
#[derive(Copy, Clone, Eq, PartialEq, Debug)]
pub enum FatType {
    /// 12 bits per FAT entry
    Fat12,
    /// 16 bits per FAT entry
    Fat16,
    /// 32 bits per FAT entry
    Fat32,
}

impl FatType {
    const FAT16_MIN_CLUSTERS: u32 = 4085;
    const FAT32_MIN_CLUSTERS: u32 = 65525;
    const FAT32_MAX_CLUSTERS: u32 = 0x0FFF_FFF4;

    pub(crate) fn from_clusters(total_clusters: u32) -> Self {
        if total_clusters < Self::FAT16_MIN_CLUSTERS {
            FatType::Fat12
        } else if total_clusters < Self::FAT32_MIN_CLUSTERS {
            FatType::Fat16
        } else {
            FatType::Fat32
        }
    }

    pub(crate) fn bits_per_fat_entry(self) -> u32 {
        match self {
            FatType::Fat12 => 12,
            FatType::Fat16 => 16,
            FatType::Fat32 => 32,
        }
    }

    pub(crate) fn min_clusters(self) -> u32 {
        match self {
            FatType::Fat12 => 0,
            FatType::Fat16 => Self::FAT16_MIN_CLUSTERS,
            FatType::Fat32 => Self::FAT32_MIN_CLUSTERS,
        }
    }

    pub(crate) fn max_clusters(self) -> u32 {
        match self {
            FatType::Fat12 => Self::FAT16_MIN_CLUSTERS - 1,
            FatType::Fat16 => Self::FAT32_MIN_CLUSTERS - 1,
            FatType::Fat32 => Self::FAT32_MAX_CLUSTERS,
        }
    }
}

/// A FAT volume status flags retrived from the Boot Sector and the allocation table second entry.
#[derive(Copy, Clone, Eq, PartialEq, Debug)]
pub struct FsStatusFlags {
    pub(crate) dirty: bool,
    pub(crate) io_error: bool,
}

impl FsStatusFlags {
    /// Checks if the volume is marked as dirty.
    ///
    /// Dirty flag means volume has been suddenly ejected from filesystem without unmounting.
    #[must_use]
    pub fn dirty(&self) -> bool {
        self.dirty
    }

    /// Checks if the volume has the IO Error flag active.
    #[must_use]
    pub fn io_error(&self) -> bool {
        self.io_error
    }

    fn encode(self) -> u8 {
        let mut res = 0_u8;
        if self.dirty {
            res |= 1;
        }
        if self.io_error {
            res |= 2;
        }
        res
    }

    pub(crate) fn decode(flags: u8) -> Self {
        Self {
            dirty: flags & 1 != 0,
            io_error: flags & 2 != 0,
        }
    }
}

/// A sum of `Read` and `Seek` traits.
pub trait ReadSeek: Read + Seek {}
impl<T: Read + Seek> ReadSeek for T {}

/// A sum of `Read`, `Write` and `Seek` traits.
pub trait ReadWriteSeek: Read + Write + Seek {}
impl<T: Read + Write + Seek> ReadWriteSeek for T {}

#[derive(Clone, Default, Debug)]
struct FsInfoSector {
    free_cluster_count: Option<u32>,
    next_free_cluster: Option<u32>,
    dirty: bool,
}

impl FsInfoSector {
    const LEAD_SIG: u32 = 0x4161_5252;
    const STRUC_SIG: u32 = 0x6141_7272;
    const TRAIL_SIG: u32 = 0xAA55_0000;

    fn deserialize<R: Read>(rdr: &mut R) -> Result<Self, Error<R::Error>> {
        let lead_sig = rdr.read_u32_le()?;
        if lead_sig != Self::LEAD_SIG {
            log::error!("invalid lead_sig in FsInfo sector: {lead_sig}");
            return Err(Error::CorruptedFileSystem);
        }
        let mut reserved = [0_u8; 480];
        rdr.read_exact(&mut reserved)?;
        let struc_sig = rdr.read_u32_le()?;
        if struc_sig != Self::STRUC_SIG {
            log::error!("invalid struc_sig in FsInfo sector: {struc_sig}");
            return Err(Error::CorruptedFileSystem);
        }
        let free_cluster_count = match rdr.read_u32_le()? {
            0xFFFF_FFFF => None,
            // Note: value is validated in FileSystem::new function using values from BPB
            n => Some(n),
        };
        let next_free_cluster = match rdr.read_u32_le()? {
            0xFFFF_FFFF => None,
            0 | 1 => {
                log::warn!(
                    "invalid next_free_cluster in FsInfo sector (values 0 and 1 are reserved)"
                );
                None
            }
            // Note: other values are validated in FileSystem::new function using values from BPB
            n => Some(n),
        };
        let mut reserved2 = [0_u8; 12];
        rdr.read_exact(&mut reserved2)?;
        let trail_sig = rdr.read_u32_le()?;
        if trail_sig != Self::TRAIL_SIG {
            log::error!("invalid trail_sig in FsInfo sector: {trail_sig}");
            return Err(Error::CorruptedFileSystem);
        }
        Ok(Self {
            free_cluster_count,
            next_free_cluster,
            dirty: false,
        })
    }

    fn serialize<W: Write>(&self, wrt: &mut W) -> Result<(), Error<W::Error>> {
        wrt.write_u32_le(Self::LEAD_SIG)?;
        let reserved = [0_u8; 480];
        wrt.write_all(&reserved)?;
        wrt.write_u32_le(Self::STRUC_SIG)?;
        wrt.write_u32_le(self.free_cluster_count.unwrap_or(0xFFFF_FFFF))?;
        wrt.write_u32_le(self.next_free_cluster.unwrap_or(0xFFFF_FFFF))?;
        let reserved2 = [0_u8; 12];
        wrt.write_all(&reserved2)?;
        wrt.write_u32_le(Self::TRAIL_SIG)?;
        Ok(())
    }

    fn validate_and_fix(&mut self, total_clusters: u32) {
        let max_valid_cluster_number = total_clusters + RESERVED_FAT_ENTRIES;
        if let Some(n) = self.free_cluster_count {
            if n > total_clusters {
                log::warn!(
                    "invalid free_cluster_count ({n}) in fs_info exceeds total cluster count ({total_clusters})"
                );
                self.free_cluster_count = None;
            }
        }
        if let Some(n) = self.next_free_cluster {
            if n > max_valid_cluster_number {
                log::warn!(
                    "invalid free_cluster_count ({n}) in fs_info exceeds maximum cluster number ({max_valid_cluster_number})"
                );
                self.next_free_cluster = None;
            }
        }
    }

    fn map_free_clusters(&mut self, map_fn: impl Fn(u32) -> u32) {
        if let Some(n) = self.free_cluster_count {
            self.free_cluster_count = Some(map_fn(n));
            self.dirty = true;
        }
    }

    fn set_next_free_cluster(&mut self, cluster: u32) {
        self.next_free_cluster = Some(cluster);
        self.dirty = true;
    }

    fn set_free_cluster_count(&mut self, free_cluster_count: u32) {
        self.free_cluster_count = Some(free_cluster_count);
        self.dirty = true;
    }
}

/// A FAT filesystem mount options.
///
/// Options are specified as an argument for `FileSystem::new` method.
#[derive(Copy, Clone, Debug, Default)]
pub struct FsOptions<TP, OCC> {
    pub(crate) update_accessed_date: bool,
    pub(crate) oem_cp_converter: OCC,
    pub(crate) time_provider: TP,
    pub(crate) strict: bool,
}

impl FsOptions<DefaultTimeProvider, LossyOemCpConverter> {
    /// Creates a `FsOptions` struct with default options.
    #[must_use]
    pub fn new() -> Self {
        Self {
            update_accessed_date: false,
            oem_cp_converter: LossyOemCpConverter::new(),
            time_provider: DefaultTimeProvider::new(),
            strict: true,
        }
    }
}

impl<TP: TimeProvider, OCC: OemCpConverter> FsOptions<TP, OCC> {
    /// If enabled accessed date field in directory entry is updated when reading or writing a file.
    #[must_use]
    pub fn update_accessed_date(mut self, enabled: bool) -> Self {
        self.update_accessed_date = enabled;
        self
    }

    /// Changes default OEM code page encoder-decoder.
    pub fn oem_cp_converter<OCC2: OemCpConverter>(
        self,
        oem_cp_converter: OCC2,
    ) -> FsOptions<TP, OCC2> {
        FsOptions::<TP, OCC2> {
            update_accessed_date: self.update_accessed_date,
            oem_cp_converter,
            time_provider: self.time_provider,
            strict: self.strict,
        }
    }

    /// Changes default time provider.
    pub fn time_provider<TP2: TimeProvider>(self, time_provider: TP2) -> FsOptions<TP2, OCC> {
        FsOptions::<TP2, OCC> {
            update_accessed_date: self.update_accessed_date,
            oem_cp_converter: self.oem_cp_converter,
            time_provider,
            strict: self.strict,
        }
    }

    /// If enabled more validations are performed to check if file-system is conforming to specification.
    #[must_use]
    pub fn strict(self, strict: bool) -> Self {
        Self {
            update_accessed_date: self.update_accessed_date,
            oem_cp_converter: self.oem_cp_converter,
            time_provider: self.time_provider,
            strict,
        }
    }
}

/// A FAT volume statistics.
#[derive(Copy, Clone, Eq, PartialEq, Debug)]
pub struct FileSystemStats {
    cluster_size: u32,
    total_clusters: u32,
    free_clusters: u32,
}

impl FileSystemStats {
    /// Cluster size in bytes
    #[must_use]
    pub fn cluster_size(&self) -> u32 {
        self.cluster_size
    }

    /// Number of total clusters in filesystem usable for file allocation
    #[must_use]
    pub fn total_clusters(&self) -> u32 {
        self.total_clusters
    }

    /// Number of free clusters
    #[must_use]
    pub fn free_clusters(&self) -> u32 {
        self.free_clusters
    }
}

/// A FAT filesystem object.
///
/// `FileSystem` struct is representing a state of a mounted FAT volume.
pub struct FileSystem<IO: ReadWriteSeek + Send, TP = DefaultTimeProvider, OCC = LossyOemCpConverter>
{
    pub(crate) disk: Mutex<IO>,
    pub(crate) options: FsOptions<TP, OCC>,
    fat_type: FatType,
    bpb: BiosParameterBlock,
    first_data_sector: u32,
    root_dir_sectors: u32,
    total_clusters: u32,
    fs_info: Mutex<FsInfoSector>,
    current_status_flags: Mutex<FsStatusFlags>,
}

pub trait IntoStorage<T: Read + Write + Seek> {
    fn into_storage(self) -> T;
}

impl<T: Read + Write + Seek> IntoStorage<T> for T {
    fn into_storage(self) -> Self {
        self
    }
}

#[cfg(feature = "std")]
impl<T: std::io::Read + std::io::Write + std::io::Seek> IntoStorage<io::StdIoWrapper<T>> for T {
    fn into_storage(self) -> io::StdIoWrapper<Self> {
        io::StdIoWrapper::new(self)
    }
}

impl<IO: Read + Write + Seek + Send, TP, OCC> FileSystem<IO, TP, OCC> {
    /// Creates a new filesystem object instance.
    ///
    /// Supplied `storage` parameter cannot be seeked. If there is a need to read a fragment of disk
    /// image (e.g. partition) library user should wrap the file struct in a struct limiting
    /// access to partition bytes only e.g. `fscommon::StreamSlice`.
    ///
    /// Note: creating multiple filesystem objects with a single underlying storage can
    /// cause a filesystem corruption.
    ///
    /// # Errors
    ///
    /// Errors that can be returned:
    ///
    /// * `Error::CorruptedFileSystem` will be returned if the boot sector and/or the file system information sector
    ///   contains invalid values.
    /// * `Error::Io` will be returned if the provided storage object returned an I/O error.
    ///
    /// # Panics
    ///
    /// Panics in non-optimized build if `storage` position returned by `seek` is not zero.
    pub fn new<T: IntoStorage<IO>>(
        storage: T,
        options: FsOptions<TP, OCC>,
    ) -> Result<Self, Error<IO::Error>> {
        // Make sure given image is not seeked
        let mut disk = storage.into_storage();
        log::trace!("FileSystem::new");
        debug_assert!(disk.seek(SeekFrom::Current(0))? == 0);

        // read boot sector
        let bpb = {
            let boot = BootSector::deserialize(&mut disk)?;
            boot.validate(options.strict)?;
            boot.bpb
        };

        let root_dir_sectors = bpb.root_dir_sectors();
        let first_data_sector = bpb.first_data_sector();
        let total_clusters = bpb.total_clusters();
        let fat_type = FatType::from_clusters(total_clusters);

        // read FSInfo sector if this is FAT32
        let mut fs_info = if fat_type == FatType::Fat32 {
            disk.seek(SeekFrom::Start(
                bpb.bytes_from_sectors(bpb.fs_info_sector()),
            ))?;
            FsInfoSector::deserialize(&mut disk)?
        } else {
            FsInfoSector::default()
        };

        // if dirty flag is set completly ignore free_cluster_count in FSInfo
        if bpb.status_flags().dirty {
            fs_info.free_cluster_count = None;
        }

        // Validate the numbers stored in the free_cluster_count and next_free_cluster are within bounds for volume
        fs_info.validate_and_fix(total_clusters);

        // return FileSystem struct
        let status_flags = bpb.status_flags();
        log::trace!("FileSystem::new end");
        Ok(Self {
            disk: Mutex::new(disk),
            options,
            fat_type,
            bpb,
            first_data_sector,
            root_dir_sectors,
            total_clusters,
            fs_info: Mutex::new(fs_info),
            current_status_flags: Mutex::new(status_flags),
        })
    }

    /// Returns a type of File Allocation Table (FAT) used by this filesystem.
    pub fn fat_type(&self) -> FatType {
        self.fat_type
    }

    /// Returns a volume identifier read from BPB in the Boot Sector.
    pub fn volume_id(&self) -> u32 {
        self.bpb.volume_id
    }

    /// Returns a volume label from BPB in the Boot Sector as byte array slice.
    ///
    /// Label is encoded in the OEM codepage.
    /// Note: This function returns label stored in the BPB block. Use `read_volume_label_from_root_dir_as_bytes` to
    /// read label from the root directory.
    pub fn volume_label_as_bytes(&self) -> &[u8] {
        let full_label_slice = &self.bpb.volume_label;
        let len = full_label_slice
            .iter()
            .rposition(|b| *b != SFN_PADDING)
            .map_or(0, |p| p + 1);
        &full_label_slice[..len]
    }

    fn offset_from_sector(&self, sector: u32) -> u64 {
        self.bpb.bytes_from_sectors(sector)
    }

    fn sector_from_cluster(&self, cluster: u32) -> u32 {
        self.first_data_sector
            + self
                .bpb
                .sectors_from_clusters(cluster - RESERVED_FAT_ENTRIES)
    }

    pub fn cluster_size(&self) -> u32 {
        self.bpb.cluster_size()
    }

    pub(crate) fn offset_from_cluster(&self, cluster: u32) -> u64 {
        self.offset_from_sector(self.sector_from_cluster(cluster))
    }

    pub(crate) fn bytes_from_clusters(&self, clusters: u32) -> u64 {
        self.bpb
            .bytes_from_sectors(self.bpb.sectors_from_clusters(clusters))
    }

    pub(crate) fn clusters_from_bytes(&self, bytes: u64) -> u32 {
        self.bpb.clusters_from_bytes(bytes)
    }

    fn fat_slice(fs: &Arc<Self>) -> impl ReadWriteSeek<Error = Error<IO::Error>> + '_ {
        let io = FsIoAdapter { fs: Arc::clone(fs) };
        fat_slice(io, &fs.bpb)
    }

    pub(crate) fn cluster_iter(
        fs: &Arc<Self>,
        cluster: u32,
    ) -> ClusterIterator<impl ReadWriteSeek<Error = Error<IO::Error>> + '_, IO::Error> {
        let disk_slice = FileSystem::fat_slice(fs);
        ClusterIterator::new(disk_slice, fs.fat_type, cluster)
    }

    pub(crate) fn truncate_cluster_chain(
        fs: &Arc<Self>,
        cluster: u32,
    ) -> Result<(), Error<IO::Error>> {
        let mut iter = FileSystem::cluster_iter(fs, cluster);
        let num_free = iter.truncate()?;
        let mut node = MCSNode::new();
        let mut fs_info_guard = fs.fs_info.lock(&mut node);
        fs_info_guard.map_free_clusters(|n| n + num_free);
        Ok(())
    }

    pub(crate) fn free_cluster_chain(fs: &Arc<Self>, cluster: u32) -> Result<(), Error<IO::Error>> {
        let mut iter = FileSystem::cluster_iter(fs, cluster);
        let num_free = iter.free()?;
        let mut node = MCSNode::new();
        let mut fs_info_guard = fs.fs_info.lock(&mut node);
        fs_info_guard.map_free_clusters(|n| n + num_free);
        Ok(())
    }

    pub(crate) fn alloc_cluster(
        fs: &Arc<Self>,
        prev_cluster: Option<u32>,
        zero: bool,
    ) -> Result<u32, Error<IO::Error>> {
        log::trace!("alloc_cluster");
        let hint;
        {
            let mut node = MCSNode::new();
            let fs_info_guard = fs.fs_info.lock(&mut node);
            hint = fs_info_guard.next_free_cluster;
        }
        let cluster = {
            let mut fat = FileSystem::fat_slice(fs);
            alloc_cluster(&mut fat, fs.fat_type, prev_cluster, hint, fs.total_clusters)?
        };
        if zero {
            let mut node_disk = MCSNode::new();
            let mut disk_guard = fs.disk.lock(&mut node_disk);
            disk_guard.seek(SeekFrom::Start(fs.offset_from_cluster(cluster)))?;
            write_zeros(&mut *disk_guard, u64::from(fs.cluster_size()))?;
        }
        let mut node = MCSNode::new();
        let mut fs_info_guard = fs.fs_info.lock(&mut node);
        fs_info_guard.set_next_free_cluster(cluster + 1);
        fs_info_guard.map_free_clusters(|n| n - 1);
        Ok(cluster)
    }

    /// Returns status flags for this volume.
    ///
    /// # Errors
    ///
    /// `Error::Io` will be returned if the underlying storage object returned an I/O error.
    pub fn read_status_flags(fs: &Arc<Self>) -> Result<FsStatusFlags, Error<IO::Error>> {
        let bpb_status = fs.bpb.status_flags();
        let fat_status = read_fat_flags(&mut FileSystem::fat_slice(fs), fs.fat_type)?;
        Ok(FsStatusFlags {
            dirty: bpb_status.dirty || fat_status.dirty,
            io_error: bpb_status.io_error || fat_status.io_error,
        })
    }

    /// Returns filesystem statistics like number of total and free clusters.
    ///
    /// For FAT32 volumes number of free clusters from the FS Information Sector is returned (may be incorrect).
    /// For other FAT variants number is computed on the first call to this method and cached for later use.
    ///
    /// # Errors
    ///
    /// `Error::Io` will be returned if the underlying storage object returned an I/O error.
    pub fn stats(fs: &Arc<Self>) -> Result<FileSystemStats, Error<IO::Error>> {
        let mut node = MCSNode::new();
        let fs_info_guard = fs.fs_info.lock(&mut node);
        let free_clusters_option = fs_info_guard.free_cluster_count;
        drop(fs_info_guard);
        let free_clusters = if let Some(n) = free_clusters_option {
            n
        } else {
            Self::recalc_free_clusters(fs)?
        };
        Ok(FileSystemStats {
            cluster_size: fs.cluster_size(),
            total_clusters: fs.total_clusters,
            free_clusters,
        })
    }

    /// Forces free clusters recalculation.
    fn recalc_free_clusters(fs: &Arc<Self>) -> Result<u32, Error<IO::Error>> {
        let mut fat = FileSystem::fat_slice(fs);
        let free_cluster_count = count_free_clusters(&mut fat, fs.fat_type, fs.total_clusters)?;
        let mut node = MCSNode::new();
        let mut fs_info_guard = fs.fs_info.lock(&mut node);
        fs_info_guard.set_free_cluster_count(free_cluster_count);
        Ok(free_cluster_count)
    }

    /// Unmounts the filesystem.
    ///
    /// Updates the FS Information Sector if needed.
    ///
    /// # Errors
    ///
    /// `Error::Io` will be returned if the underlying storage object returned an I/O error.
    pub fn unmount(self) -> Result<(), Error<IO::Error>> {
        self.unmount_internal()
    }

    fn unmount_internal(&self) -> Result<(), Error<IO::Error>> {
        self.flush_fs_info()?;
        self.set_dirty_flag(false)?;
        Ok(())
    }

    fn flush_fs_info(&self) -> Result<(), Error<IO::Error>> {
        let mut node = MCSNode::new();
        let fs_info_guard = self.fs_info.lock(&mut node);
        if self.fat_type == FatType::Fat32 && fs_info_guard.dirty {
            drop(fs_info_guard);
            let fs_info_sector_offset = self.offset_from_sector(u32::from(self.bpb.fs_info_sector));
            let mut node_disk = MCSNode::new();
            let mut disk_guard = self.disk.lock(&mut node_disk);
            disk_guard.seek(SeekFrom::Start(fs_info_sector_offset))?;

            let mut node = MCSNode::new();
            let mut fs_info_guard = self.fs_info.lock(&mut node);
            fs_info_guard.serialize(&mut *disk_guard)?;
            fs_info_guard.dirty = false;
        }
        Ok(())
    }

    pub(crate) fn set_dirty_flag(&self, dirty: bool) -> Result<(), IO::Error> {
        // Do not overwrite flags read from BPB on mount
        let mut flags = self.bpb.status_flags();
        flags.dirty |= dirty;
        // Check if flags has changed
        let current_flags;
        {
            let mut node = MCSNode::new();
            let current_status_flags_guard = self.current_status_flags.lock(&mut node);
            current_flags = *current_status_flags_guard;
        }
        if flags == current_flags {
            // Nothing to do
            return Ok(());
        }
        let encoded = flags.encode();
        // Note: only one field is written to avoid rewriting entire boot-sector which could be dangerous
        // Compute reserver_1 field offset and write new flags
        let offset = if self.fat_type() == FatType::Fat32 {
            0x041
        } else {
            0x025
        };
        {
            let mut node = MCSNode::new();
            let mut disk_guard = self.disk.lock(&mut node);
            disk_guard.seek(io::SeekFrom::Start(offset))?;
            disk_guard.write_u8(encoded)?;
        }
        {
            let mut node = MCSNode::new();
            let mut current_status_flags_guard = self.current_status_flags.lock(&mut node);
            *current_status_flags_guard = flags;
        }
        Ok(())
    }

    /// Returns a root directory object allowing for futher penetration of a filesystem structure.
    pub fn root_dir(fs: &Arc<Self>) -> Dir<IO, TP, OCC> {
        log::trace!("root_dir");
        let root_rdr = {
            match fs.fat_type {
                FatType::Fat12 | FatType::Fat16 => DirRawStream::Root(DiskSlice::from_sectors(
                    fs.first_data_sector - fs.root_dir_sectors,
                    fs.root_dir_sectors,
                    1,
                    &fs.bpb,
                    FsIoAdapter { fs: Arc::clone(fs) },
                )),
                FatType::Fat32 => DirRawStream::File(File::new(
                    Some(fs.bpb.root_dir_first_cluster),
                    None,
                    Arc::clone(fs),
                )),
            }
        };
        Dir::new(root_rdr, Arc::clone(fs))
    }
}

impl<IO: ReadWriteSeek + Send, TP, OCC: OemCpConverter> FileSystem<IO, TP, OCC> {
    /// Returns a volume label from BPB in the Boot Sector as `String`.
    ///
    /// Non-ASCII characters are replaced by the replacement character (U+FFFD).
    /// Note: This function returns label stored in the BPB block. Use `read_volume_label_from_root_dir` to read label
    /// from the root directory.
    pub fn volume_label(&self) -> String {
        // Decode volume label from OEM codepage
        let volume_label_iter = self.volume_label_as_bytes().iter().copied();
        let char_iter = volume_label_iter.map(|c| self.options.oem_cp_converter.decode(c));
        // Build string from character iterator
        char_iter.collect()
    }
}

impl<IO: ReadWriteSeek + Send, TP: TimeProvider, OCC: OemCpConverter> FileSystem<IO, TP, OCC> {
    /// Returns a volume label from root directory as `String`.
    ///
    /// It finds file with `VOLUME_ID` attribute and returns its short name.
    ///
    /// # Errors
    ///
    /// `Error::Io` will be returned if the underlying storage object returned an I/O error.
<<<<<<< HEAD
    #[cfg(feature = "alloc")]
=======
>>>>>>> 0cbfcfef
    pub fn read_volume_label_from_root_dir(
        fs: &Arc<Self>,
    ) -> Result<Option<String>, Error<IO::Error>> {
        // Note: DirEntry::file_short_name() cannot be used because it interprets name as 8.3
        // (adds dot before an extension)
        let volume_label_opt = FileSystem::read_volume_label_from_root_dir_as_bytes(fs)?;
        volume_label_opt.map_or(Ok(None), |volume_label| {
            // Strip label padding
            let len = volume_label
                .iter()
                .rposition(|b| *b != SFN_PADDING)
                .map_or(0, |p| p + 1);
            let label_slice = &volume_label[..len];
            // Decode volume label from OEM codepage
            let volume_label_iter = label_slice.iter().copied();
            let char_iter = volume_label_iter.map(|c| fs.options.oem_cp_converter.decode(c));
            // Build string from character iterator
            Ok(Some(char_iter.collect::<String>()))
        })
    }

    /// Returns a volume label from root directory as byte array.
    ///
    /// Label is encoded in the OEM codepage.
    /// It finds file with `VOLUME_ID` attribute and returns its short name.
    ///
    /// # Errors
    ///
    /// `Error::Io` will be returned if the underlying storage object returned an I/O error.
    pub fn read_volume_label_from_root_dir_as_bytes(
        fs: &Arc<Self>,
    ) -> Result<Option<[u8; SFN_SIZE]>, Error<IO::Error>> {
        let entry_opt = Self::root_dir(fs).find_volume_entry()?;
        Ok(entry_opt.map(|e| *e.raw_short_name()))
    }
}

/// `Drop` implementation tries to unmount the filesystem when dropping.
impl<IO: ReadWriteSeek + Send, TP, OCC> Drop for FileSystem<IO, TP, OCC> {
    fn drop(&mut self) {
        if let Err(err) = self.unmount_internal() {
            log::error!("unmount failed {err:?}");
        }
    }
}

pub(crate) struct FsIoAdapter<IO: ReadWriteSeek + Send, TP, OCC> {
    fs: Arc<FileSystem<IO, TP, OCC>>,
}

impl<IO: ReadWriteSeek + Send, TP, OCC> IoBase for FsIoAdapter<IO, TP, OCC> {
    type Error = IO::Error;
}

impl<IO: ReadWriteSeek + Send, TP, OCC> Read for FsIoAdapter<IO, TP, OCC> {
    fn read(&mut self, buf: &mut [u8]) -> Result<usize, Self::Error> {
        let mut node = MCSNode::new();
        let mut disk_guard = self.fs.disk.lock(&mut node);
        disk_guard.read(buf)
    }
}

impl<IO: ReadWriteSeek + Send, TP, OCC> Write for FsIoAdapter<IO, TP, OCC> {
    fn write(&mut self, buf: &[u8]) -> Result<usize, Self::Error> {
        let mut node = MCSNode::new();
        let mut disk_guard = self.fs.disk.lock(&mut node);
        let size = disk_guard.write(buf)?;
        drop(disk_guard);
        if size > 0 {
            self.fs.set_dirty_flag(true)?;
        }
        Ok(size)
    }

    fn flush(&mut self) -> Result<(), Self::Error> {
        let mut node = MCSNode::new();
        let mut disk_guard = self.fs.disk.lock(&mut node);
        disk_guard.flush()
    }
}

impl<IO: ReadWriteSeek + Send, TP, OCC> Seek for FsIoAdapter<IO, TP, OCC> {
    fn seek(&mut self, pos: SeekFrom) -> Result<u64, Self::Error> {
        let mut node = MCSNode::new();
        let mut disk_guard = self.fs.disk.lock(&mut node);
        disk_guard.seek(pos)
    }
}

// Note: derive cannot be used because of invalid bounds. See: https://github.com/rust-lang/rust/issues/26925
impl<IO: ReadWriteSeek + Send, TP, OCC> Clone for FsIoAdapter<IO, TP, OCC> {
    fn clone(&self) -> Self {
        FsIoAdapter {
            fs: self.fs.clone(),
        }
    }
}

fn fat_slice<S: ReadWriteSeek, B: BorrowMut<S>>(
    io: B,
    bpb: &BiosParameterBlock,
) -> impl ReadWriteSeek<Error = Error<S::Error>> {
    let sectors_per_fat = bpb.sectors_per_fat();
    let mirroring_enabled = bpb.mirroring_enabled();
    let (fat_first_sector, mirrors) = if mirroring_enabled {
        (bpb.reserved_sectors(), bpb.fats)
    } else {
        let active_fat = u32::from(bpb.active_fat());
        let fat_first_sector = (bpb.reserved_sectors()) + active_fat * sectors_per_fat;
        (fat_first_sector, 1)
    };
    DiskSlice::from_sectors(fat_first_sector, sectors_per_fat, mirrors, bpb, io)
}

pub(crate) struct DiskSlice<B, S = B> {
    begin: u64,
    size: u64,
    offset: u64,
    mirrors: u8,
    inner: B,
    phantom: PhantomData<S>,
}

impl<B: BorrowMut<S>, S: ReadWriteSeek> DiskSlice<B, S> {
    pub(crate) fn new(begin: u64, size: u64, mirrors: u8, inner: B) -> Self {
        Self {
            begin,
            size,
            mirrors,
            inner,
            offset: 0,
            phantom: PhantomData,
        }
    }

    fn from_sectors(
        first_sector: u32,
        sector_count: u32,
        mirrors: u8,
        bpb: &BiosParameterBlock,
        inner: B,
    ) -> Self {
        Self::new(
            bpb.bytes_from_sectors(first_sector),
            bpb.bytes_from_sectors(sector_count),
            mirrors,
            inner,
        )
    }

    pub(crate) fn abs_pos(&self) -> u64 {
        self.begin + self.offset
    }
}

// Note: derive cannot be used because of invalid bounds. See: https://github.com/rust-lang/rust/issues/26925
impl<B: Clone, S> Clone for DiskSlice<B, S> {
    fn clone(&self) -> Self {
        Self {
            begin: self.begin,
            size: self.size,
            offset: self.offset,
            mirrors: self.mirrors,
            inner: self.inner.clone(),
            // phantom is needed to add type bounds on the storage type
            phantom: PhantomData,
        }
    }
}

impl<B, S: IoBase> IoBase for DiskSlice<B, S> {
    type Error = Error<S::Error>;
}

impl<B: BorrowMut<S>, S: Read + Seek> Read for DiskSlice<B, S> {
    fn read(&mut self, buf: &mut [u8]) -> Result<usize, Self::Error> {
        let offset = self.begin + self.offset;
        let read_size = (buf.len() as u64).min(self.size - self.offset) as usize;
        self.inner.borrow_mut().seek(SeekFrom::Start(offset))?;
        let size = self.inner.borrow_mut().read(&mut buf[..read_size])?;
        self.offset += size as u64;
        Ok(size)
    }
}

impl<B: BorrowMut<S>, S: Write + Seek> Write for DiskSlice<B, S> {
    fn write(&mut self, buf: &[u8]) -> Result<usize, Self::Error> {
        let offset = self.begin + self.offset;
        let write_size = (buf.len() as u64).min(self.size - self.offset) as usize;
        if write_size == 0 {
            return Ok(0);
        }
        // Write data
        let storage = self.inner.borrow_mut();
        for i in 0..self.mirrors {
            storage.seek(SeekFrom::Start(offset + u64::from(i) * self.size))?;
            storage.write_all(&buf[..write_size])?;
        }
        self.offset += write_size as u64;
        Ok(write_size)
    }

    fn flush(&mut self) -> Result<(), Self::Error> {
        Ok(self.inner.borrow_mut().flush()?)
    }
}

impl<B, S: IoBase> Seek for DiskSlice<B, S> {
    fn seek(&mut self, pos: SeekFrom) -> Result<u64, Self::Error> {
        let new_offset_opt: Option<u64> = match pos {
            SeekFrom::Current(x) => i64::try_from(self.offset)
                .ok()
                .and_then(|n| n.checked_add(x))
                .and_then(|n| u64::try_from(n).ok()),
            SeekFrom::Start(x) => Some(x),
            SeekFrom::End(o) => i64::try_from(self.size)
                .ok()
                .and_then(|size| size.checked_add(o))
                .and_then(|n| u64::try_from(n).ok()),
        };
        if let Some(new_offset) = new_offset_opt {
            if new_offset > self.size {
                log::error!("Seek beyond the end of the file");
                Err(Error::InvalidInput)
            } else {
                self.offset = new_offset;
                Ok(self.offset)
            }
        } else {
            log::error!("Invalid seek offset");
            Err(Error::InvalidInput)
        }
    }
}

/// An OEM code page encoder/decoder.
///
/// Provides a custom implementation for a short name encoding/decoding.
/// `OemCpConverter` is specified by the `oem_cp_converter` property in `FsOptions` struct.
pub trait OemCpConverter: Debug {
    fn decode(&self, oem_char: u8) -> char;
    fn encode(&self, uni_char: char) -> Option<u8>;
}

/// Default implementation of `OemCpConverter` that changes all non-ASCII characters to the replacement character (U+FFFD).
#[derive(Debug, Clone, Copy, Default)]
pub struct LossyOemCpConverter {
    _dummy: (),
}

impl LossyOemCpConverter {
    #[must_use]
    pub fn new() -> Self {
        Self { _dummy: () }
    }
}

impl OemCpConverter for LossyOemCpConverter {
    fn decode(&self, oem_char: u8) -> char {
        if oem_char <= 0x7F {
            char::from(oem_char)
        } else {
            '\u{FFFD}'
        }
    }
    fn encode(&self, uni_char: char) -> Option<u8> {
        if uni_char <= '\x7F' {
            Some(uni_char as u8) // safe cast: value is in range [0, 0x7F]
        } else {
            None
        }
    }
}

pub(crate) fn write_zeros<IO: ReadWriteSeek>(disk: &mut IO, mut len: u64) -> Result<(), IO::Error> {
    const ZEROS: [u8; 512] = [0_u8; 512];
    while len > 0 {
        let write_size = len.min(ZEROS.len() as u64) as usize;
        disk.write_all(&ZEROS[..write_size])?;
        len -= write_size as u64;
    }
    Ok(())
}

fn write_zeros_until_end_of_sector<IO: ReadWriteSeek>(
    disk: &mut IO,
    bytes_per_sector: u16,
) -> Result<(), IO::Error> {
    let pos = disk.seek(SeekFrom::Current(0))?;
    let total_bytes_to_write = u64::from(bytes_per_sector) - (pos % u64::from(bytes_per_sector));
    if total_bytes_to_write != u64::from(bytes_per_sector) {
        write_zeros(disk, total_bytes_to_write)?;
    }
    Ok(())
}

/// A FAT filesystem formatting options
///
/// This struct implements a builder pattern.
/// Options are specified as an argument for `format_volume` function.
#[derive(Debug, Clone)]
pub struct FormatVolumeOptions {
    pub(crate) bytes_per_sector: u16,
    pub(crate) total_sectors: Option<u32>,
    pub(crate) bytes_per_cluster: Option<u32>,
    pub(crate) fat_type: Option<FatType>,
    pub(crate) max_root_dir_entries: u16,
    pub(crate) fats: u8,
    pub(crate) media: u8,
    pub(crate) sectors_per_track: u16,
    pub(crate) heads: u16,
    pub(crate) drive_num: Option<u8>,
    pub(crate) volume_id: u32,
    pub(crate) volume_label: Option<[u8; SFN_SIZE]>,
}

impl Default for FormatVolumeOptions {
    fn default() -> Self {
        Self {
            bytes_per_sector: 512,
            total_sectors: None,
            bytes_per_cluster: None,
            fat_type: None,
            max_root_dir_entries: 512,
            fats: 2,
            media: 0xF8,
            sectors_per_track: 0x20,
            heads: 0x40,
            drive_num: None,
            volume_id: 0x1234_5678,
            volume_label: None,
        }
    }
}

impl FormatVolumeOptions {
    /// Create options struct for `format_volume` function
    ///
    /// Allows to overwrite many filesystem parameters.
    /// In normal use-case defaults should suffice.
    #[must_use]
    pub fn new() -> Self {
        Self::default()
    }

    /// Set size of cluster in bytes (must be dividable by sector size)
    ///
    /// Cluster size must be a power of two and be greater or equal to sector size.
    /// If option is not specified optimal cluster size is selected based on partition size and
    /// optionally FAT type override (if specified using `fat_type` method).
    ///
    /// # Panics
    ///
    /// Panics if `bytes_per_cluster` is not a power of two or is lower than `512`.
    #[must_use]
    pub fn bytes_per_cluster(mut self, bytes_per_cluster: u32) -> Self {
        assert!(
            bytes_per_cluster.is_power_of_two() && bytes_per_cluster >= 512,
            "Invalid bytes_per_cluster"
        );
        self.bytes_per_cluster = Some(bytes_per_cluster);
        self
    }

    /// Set File Allocation Table type
    ///
    /// Option allows to override File Allocation Table (FAT) entry size.
    /// It is unrecommended to set this option unless you know what you are doing.
    /// Note: FAT type is determined from total number of clusters. Changing this option can cause formatting to fail
    /// if the volume cannot be divided into proper number of clusters for selected FAT type.
    #[must_use]
    pub fn fat_type(mut self, fat_type: FatType) -> Self {
        self.fat_type = Some(fat_type);
        self
    }

    /// Set sector size in bytes
    ///
    /// Sector size must be a power of two and be in range 512 - 4096.
    /// Default is `512`.
    ///
    /// # Panics
    ///
    /// Panics if `bytes_per_sector` is not a power of two or is lower than `512`.
    #[must_use]
    pub fn bytes_per_sector(mut self, bytes_per_sector: u16) -> Self {
        assert!(
            bytes_per_sector.is_power_of_two() && bytes_per_sector >= 512,
            "Invalid bytes_per_sector"
        );
        self.bytes_per_sector = bytes_per_sector;
        self
    }

    /// Set total number of sectors
    ///
    /// If option is not specified total number of sectors is calculated as storage device size divided by sector size.
    #[must_use]
    pub fn total_sectors(mut self, total_sectors: u32) -> Self {
        self.total_sectors = Some(total_sectors);
        self
    }

    /// Set maximal numer of entries in root directory for FAT12/FAT16 volumes
    ///
    /// Total root directory size should be dividable by sectors size so keep it a multiple of 16 (for default sector
    /// size).
    /// Note: this limit is not used on FAT32 volumes.
    /// Default is `512`.
    #[must_use]
    pub fn max_root_dir_entries(mut self, max_root_dir_entries: u16) -> Self {
        self.max_root_dir_entries = max_root_dir_entries;
        self
    }

    /// Set number of File Allocation Tables
    ///
    /// The only allowed values are `1` and `2`. If value `2` is used the FAT is mirrored.
    /// Default is `2`.
    ///
    /// # Panics
    ///
    /// Panics if `fats` is outside of the range [1, 2].
    #[must_use]
    pub fn fats(mut self, fats: u8) -> Self {
        assert!((1..=2).contains(&fats), "Invalid number of FATs");
        self.fats = fats;
        self
    }

    /// Set media field for Bios Parameters Block
    ///
    /// Default is `0xF8`.
    #[must_use]
    pub fn media(mut self, media: u8) -> Self {
        self.media = media;
        self
    }

    /// Set number of physical sectors per track for Bios Parameters Block (INT 13h CHS geometry)
    ///
    /// Default is `0x20`.
    #[must_use]
    pub fn sectors_per_track(mut self, sectors_per_track: u16) -> Self {
        self.sectors_per_track = sectors_per_track;
        self
    }

    /// Set number of heads for Bios Parameters Block (INT 13h CHS geometry)
    ///
    /// Default is `0x40`.
    #[must_use]
    pub fn heads(mut self, heads: u16) -> Self {
        self.heads = heads;
        self
    }

    /// Set drive number for Bios Parameters Block
    ///
    /// Default is `0` for FAT12, `0x80` for FAT16/FAT32.
    #[must_use]
    pub fn drive_num(mut self, drive_num: u8) -> Self {
        self.drive_num = Some(drive_num);
        self
    }

    /// Set volume ID for Bios Parameters Block
    ///
    /// Default is `0x12345678`.
    #[must_use]
    pub fn volume_id(mut self, volume_id: u32) -> Self {
        self.volume_id = volume_id;
        self
    }

    /// Set volume label
    ///
    /// Default is empty label.
    #[must_use]
    pub fn volume_label(mut self, volume_label: [u8; SFN_SIZE]) -> Self {
        self.volume_label = Some(volume_label);
        self
    }
}

/// Create FAT filesystem on a disk or partition (format a volume)
///
/// Warning: this function overrides internal FAT filesystem structures and causes a loss of all data on provided
/// partition. Please use it with caution.
/// Only quick formatting is supported. To achieve a full format zero entire partition before calling this function.
/// Supplied `storage` parameter cannot be seeked (internal pointer must be on position 0).
/// To format a fragment of a disk image (e.g. partition) library user should wrap the file struct in a struct
/// limiting access to partition bytes only e.g. `fscommon::StreamSlice`.
///
/// # Errors
///
/// Errors that can be returned:
///
/// * `Error::InvalidInput` will be returned if `options` describes an invalid file system that cannot be created.
///   Possible reason can be requesting a fat type that is not compatible with the total number of clusters or
///   formatting a too big storage. If sectors/clusters related options in `options` structure were left set to
///   defaults this error is very unlikely to happen.
/// * `Error::Io` will be returned if the provided storage object returned an I/O error.
///
/// # Panics
///
/// Panics in non-optimized build if `storage` position returned by `seek` is not zero.
#[allow(clippy::needless_pass_by_value)]
pub fn format_volume<S: ReadWriteSeek>(
    storage: &mut S,
    options: FormatVolumeOptions,
) -> Result<(), Error<S::Error>> {
    log::trace!("format_volume");
    debug_assert!(storage.seek(SeekFrom::Current(0))? == 0);

    let total_sectors = if let Some(total_sectors) = options.total_sectors {
        total_sectors
    } else {
        let total_bytes: u64 = storage.seek(SeekFrom::End(0))?;
        let total_sectors_64 = total_bytes / u64::from(options.bytes_per_sector);
        storage.seek(SeekFrom::Start(0))?;
        if total_sectors_64 > u64::from(u32::MAX) {
            log::error!("Volume has too many sectors: {total_sectors_64}");
            return Err(Error::InvalidInput);
        }
        total_sectors_64 as u32 // safe case: possible overflow is handled above
    };

    // Create boot sector, validate and write to storage device
    let (boot, fat_type) = format_boot_sector(&options, total_sectors)?;
    if boot.validate::<S::Error>(true).is_err() {
        return Err(Error::InvalidInput);
    }
    boot.serialize(storage)?;
    // Make sure entire logical sector is updated (serialize method always writes 512 bytes)
    let bytes_per_sector = boot.bpb.bytes_per_sector;
    write_zeros_until_end_of_sector(storage, bytes_per_sector)?;

    let bpb = &boot.bpb;
    if bpb.is_fat32() {
        // FSInfo sector
        let fs_info_sector = FsInfoSector {
            free_cluster_count: None,
            next_free_cluster: None,
            dirty: false,
        };
        storage.seek(SeekFrom::Start(
            bpb.bytes_from_sectors(bpb.fs_info_sector()),
        ))?;
        fs_info_sector.serialize(storage)?;
        write_zeros_until_end_of_sector(storage, bytes_per_sector)?;

        // backup boot sector
        storage.seek(SeekFrom::Start(
            bpb.bytes_from_sectors(bpb.backup_boot_sector()),
        ))?;
        boot.serialize(storage)?;
        write_zeros_until_end_of_sector(storage, bytes_per_sector)?;
    }

    // format File Allocation Table
    let reserved_sectors = bpb.reserved_sectors();
    let fat_pos = bpb.bytes_from_sectors(reserved_sectors);
    let sectors_per_all_fats = bpb.sectors_per_all_fats();
    storage.seek(SeekFrom::Start(fat_pos))?;
    write_zeros(storage, bpb.bytes_from_sectors(sectors_per_all_fats))?;
    {
        let mut fat_slice = fat_slice::<S, &mut S>(storage, bpb);
        let sectors_per_fat = bpb.sectors_per_fat();
        let bytes_per_fat = bpb.bytes_from_sectors(sectors_per_fat);
        format_fat(
            &mut fat_slice,
            fat_type,
            bpb.media,
            bytes_per_fat,
            bpb.total_clusters(),
        )?;
    }

    // init root directory - zero root directory region for FAT12/16 and alloc first root directory cluster for FAT32
    let root_dir_first_sector = reserved_sectors + sectors_per_all_fats;
    let root_dir_sectors = bpb.root_dir_sectors();
    let root_dir_pos = bpb.bytes_from_sectors(root_dir_first_sector);
    storage.seek(SeekFrom::Start(root_dir_pos))?;
    write_zeros(storage, bpb.bytes_from_sectors(root_dir_sectors))?;
    if fat_type == FatType::Fat32 {
        let root_dir_first_cluster = {
            let mut fat_slice = fat_slice::<S, &mut S>(storage, bpb);
            alloc_cluster(&mut fat_slice, fat_type, None, None, 1)?
        };
        assert!(root_dir_first_cluster == bpb.root_dir_first_cluster);
        let first_data_sector = reserved_sectors + sectors_per_all_fats + root_dir_sectors;
        let data_sectors_before_root_dir =
            bpb.sectors_from_clusters(root_dir_first_cluster - RESERVED_FAT_ENTRIES);
        let fat32_root_dir_first_sector = first_data_sector + data_sectors_before_root_dir;
        let fat32_root_dir_pos = bpb.bytes_from_sectors(fat32_root_dir_first_sector);
        storage.seek(SeekFrom::Start(fat32_root_dir_pos))?;
        write_zeros(storage, u64::from(bpb.cluster_size()))?;
    }

    // Create volume label directory entry if volume label is specified in options
    if let Some(volume_label) = options.volume_label {
        storage.seek(SeekFrom::Start(root_dir_pos))?;
        let volume_entry = DirFileEntryData::new(volume_label, FileAttributes::VOLUME_ID);
        volume_entry.serialize(storage)?;
    }

    storage.seek(SeekFrom::Start(0))?;
    log::trace!("format_volume end");
    Ok(())
}<|MERGE_RESOLUTION|>--- conflicted
+++ resolved
@@ -717,10 +717,6 @@
     /// # Errors
     ///
     /// `Error::Io` will be returned if the underlying storage object returned an I/O error.
-<<<<<<< HEAD
-    #[cfg(feature = "alloc")]
-=======
->>>>>>> 0cbfcfef
     pub fn read_volume_label_from_root_dir(
         fs: &Arc<Self>,
     ) -> Result<Option<String>, Error<IO::Error>> {
