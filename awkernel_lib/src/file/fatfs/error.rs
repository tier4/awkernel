use super::super::error::IoError;
<<<<<<< HEAD
use super::super::vfs::error::VfsErrorKind;
use alloc::string::ToString;
=======
use super::super::vfs::error::{VfsErrorKind, VfsIoError};
use alloc::format;
>>>>>>> 79b6c8ce

/// Error enum with all errors that can be returned by functions from this crate
///
/// Generic parameter `T` is a type of external error returned by the user provided storage
#[derive(Debug, Clone)]
#[non_exhaustive]
pub enum Error<T: IoError> {
    /// A user provided storage instance returned an error during an input/output operation.
    Io(T),
    /// A read operation cannot be completed because an end of a file has been reached prematurely.
    UnexpectedEof,
    /// A write operation cannot be completed because `Write::write` returned 0.
    WriteZero,
    /// A parameter was incorrect.
    InvalidInput,
    /// A requested file or directory has not been found.
    NotFound,
    /// A file or a directory with the same name already exists.
    AlreadyExists,
    /// An operation cannot be finished because a directory is not empty.
    DirectoryIsNotEmpty,
    /// File system internal structures are corrupted/invalid.
    CorruptedFileSystem,
    /// There is not enough free space on the storage to finish the requested operation.
    NotEnoughSpace,
    /// The provided file name is either too long or empty.
    InvalidFileNameLength,
    /// The provided file name contains an invalid character.
    UnsupportedFileNameCharacter,
}

<<<<<<< HEAD
impl<E: IoError> From<Error<E>> for VfsErrorKind<E> {
    fn from(err: Error<E>) -> Self {
        match err {
            Error::Io(io_error_t) => VfsErrorKind::IoError(io_error_t),
            _ => VfsErrorKind::Other("Generic error from fatfs.".to_string()),
        }
    }
}

impl<T: core::fmt::Display> core::fmt::Display for Error<T> {
=======
impl<E: core::fmt::Debug + IoError + Into<VfsIoError>> From<Error<E>> for VfsErrorKind {
    fn from(err: Error<E>) -> Self {
        match err {
            Error::Io(io_error_t) => VfsErrorKind::IoError(io_error_t.into()),
            Error::NotFound => VfsErrorKind::NotFound,
            Error::DirectoryIsNotEmpty => VfsErrorKind::DirectoryIsNotEmpty,
            Error::AlreadyExists => VfsErrorKind::AlreadyExists,
            Error::InvalidInput => VfsErrorKind::InvalidPath,
            Error::CorruptedFileSystem => VfsErrorKind::CorruptedFileSystem,
            Error::NotEnoughSpace => VfsErrorKind::NotEnoughSpace,
            Error::InvalidFileNameLength => VfsErrorKind::InvalidPath,
            Error::UnsupportedFileNameCharacter => VfsErrorKind::NotSupported,
            _ => VfsErrorKind::Other(format!("Error from fatfs: {err:?}")),
        }
    }
}

impl<T: core::fmt::Display + IoError> core::fmt::Display for Error<T> {
>>>>>>> 79b6c8ce
    fn fmt(&self, f: &mut core::fmt::Formatter<'_>) -> core::fmt::Result {
        match self {
            Error::Io(io_error) => write!(f, "IO error: {io_error}"),
            Error::UnexpectedEof => write!(f, "Unexpected end of file"),
            Error::NotEnoughSpace => write!(f, "Not enough space"),
            Error::WriteZero => write!(f, "Write zero"),
            Error::InvalidInput => write!(f, "Invalid input"),
            Error::InvalidFileNameLength => write!(f, "Invalid file name length"),
            Error::UnsupportedFileNameCharacter => {
                write!(f, "Unsupported file name character")
            }
            Error::DirectoryIsNotEmpty => write!(f, "Directory is not empty"),
            Error::NotFound => write!(f, "No such file or directory"),
            Error::AlreadyExists => write!(f, "File or directory already exists"),
            Error::CorruptedFileSystem => write!(f, "Corrupted file system"),
        }
    }
}

impl<T: core::fmt::Debug + IoError> IoError for Error<T> {
    fn is_interrupted(&self) -> bool {
        match self {
            Error::<T>::Io(io_error) => io_error.is_interrupted(),
            _ => false,
        }
    }

    fn new_unexpected_eof_error() -> Self {
        Error::<T>::UnexpectedEof
    }

    fn new_write_zero_error() -> Self {
        Error::<T>::WriteZero
    }
}

impl<T: IoError> From<T> for Error<T> {
    fn from(error: T) -> Self {
        Error::Io(error)
    }
}<|MERGE_RESOLUTION|>--- conflicted
+++ resolved
@@ -1,11 +1,6 @@
 use super::super::error::IoError;
-<<<<<<< HEAD
-use super::super::vfs::error::VfsErrorKind;
-use alloc::string::ToString;
-=======
 use super::super::vfs::error::{VfsErrorKind, VfsIoError};
 use alloc::format;
->>>>>>> 79b6c8ce
 
 /// Error enum with all errors that can be returned by functions from this crate
 ///
@@ -37,18 +32,6 @@
     UnsupportedFileNameCharacter,
 }
 
-<<<<<<< HEAD
-impl<E: IoError> From<Error<E>> for VfsErrorKind<E> {
-    fn from(err: Error<E>) -> Self {
-        match err {
-            Error::Io(io_error_t) => VfsErrorKind::IoError(io_error_t),
-            _ => VfsErrorKind::Other("Generic error from fatfs.".to_string()),
-        }
-    }
-}
-
-impl<T: core::fmt::Display> core::fmt::Display for Error<T> {
-=======
 impl<E: core::fmt::Debug + IoError + Into<VfsIoError>> From<Error<E>> for VfsErrorKind {
     fn from(err: Error<E>) -> Self {
         match err {
@@ -67,7 +50,6 @@
 }
 
 impl<T: core::fmt::Display + IoError> core::fmt::Display for Error<T> {
->>>>>>> 79b6c8ce
     fn fmt(&self, f: &mut core::fmt::Formatter<'_>) -> core::fmt::Result {
         match self {
             Error::Io(io_error) => write!(f, "IO error: {io_error}"),
