--- conflicted
+++ resolved
@@ -523,11 +523,7 @@
         }
     }
 
-<<<<<<< HEAD
-    pub(crate) fn flush<IO: ReadWriteSeek + Send + core::fmt::Debug, TP, OCC>(
-=======
     pub(crate) fn flush<IO: ReadWriteSeek + Send + Debug, TP, OCC>(
->>>>>>> c739a2b8
         &mut self,
         fs: &FileSystem<IO, TP, OCC>,
     ) -> Result<(), IO::Error> {
@@ -538,11 +534,7 @@
         Ok(())
     }
 
-<<<<<<< HEAD
-    fn write<IO: ReadWriteSeek + Send + core::fmt::Debug, TP, OCC>(
-=======
     fn write<IO: ReadWriteSeek + Send + Debug, TP, OCC>(
->>>>>>> c739a2b8
         &self,
         fs: &FileSystem<IO, TP, OCC>,
     ) -> Result<(), IO::Error> {
@@ -557,11 +549,7 @@
 ///
 /// `DirEntry` is returned by `DirIter` when reading a directory.
 #[derive(Clone)]
-<<<<<<< HEAD
-pub struct DirEntry<IO: ReadWriteSeek + Send + core::fmt::Debug, TP, OCC> {
-=======
 pub struct DirEntry<IO: ReadWriteSeek + Send + Debug, TP, OCC> {
->>>>>>> c739a2b8
     pub(crate) data: DirFileEntryData,
     pub(crate) short_name: ShortName,
     #[cfg(feature = "lfn")]
@@ -572,11 +560,7 @@
 }
 
 #[allow(clippy::len_without_is_empty)]
-<<<<<<< HEAD
-impl<IO: ReadWriteSeek + Send + core::fmt::Debug, TP, OCC: OemCpConverter> DirEntry<IO, TP, OCC> {
-=======
 impl<IO: ReadWriteSeek + Send + Debug, TP, OCC: OemCpConverter> DirEntry<IO, TP, OCC> {
->>>>>>> c739a2b8
     /// Returns short file name.
     ///
     /// Non-ASCII characters are replaced by the replacement character (U+FFFD).
@@ -751,11 +735,7 @@
     }
 }
 
-<<<<<<< HEAD
-impl<IO: ReadWriteSeek + Send + core::fmt::Debug, TP, OCC> fmt::Debug for DirEntry<IO, TP, OCC> {
-=======
 impl<IO: ReadWriteSeek + Send + Debug, TP, OCC> fmt::Debug for DirEntry<IO, TP, OCC> {
->>>>>>> c739a2b8
     fn fmt(&self, f: &mut fmt::Formatter) -> Result<(), fmt::Error> {
         self.data.fmt(f)
     }
