use alloc::sync::Arc;
#[cfg(feature = "lfn")]
use alloc::vec::Vec;
use core::fmt::Debug;
use core::num;
use core::str;
#[cfg(feature = "lfn")]
use core::{iter, slice};

use super::super::error::IoError;
use super::super::io::{IoBase, Read, Seek, SeekFrom, Write};
use super::dir_entry::{
    DirEntry, DirEntryData, DirFileEntryData, DirLfnEntryData, FileAttributes, ShortName,
    DIR_ENTRY_SIZE,
};
#[cfg(feature = "lfn")]
use super::dir_entry::{LFN_ENTRY_LAST_FLAG, LFN_PART_LEN};
use super::dir_entry::{SFN_PADDING, SFN_SIZE};
use super::error::Error;
use super::file::File;
use super::fs::{DiskSlice, FileSystem, FsIoAdapter, OemCpConverter, ReadWriteSeek};
use super::time::TimeProvider;

#[cfg(feature = "lfn")]
const LFN_PADDING: u16 = 0xFFFF;

<<<<<<< HEAD
pub(crate) enum DirRawStream<IO: ReadWriteSeek + Send + core::fmt::Debug, TP, OCC> {
=======
pub(crate) enum DirRawStream<IO: ReadWriteSeek + Send + Debug, TP, OCC> {
>>>>>>> c739a2b8
    File(File<IO, TP, OCC>),
    Root(DiskSlice<FsIoAdapter<IO, TP, OCC>, FsIoAdapter<IO, TP, OCC>>),
}

<<<<<<< HEAD
impl<IO: ReadWriteSeek + Send + core::fmt::Debug, TP, OCC> DirRawStream<IO, TP, OCC> {
=======
impl<IO: ReadWriteSeek + Send + Debug, TP, OCC> DirRawStream<IO, TP, OCC> {
>>>>>>> c739a2b8
    fn abs_pos(&self) -> Option<u64> {
        match self {
            DirRawStream::File(file) => file.abs_pos(),
            DirRawStream::Root(slice) => Some(slice.abs_pos()),
        }
    }

    fn first_cluster(&self) -> Option<u32> {
        match self {
            DirRawStream::File(file) => file.first_cluster(),
            DirRawStream::Root(_) => None,
        }
    }

    pub(crate) fn is_root_dir(&self) -> bool {
        match self {
            DirRawStream::File(file) => file.is_root_dir(),
            DirRawStream::Root(_) => true,
        }
    }
}

// Note: derive cannot be used because of invalid bounds. See: https://github.com/rust-lang/rust/issues/26925
<<<<<<< HEAD
impl<IO: ReadWriteSeek + Send + core::fmt::Debug, TP, OCC> Clone for DirRawStream<IO, TP, OCC> {
=======
impl<IO: ReadWriteSeek + Send + Debug, TP, OCC> Clone for DirRawStream<IO, TP, OCC> {
>>>>>>> c739a2b8
    fn clone(&self) -> Self {
        match self {
            DirRawStream::File(file) => DirRawStream::File(file.clone()),
            DirRawStream::Root(raw) => DirRawStream::Root(raw.clone()),
        }
    }
}

<<<<<<< HEAD
impl<IO: ReadWriteSeek + Send + core::fmt::Debug, TP, OCC> IoBase for DirRawStream<IO, TP, OCC> {
    type Error = Error<IO::Error>;
}

impl<IO: ReadWriteSeek + Send + core::fmt::Debug, TP: TimeProvider, OCC> Read
    for DirRawStream<IO, TP, OCC>
{
=======
impl<IO: ReadWriteSeek + Send + Debug, TP, OCC> IoBase for DirRawStream<IO, TP, OCC> {
    type Error = Error<IO::Error>;
}

impl<IO: ReadWriteSeek + Send + Debug, TP: TimeProvider, OCC> Read for DirRawStream<IO, TP, OCC> {
>>>>>>> c739a2b8
    fn read(&mut self, buf: &mut [u8]) -> Result<usize, Self::Error> {
        match self {
            DirRawStream::File(file) => file.read(buf),
            DirRawStream::Root(raw) => raw.read(buf),
        }
    }
}

<<<<<<< HEAD
impl<IO: ReadWriteSeek + Send + core::fmt::Debug, TP: TimeProvider, OCC> Write
    for DirRawStream<IO, TP, OCC>
{
=======
impl<IO: ReadWriteSeek + Send + Debug, TP: TimeProvider, OCC> Write for DirRawStream<IO, TP, OCC> {
>>>>>>> c739a2b8
    fn write(&mut self, buf: &[u8]) -> Result<usize, Self::Error> {
        match self {
            DirRawStream::File(file) => file.write(buf),
            DirRawStream::Root(raw) => raw.write(buf),
        }
    }
    fn flush(&mut self) -> Result<(), Self::Error> {
        match self {
            DirRawStream::File(file) => file.flush(),
            DirRawStream::Root(raw) => raw.flush(),
        }
    }
}

<<<<<<< HEAD
impl<IO: ReadWriteSeek + Send + core::fmt::Debug, TP, OCC> Seek for DirRawStream<IO, TP, OCC> {
=======
impl<IO: ReadWriteSeek + Send + Debug, TP, OCC> Seek for DirRawStream<IO, TP, OCC> {
>>>>>>> c739a2b8
    fn seek(&mut self, pos: SeekFrom) -> Result<u64, Self::Error> {
        match self {
            DirRawStream::File(file) => file.seek(pos),
            DirRawStream::Root(raw) => raw.seek(pos),
        }
    }
}

fn split_path(path: &str) -> (&str, Option<&str>) {
    let trimmed_path = path.trim_matches('/');
    trimmed_path.find('/').map_or((trimmed_path, None), |n| {
        (&trimmed_path[..n], Some(&trimmed_path[n + 1..]))
    })
}

<<<<<<< HEAD
enum DirEntryOrShortName<IO: ReadWriteSeek + Send + core::fmt::Debug, TP, OCC> {
=======
enum DirEntryOrShortName<IO: ReadWriteSeek + Send + Debug, TP, OCC> {
>>>>>>> c739a2b8
    DirEntry(DirEntry<IO, TP, OCC>),
    ShortName([u8; SFN_SIZE]),
}

/// A FAT filesystem directory.
///
/// This struct is created by the `open_dir` or `create_dir` methods on `Dir`.
/// The root directory is returned by the `root_dir` method on `FileSystem`.
<<<<<<< HEAD
pub struct Dir<IO: ReadWriteSeek + Send + core::fmt::Debug, TP, OCC> {
=======
pub struct Dir<IO: ReadWriteSeek + Send + Debug, TP, OCC> {
>>>>>>> c739a2b8
    stream: DirRawStream<IO, TP, OCC>,
    fs: Arc<FileSystem<IO, TP, OCC>>,
}

<<<<<<< HEAD
impl<IO: ReadWriteSeek + Send + core::fmt::Debug, TP, OCC> Dir<IO, TP, OCC> {
=======
impl<IO: ReadWriteSeek + Send + Debug, TP, OCC> Dir<IO, TP, OCC> {
>>>>>>> c739a2b8
    pub(crate) fn new(stream: DirRawStream<IO, TP, OCC>, fs: Arc<FileSystem<IO, TP, OCC>>) -> Self {
        Dir { stream, fs }
    }

    /// Creates directory entries iterator.
    #[must_use]
    #[allow(clippy::iter_not_returning_iterator)]
    pub fn iter(&self) -> DirIter<IO, TP, OCC> {
        DirIter::new(self.stream.clone(), self.fs.clone(), true)
    }
}

<<<<<<< HEAD
impl<IO: ReadWriteSeek + Send + core::fmt::Debug, TP: TimeProvider, OCC: OemCpConverter>
    Dir<IO, TP, OCC>
{
=======
impl<IO: ReadWriteSeek + Send + Debug, TP: TimeProvider, OCC: OemCpConverter> Dir<IO, TP, OCC> {
>>>>>>> c739a2b8
    pub fn find_entry(
        &self,
        name: &str,
        is_dir: Option<bool>,
        mut short_name_gen: Option<&mut ShortNameGenerator>,
    ) -> Result<DirEntry<IO, TP, OCC>, Error<IO::Error>> {
        for r in self.iter() {
            let e = r?;
            // compare name ignoring case
            if e.eq_name(name) {
                // check if file or directory is expected
                if is_dir.is_some() && Some(e.is_dir()) != is_dir {
                    if e.is_dir() {
                        log::error!("Is a directory");
                    } else {
                        log::error!("Not a directory");
                    }
                    return Err(Error::InvalidInput);
                }
                return Ok(e);
            }
            // update short name generator state
            if let Some(ref mut gen) = short_name_gen {
                gen.add_existing(e.raw_short_name());
            }
        }
        Err(Error::NotFound) //("No such file or directory"))
    }

    #[allow(clippy::type_complexity)]
    pub(crate) fn find_volume_entry(
        &self,
    ) -> Result<Option<DirEntry<IO, TP, OCC>>, Error<IO::Error>> {
        for r in DirIter::new(self.stream.clone(), self.fs.clone(), false) {
            let e = r?;
            if e.data.is_volume() {
                return Ok(Some(e));
            }
        }
        Ok(None)
    }

    fn check_for_existence(
        &self,
        name: &str,
        is_dir: Option<bool>,
    ) -> Result<DirEntryOrShortName<IO, TP, OCC>, Error<IO::Error>> {
        let mut short_name_gen = ShortNameGenerator::new(name);
        loop {
            // find matching entry
            let r = self.find_entry(name, is_dir, Some(&mut short_name_gen));
            match r {
                // file not found - continue with short name generation
                Err(Error::NotFound) => {}
                // unexpected error - return it
                Err(err) => return Err(err),
                // directory already exists - return it
                Ok(e) => return Ok(DirEntryOrShortName::DirEntry(e)),
            }
            // try to generate short name
            if let Ok(name) = short_name_gen.generate() {
                return Ok(DirEntryOrShortName::ShortName(name));
            }
            // there were too many collisions in short name generation
            // try different checksum in the next iteration
            short_name_gen.next_iteration();
        }
    }

    /// Opens existing subdirectory.
    ///
    /// `path` is a '/' separated directory path relative to self directory.
    ///
    /// # Errors
    ///
    /// Errors that can be returned:
    ///
    /// * `Error::NotFound` will be returned if `path` does not point to any existing directory entry.
    /// * `Error::InvalidInput` will be returned if `path` points to a file that is not a directory.
    /// * `Error::Io` will be returned if the underlying storage object returned an I/O error.
    pub fn open_dir(&self, path: &str) -> Result<Self, Error<IO::Error>> {
        log::trace!("Dir::open_dir {path}");
        let (name, rest_opt) = split_path(path);
        let e = self.find_entry(name, Some(true), None)?;
        match rest_opt {
            Some(rest) => e.to_dir().open_dir(rest),
            None => Ok(e.to_dir()),
        }
    }

    /// Opens existing file.
    ///
    /// `path` is a '/' separated file path relative to self directory.
    ///
    /// # Errors
    ///
    /// Errors that can be returned:
    ///
    /// * `Error::NotFound` will be returned if `path` points to a non-existing directory entry.
    /// * `Error::InvalidInput` will be returned if `path` points to a file that is a directory.
    /// * `Error::Io` will be returned if the underlying storage object returned an I/O error.
    pub fn open_file(&self, path: &str) -> Result<File<IO, TP, OCC>, Error<IO::Error>> {
        log::trace!("Dir::open_file {path}");
        // traverse path
        let (name, rest_opt) = split_path(path);
        if let Some(rest) = rest_opt {
            let e = self.find_entry(name, Some(true), None)?;
            return e.to_dir().open_file(rest);
        }
        // convert entry to a file
        let e = self.find_entry(name, Some(false), None)?;
        Ok(e.to_file())
    }

    /// Creates new or opens existing file=.
    ///
    /// `path` is a '/' separated file path relative to `self` directory.
    /// File is never truncated when opening. It can be achieved by calling `File::truncate` method after opening.
    ///
    /// # Errors
    ///
    /// Errors that can be returned:
    ///
    /// * `Error::InvalidInput` will be returned if `path` points to an existing file that is a directory.
    /// * `Error::InvalidFileNameLength` will be returned if the file name is empty or if it is too long.
    /// * `Error::UnsupportedFileNameCharacter` will be returned if the file name contains an invalid character.
    /// * `Error::NotEnoughSpace` will be returned if there is not enough free space to create a new file.
    /// * `Error::Io` will be returned if the underlying storage object returned an I/O error.
    pub fn create_file(&self, path: &str) -> Result<File<IO, TP, OCC>, Error<IO::Error>> {
        log::trace!("Dir::create_file {path}");
        // traverse path
        let (name, rest_opt) = split_path(path);
        if let Some(rest) = rest_opt {
            return self
                .find_entry(name, Some(true), None)?
                .to_dir()
                .create_file(rest);
        }
        // this is final filename in the path
        let r = self.check_for_existence(name, Some(false))?;
        match r {
            // file does not exist - create it
            DirEntryOrShortName::ShortName(short_name) => {
                let sfn_entry =
                    self.create_sfn_entry(short_name, FileAttributes::from_bits_truncate(0), None);
                Ok(self.write_entry(name, sfn_entry)?.to_file())
            }
            // file already exists - return it
            DirEntryOrShortName::DirEntry(e) => Ok(e.to_file()),
        }
    }

    /// Creates new directory or opens existing.
    ///
    /// `path` is a '/' separated path relative to self directory.
    ///
    /// # Errors
    ///
    /// Errors that can be returned:
    ///
    /// * `Error::InvalidInput` will be returned if `path` points to an existing file that is not a directory.
    /// * `Error::InvalidFileNameLength` will be returned if the file name is empty or if it is too long.
    /// * `Error::UnsupportedFileNameCharacter` will be returned if the file name contains an invalid character.
    /// * `Error::NotEnoughSpace` will be returned if there is not enough free space to create a new directory.
    /// * `Error::Io` will be returned if the underlying storage object returned an I/O error.
    pub fn create_dir(&self, path: &str) -> Result<Self, Error<IO::Error>> {
        log::trace!("Dir::create_dir {path}");
        // traverse path
        let (name, rest_opt) = split_path(path);
        if let Some(rest) = rest_opt {
            return self
                .find_entry(name, Some(true), None)?
                .to_dir()
                .create_dir(rest);
        }
        // this is final filename in the path
        let r = self.check_for_existence(name, Some(true))?;
        match r {
            // directory does not exist - create it
            DirEntryOrShortName::ShortName(short_name) => {
                // alloc cluster for directory data
                let cluster = FileSystem::alloc_cluster(&self.fs, None, true)?;
                // create entry in parent directory
                let sfn_entry =
                    self.create_sfn_entry(short_name, FileAttributes::DIRECTORY, Some(cluster));
                let entry = self.write_entry(name, sfn_entry)?;
                let dir = entry.to_dir();
                // create special entries "." and ".."
                let dot_sfn = ShortNameGenerator::generate_dot();
                let sfn_entry = self.create_sfn_entry(
                    dot_sfn,
                    FileAttributes::DIRECTORY,
                    entry.first_cluster(),
                );
                dir.write_entry(".", sfn_entry)?;
                let dotdot_sfn = ShortNameGenerator::generate_dotdot();
                // cluster of the root dir shall be set to 0 in directory entries.
                let dotdot_cluster = if self.stream.is_root_dir() {
                    None
                } else {
                    self.stream.first_cluster()
                };
                let sfn_entry =
                    self.create_sfn_entry(dotdot_sfn, FileAttributes::DIRECTORY, dotdot_cluster);
                dir.write_entry("..", sfn_entry)?;
                Ok(dir)
            }
            // directory already exists - return it
            DirEntryOrShortName::DirEntry(e) => Ok(e.to_dir()),
        }
    }

    fn is_empty(&self) -> Result<bool, Error<IO::Error>> {
        log::trace!("Dir::is_empty");
        // check if directory contains no files
        for r in self.iter() {
            let e = r?;
            let name = e.short_file_name_as_bytes();
            // ignore special entries "." and ".."
            if name != b"." && name != b".." {
                return Ok(false);
            }
        }
        Ok(true)
    }

    /// Removes existing file or directory.
    ///
    /// `path` is a '/' separated file path relative to self directory.
    /// Make sure there is no reference to this file (no File instance) or filesystem corruption
    /// can happen.
    ///
    /// # Errors
    ///
    /// Errors that can be returned:
    ///
    /// * `Error::NotFound` will be returned if `path` points to a non-existing directory entry.
    /// * `Error::InvalidInput` will be returned if `path` points to a file that is not a directory.
    /// * `Error::DirectoryIsNotEmpty` will be returned if the specified directory is not empty.
    /// * `Error::Io` will be returned if the underlying storage object returned an I/O error.
    pub fn remove(&self, path: &str) -> Result<(), Error<IO::Error>> {
        log::trace!("Dir::remove {path}");
        // traverse path
        let (name, rest_opt) = split_path(path);
        if let Some(rest) = rest_opt {
            let e = self.find_entry(name, Some(true), None)?;
            return e.to_dir().remove(rest);
        }
        // in case of directory check if it is empty
        let e = self.find_entry(name, None, None)?;
        if e.is_dir() && !e.to_dir().is_empty()? {
            return Err(Error::DirectoryIsNotEmpty);
        }
        // free data
        if let Some(n) = e.first_cluster() {
            FileSystem::free_cluster_chain(&self.fs, n)?;
        }
        // free long and short name entries
        let mut stream = self.stream.clone();
        stream.seek(SeekFrom::Start(e.offset_range.0))?;
        let num = ((e.offset_range.1 - e.offset_range.0) / u64::from(DIR_ENTRY_SIZE)) as usize;
        for _ in 0..num {
            let mut data = DirEntryData::deserialize(&mut stream)?;
            log::trace!("removing dir entry {data:?}");
            data.set_deleted();
            stream.seek(SeekFrom::Current(-i64::from(DIR_ENTRY_SIZE)))?;
            data.serialize(&mut stream)?;
        }
        Ok(())
    }

    /// Renames or moves existing file or directory.
    ///
    /// `src_path` is a '/' separated source file path relative to self directory.
    /// `dst_path` is a '/' separated destination file path relative to `dst_dir`.
    /// `dst_dir` can be set to self directory if rename operation without moving is needed.
    /// Make sure there is no reference to this file (no File instance) or filesystem corruption
    /// can happen.
    ///
    /// # Errors
    ///
    /// Errors that can be returned:
    ///
    /// * `Error::NotFound` will be returned if `src_path` points to a non-existing directory entry or if `dst_path`
    ///   stripped from the last component does not point to an existing directory.
    /// * `Error::AlreadyExists` will be returned if `dst_path` points to an existing directory entry.
    /// * `Error::Io` will be returned if the underlying storage object returned an I/O error.
    pub fn rename(
        &self,
        src_path: &str,
        dst_dir: &Dir<IO, TP, OCC>,
        dst_path: &str,
    ) -> Result<(), Error<IO::Error>> {
        log::trace!("Dir::rename {src_path} {dst_path}");
        // traverse source path
        let (src_name, src_rest_opt) = split_path(src_path);
        if let Some(rest) = src_rest_opt {
            let e = self.find_entry(src_name, Some(true), None)?;
            return e.to_dir().rename(rest, dst_dir, dst_path);
        }
        // traverse destination path
        let (dst_name, dst_rest_opt) = split_path(dst_path);
        if let Some(rest) = dst_rest_opt {
            let e = dst_dir.find_entry(dst_name, Some(true), None)?;
            return self.rename(src_path, &e.to_dir(), rest);
        }
        // move/rename file
        self.rename_internal(src_path, dst_dir, dst_path)
    }

    fn rename_internal(
        &self,
        src_name: &str,
        dst_dir: &Dir<IO, TP, OCC>,
        dst_name: &str,
    ) -> Result<(), Error<IO::Error>> {
        log::trace!("Dir::rename_internal {src_name} {dst_name}");
        // find existing file
        let e = self.find_entry(src_name, None, None)?;
        // check if destionation filename is unused
        let r = dst_dir.check_for_existence(dst_name, None)?;
        let short_name = match r {
            // destination file already exist
            DirEntryOrShortName::DirEntry(ref dst_e) => {
                // check if source and destination entry is the same
                if e.is_same_entry(dst_e) {
                    // nothing to do
                    return Ok(());
                }
                // destination file exists and it is not the same as source file - fail
                return Err(Error::AlreadyExists);
            }
            // destionation file does not exist, short name has been generated
            DirEntryOrShortName::ShortName(short_name) => short_name,
        };
        // free long and short name entries
        let mut stream = self.stream.clone();
        stream.seek(SeekFrom::Start(e.offset_range.0))?;
        let num = ((e.offset_range.1 - e.offset_range.0) / u64::from(DIR_ENTRY_SIZE)) as usize;
        for _ in 0..num {
            let mut data = DirEntryData::deserialize(&mut stream)?;
            log::trace!("removing LFN entry {data:?}");
            data.set_deleted();
            stream.seek(SeekFrom::Current(-i64::from(DIR_ENTRY_SIZE)))?;
            data.serialize(&mut stream)?;
        }
        // save new directory entry
        let sfn_entry = e.data.renamed(short_name);
        dst_dir.write_entry(dst_name, sfn_entry)?;
        Ok(())
    }

    fn find_free_entries(
        &self,
        num_entries: u32,
    ) -> Result<DirRawStream<IO, TP, OCC>, Error<IO::Error>> {
        let mut stream = self.stream.clone();
        let mut first_free: u32 = 0;
        let mut num_free: u32 = 0;
        let mut i: u32 = 0;
        loop {
            let raw_entry = DirEntryData::deserialize(&mut stream)?;
            if raw_entry.is_end() {
                // first unused entry - all remaining space can be used
                if num_free == 0 {
                    first_free = i;
                }
                let pos = u64::from(first_free * DIR_ENTRY_SIZE);
                stream.seek(super::super::io::SeekFrom::Start(pos))?;
                return Ok(stream);
            } else if raw_entry.is_deleted() {
                // free entry - calculate number of free entries in a row
                if num_free == 0 {
                    first_free = i;
                }
                num_free += 1;
                if num_free == num_entries {
                    // enough space for new file
                    let pos = u64::from(first_free * DIR_ENTRY_SIZE);
                    stream.seek(super::super::io::SeekFrom::Start(pos))?;
                    return Ok(stream);
                }
            } else {
                // used entry - start counting from 0
                num_free = 0;
            }
            i += 1;
        }
    }

    fn create_sfn_entry(
        &self,
        short_name: [u8; SFN_SIZE],
        attrs: FileAttributes,
        first_cluster: Option<u32>,
    ) -> DirFileEntryData {
        let mut raw_entry = DirFileEntryData::new(short_name, attrs);
        raw_entry.set_first_cluster(first_cluster, self.fs.fat_type());
        let now = self.fs.options.time_provider.get_current_date_time();
        raw_entry.set_created(now);
        raw_entry.set_accessed(now.date);
        raw_entry.set_modified(now);
        raw_entry
    }

    #[cfg(feature = "lfn")]
    fn encode_lfn_utf16(name: &str) -> LfnBuffer {
        LfnBuffer::from_ucs2_units(name.encode_utf16())
    }
    #[cfg(not(feature = "lfn"))]
    fn encode_lfn_utf16(_name: &str) -> LfnBuffer {
        LfnBuffer {}
    }

    #[allow(clippy::type_complexity)]
    fn alloc_and_write_lfn_entries(
        &self,
        lfn_utf16: &LfnBuffer,
        short_name: &[u8; SFN_SIZE],
    ) -> Result<(DirRawStream<IO, TP, OCC>, u64), Error<IO::Error>> {
        // get short name checksum
        let lfn_chsum = lfn_checksum(short_name);
        // create LFN entries generator
        let lfn_iter = LfnEntriesGenerator::new(lfn_utf16.as_ucs2_units(), lfn_chsum);
        // find space for new entries (multiple LFN entries and 1 SFN entry)
        let num_entries = lfn_iter.len() as u32 + 1;
        let mut stream = self.find_free_entries(num_entries)?;
        let start_pos = stream.seek(super::super::io::SeekFrom::Current(0))?;
        // write LFN entries before SFN entry
        for lfn_entry in lfn_iter {
            lfn_entry.serialize(&mut stream)?;
        }
        Ok((stream, start_pos))
    }

    #[allow(clippy::type_complexity)]
    fn alloc_sfn_entry(&self) -> Result<(DirRawStream<IO, TP, OCC>, u64), Error<IO::Error>> {
        let mut stream = self.find_free_entries(1)?;
        let start_pos = stream.seek(super::super::io::SeekFrom::Current(0))?;
        Ok((stream, start_pos))
    }

    fn write_entry(
        &self,
        name: &str,
        raw_entry: DirFileEntryData,
    ) -> Result<DirEntry<IO, TP, OCC>, Error<IO::Error>> {
        log::trace!("Dir::write_entry {name}");
        // check if name doesn't contain unsupported characters
        validate_long_name(name)?;
        // convert long name to UTF-16
        let lfn_utf16 = Self::encode_lfn_utf16(name);
        // write LFN entries, except for . and .., which need to be at
        // the first two slots and don't need LFNs anyway
        let (mut stream, start_pos) = if name == "." || name == ".." {
            self.alloc_sfn_entry()?
        } else {
            self.alloc_and_write_lfn_entries(&lfn_utf16, raw_entry.name())?
        };
        // write short name entry
        raw_entry.serialize(&mut stream)?;
        // Get position directory stream after entries were written
        let end_pos = stream.seek(super::super::io::SeekFrom::Current(0))?;
        // Get current absolute position on the storage
        // Unwrapping is safe because abs_pos() returns None only if stream is at position 0. This is not
        // the case because an entry was just written
        // Note: if current position is on the cluster boundary then a position in the cluster containing the entry is
        // returned
        let end_abs_pos = stream.abs_pos().unwrap();
        // Calculate SFN entry start position on the storage
        let start_abs_pos = end_abs_pos - u64::from(DIR_ENTRY_SIZE);
        // return new logical entry descriptor
        let short_name = ShortName::new(raw_entry.name());
        Ok(DirEntry {
            data: raw_entry,
            short_name,
            #[cfg(feature = "lfn")]
            lfn_utf16,
            fs: self.fs.clone(),
            entry_pos: start_abs_pos,
            offset_range: (start_pos, end_pos),
        })
    }
}

// Note: derive cannot be used because of invalid bounds. See: https://github.com/rust-lang/rust/issues/26925
<<<<<<< HEAD
impl<IO: ReadWriteSeek + Send + core::fmt::Debug, TP: TimeProvider, OCC: OemCpConverter> Clone
=======
impl<IO: ReadWriteSeek + Send + Debug, TP: TimeProvider, OCC: OemCpConverter> Clone
>>>>>>> c739a2b8
    for Dir<IO, TP, OCC>
{
    fn clone(&self) -> Self {
        Self {
            stream: self.stream.clone(),
            fs: self.fs.clone(),
        }
    }
}

/// An iterator over the directory entries.
///
/// This struct is created by the `iter` method on `Dir`.
<<<<<<< HEAD
pub struct DirIter<IO: ReadWriteSeek + Send + core::fmt::Debug, TP, OCC> {
=======
pub struct DirIter<IO: ReadWriteSeek + Send + Debug, TP, OCC> {
>>>>>>> c739a2b8
    stream: DirRawStream<IO, TP, OCC>,
    fs: Arc<FileSystem<IO, TP, OCC>>,
    skip_volume: bool,
    err: bool,
}

<<<<<<< HEAD
impl<IO: ReadWriteSeek + Send + core::fmt::Debug, TP, OCC> DirIter<IO, TP, OCC> {
=======
impl<IO: ReadWriteSeek + Send + Debug, TP, OCC> DirIter<IO, TP, OCC> {
>>>>>>> c739a2b8
    fn new(
        stream: DirRawStream<IO, TP, OCC>,
        fs: Arc<FileSystem<IO, TP, OCC>>,
        skip_volume: bool,
    ) -> Self {
        DirIter {
            stream,
            fs,
            skip_volume,
            err: false,
        }
    }
}

<<<<<<< HEAD
impl<IO: ReadWriteSeek + Send + core::fmt::Debug, TP: TimeProvider, OCC> DirIter<IO, TP, OCC> {
=======
impl<IO: ReadWriteSeek + Send + Debug, TP: TimeProvider, OCC> DirIter<IO, TP, OCC> {
>>>>>>> c739a2b8
    fn should_skip_entry(&self, raw_entry: &DirEntryData) -> bool {
        if raw_entry.is_deleted() {
            return true;
        }
        match raw_entry {
            DirEntryData::File(sfn_entry) => self.skip_volume && sfn_entry.is_volume(),
            DirEntryData::Lfn(_) => false,
        }
    }

    #[allow(clippy::type_complexity)]
    fn read_dir_entry(&mut self) -> Result<Option<DirEntry<IO, TP, OCC>>, Error<IO::Error>> {
        log::trace!("DirIter::read_dir_entry");
        let mut lfn_builder = LongNameBuilder::new();
        let mut offset = self.stream.seek(SeekFrom::Current(0))?;
        let mut begin_offset = offset;
        loop {
            let raw_entry = DirEntryData::deserialize(&mut self.stream)?;
            offset += u64::from(DIR_ENTRY_SIZE);
            // Check if this is end of dir
            if raw_entry.is_end() {
                return Ok(None);
            }
            // Check if this is deleted or volume ID entry
            if self.should_skip_entry(&raw_entry) {
                log::trace!("skip entry");
                lfn_builder.clear();
                begin_offset = offset;
                continue;
            }
            match raw_entry {
                DirEntryData::File(data) => {
                    // Get current absolute position on the storage
                    // Unwrapping is safe because abs_pos() returns None only if stream is at position 0. This is not
                    // the case because an entry was just read
                    // Note: if current position is on the cluster boundary then a position in the cluster containing the entry is
                    // returned
                    let end_abs_pos = self.stream.abs_pos().unwrap();
                    // Calculate SFN entry start position on the storage
                    let abs_pos = end_abs_pos - u64::from(DIR_ENTRY_SIZE);
                    // Check if LFN checksum is valid
                    lfn_builder.validate_chksum(data.name());
                    // Return directory entry
                    let short_name = ShortName::new(data.name());
                    log::trace!("file entry {:?}", data.name());
                    return Ok(Some(DirEntry {
                        data,
                        short_name,
                        #[cfg(feature = "lfn")]
                        lfn_utf16: lfn_builder.into_buf(),
                        fs: self.fs.clone(),
                        entry_pos: abs_pos,
                        offset_range: (begin_offset, offset),
                    }));
                }
                DirEntryData::Lfn(data) => {
                    // Append to LFN buffer
                    log::trace!("lfn entry");
                    lfn_builder.process(&data);
                }
            }
        }
    }
}

// Note: derive cannot be used because of invalid bounds. See: https://github.com/rust-lang/rust/issues/26925
<<<<<<< HEAD
impl<IO: ReadWriteSeek + Send + core::fmt::Debug, TP, OCC> Clone for DirIter<IO, TP, OCC> {
=======
impl<IO: ReadWriteSeek + Send + Debug, TP, OCC> Clone for DirIter<IO, TP, OCC> {
>>>>>>> c739a2b8
    fn clone(&self) -> Self {
        Self {
            stream: self.stream.clone(),
            fs: self.fs.clone(),
            err: self.err,
            skip_volume: self.skip_volume,
        }
    }
}

<<<<<<< HEAD
impl<IO: ReadWriteSeek + Send + core::fmt::Debug, TP: TimeProvider, OCC> Iterator
    for DirIter<IO, TP, OCC>
{
=======
impl<IO: ReadWriteSeek + Send + Debug, TP: TimeProvider, OCC> Iterator for DirIter<IO, TP, OCC> {
>>>>>>> c739a2b8
    type Item = Result<DirEntry<IO, TP, OCC>, Error<IO::Error>>;

    fn next(&mut self) -> Option<Self::Item> {
        if self.err {
            return None;
        }
        let r = self.read_dir_entry();
        match r {
            Ok(Some(e)) => Some(Ok(e)),
            Ok(None) => None,
            Err(err) => {
                self.err = true;
                Some(Err(err))
            }
        }
    }
}

#[rustfmt::skip]
fn validate_long_name<E: IoError>(name: &str) -> Result<(), Error<E>> {
    // check if length is valid
    if name.is_empty() {
        return Err(Error::InvalidFileNameLength);
    }
    if name.len() > MAX_LONG_NAME_LEN {
        return Err(Error::InvalidFileNameLength);
    }
    // check if there are only valid characters
    for c in name.chars() {
        match c {
            'a'..='z' | 'A'..='Z' | '0'..='9'
            | '\u{80}'..='\u{FFFF}'
            | '$' | '%' | '\'' | '-' | '_' | '@' | '~' | '`' | '!' | '(' | ')' | '{' | '}' | '.' | ' ' | '+' | ','
            | ';' | '=' | '[' | ']' | '^' | '#' | '&' => {},
            _ => return Err(Error::UnsupportedFileNameCharacter),
        }
    }
    Ok(())
}

fn lfn_checksum(short_name: &[u8; SFN_SIZE]) -> u8 {
    let mut chksum = num::Wrapping(0_u8);
    for b in short_name {
        chksum = (chksum << 7) + (chksum >> 1) + num::Wrapping(*b);
    }
    chksum.0
}

#[cfg(feature = "lfn")]
#[derive(Clone)]
pub(crate) struct LfnBuffer {
    ucs2_units: Vec<u16>,
}

const MAX_LONG_NAME_LEN: usize = 255;

#[cfg(feature = "lfn")]
const MAX_LONG_DIR_ENTRIES: usize = (MAX_LONG_NAME_LEN + LFN_PART_LEN - 1) / LFN_PART_LEN;

#[cfg(feature = "lfn")]
const LONG_NAME_BUFFER_LEN: usize = MAX_LONG_DIR_ENTRIES * LFN_PART_LEN;

#[cfg(feature = "lfn")]
#[derive(Clone)]
pub(crate) struct LfnBuffer {
    ucs2_units: [u16; LONG_NAME_BUFFER_LEN],
    len: usize,
}

#[cfg(feature = "lfn")]
impl LfnBuffer {
    fn new() -> Self {
        Self {
            ucs2_units: Vec::<u16>::new(),
        }
    }

    fn from_ucs2_units<I: Iterator<Item = u16>>(usc2_units: I) -> Self {
        Self {
            ucs2_units: usc2_units.collect(),
        }
    }

    fn clear(&mut self) {
        self.ucs2_units.clear();
    }

    pub(crate) fn len(&self) -> usize {
        self.ucs2_units.len()
    }

    fn set_len(&mut self, len: usize) {
        self.ucs2_units.resize(len, 0_u16);
    }

    pub(crate) fn as_ucs2_units(&self) -> &[u16] {
        &self.ucs2_units
    }
}

#[cfg(feature = "lfn")]
impl LfnBuffer {
    fn new() -> Self {
        Self {
            ucs2_units: [0_u16; LONG_NAME_BUFFER_LEN],
            len: 0,
        }
    }

    fn from_ucs2_units<I: Iterator<Item = u16>>(usc2_units: I) -> Self {
        let mut lfn = Self {
            ucs2_units: [0_u16; LONG_NAME_BUFFER_LEN],
            len: 0,
        };
        for (i, usc2_unit) in usc2_units.enumerate() {
            lfn.ucs2_units[i] = usc2_unit;
            lfn.len += 1;
        }
        lfn
    }

    fn clear(&mut self) {
        self.ucs2_units = [0_u16; LONG_NAME_BUFFER_LEN];
        self.len = 0;
    }

    pub(crate) fn len(&self) -> usize {
        self.len
    }

    fn set_len(&mut self, len: usize) {
        self.len = len;
    }

    pub(crate) fn as_ucs2_units(&self) -> &[u16] {
        &self.ucs2_units[..self.len]
    }
}

#[cfg(not(feature = "lfn"))]
#[derive(Clone)]
pub(crate) struct LfnBuffer {}

#[cfg(not(feature = "lfn"))]
impl LfnBuffer {
    #[allow(clippy::unused_self)]
    pub(crate) fn as_ucs2_units(&self) -> &[u16] {
        &[]
    }
}

#[cfg(feature = "lfn")]
struct LongNameBuilder {
    buf: LfnBuffer,
    chksum: u8,
    index: u8,
}

#[cfg(feature = "lfn")]
impl LongNameBuilder {
    fn new() -> Self {
        Self {
            buf: LfnBuffer::new(),
            chksum: 0,
            index: 0,
        }
    }

    fn clear(&mut self) {
        self.buf.clear();
        self.index = 0;
    }

    fn into_buf(mut self) -> LfnBuffer {
        // Check if last processed entry had index 1
        if self.index == 1 {
            self.truncate();
        } else if !self.is_empty() {
            warn!("unfinished LFN sequence {}", self.index);
            self.clear();
        }
        self.buf
    }

    fn truncate(&mut self) {
        // Truncate 0 and 0xFFFF characters from LFN buffer
        let ucs2_units = &self.buf.ucs2_units;
        let new_len = ucs2_units
            .iter()
            .rposition(|c| *c != 0xFFFF && *c != 0)
            .map_or(0, |n| n + 1);
        self.buf.set_len(new_len);
    }

    fn is_empty(&self) -> bool {
        // Check if any LFN entry has been processed
        // Note: index 0 is not a valid index in LFN and can be seen only after struct initialization
        self.index == 0
    }

    fn process(&mut self, data: &DirLfnEntryData) {
        let is_last = (data.order() & LFN_ENTRY_LAST_FLAG) != 0;
        let index = data.order() & 0x1F;
        if index == 0 || usize::from(index) > MAX_LONG_DIR_ENTRIES {
            // Corrupted entry
            warn!("currupted lfn entry! {:x}", data.order());
            self.clear();
            return;
        }
        if is_last {
            // last entry is actually first entry in stream
            self.index = index;
            self.chksum = data.checksum();
            self.buf.set_len(usize::from(index) * LFN_PART_LEN);
        } else if self.index == 0 || index != self.index - 1 || data.checksum() != self.chksum {
            // Corrupted entry
            warn!(
                "currupted lfn entry! {:x} {:x} {:x} {:x}",
                data.order(),
                self.index,
                data.checksum(),
                self.chksum
            );
            self.clear();
            return;
        } else {
            // Decrement LFN index only for non-last entries
            self.index -= 1;
        }
        let pos = LFN_PART_LEN * usize::from(index - 1);
        // copy name parts into LFN buffer
        data.copy_name_to_slice(&mut self.buf.ucs2_units[pos..pos + 13]);
    }

    fn validate_chksum(&mut self, short_name: &[u8; SFN_SIZE]) {
        if self.is_empty() {
            // Nothing to validate - no LFN entries has been processed
            return;
        }
        let chksum = lfn_checksum(short_name);
        if chksum != self.chksum {
            warn!(
                "checksum mismatch {:x} {:x} {:?}",
                chksum, self.chksum, short_name
            );
            self.clear();
        }
    }
}

// Dummy implementation for non-alloc build
struct LongNameBuilder {}
impl LongNameBuilder {
    fn new() -> Self {
        LongNameBuilder {}
    }
    #[allow(clippy::unused_self)]
    fn clear(&mut self) {}
    #[allow(clippy::unused_self)]
    #[cfg(feature = "lfn")]
    fn into_vec(self) {}
    #[allow(clippy::unused_self)]
    #[cfg(feature = "lfn")]
    fn truncate(&mut self) {}
    #[allow(clippy::unused_self)]
    fn process(&mut self, _data: &DirLfnEntryData) {}
    #[allow(clippy::unused_self)]
    fn validate_chksum(&mut self, _short_name: &[u8; SFN_SIZE]) {}
}

#[cfg(feature = "lfn")]
struct LfnEntriesGenerator<'a> {
    name_parts_iter: iter::Rev<slice::Chunks<'a, u16>>,
    checksum: u8,
    index: usize,
    num: usize,
    ended: bool,
}

#[cfg(feature = "lfn")]
impl<'a> LfnEntriesGenerator<'a> {
    fn new(name_utf16: &'a [u16], checksum: u8) -> Self {
        let num_entries = (name_utf16.len() + LFN_PART_LEN - 1) / LFN_PART_LEN;
        // create generator using reverse iterator over chunks - first chunk can be shorter
        LfnEntriesGenerator {
            checksum,
            name_parts_iter: name_utf16.chunks(LFN_PART_LEN).rev(),
            index: 0,
            num: num_entries,
            ended: false,
        }
    }
}

#[cfg(feature = "lfn")]
impl Iterator for LfnEntriesGenerator<'_> {
    type Item = DirLfnEntryData;

    fn next(&mut self) -> Option<Self::Item> {
        if self.ended {
            return None;
        }

        // get next part from reverse iterator
        if let Some(name_part) = self.name_parts_iter.next() {
            let lfn_index = self.num - self.index;
            let mut order = lfn_index as u8;
            if self.index == 0 {
                // this is last name part (written as first)
                order |= LFN_ENTRY_LAST_FLAG;
            }
            debug_assert!(order > 0);
            let mut lfn_part = [LFN_PADDING; LFN_PART_LEN];
            lfn_part[..name_part.len()].copy_from_slice(name_part);
            if name_part.len() < LFN_PART_LEN {
                // name is only zero-terminated if its length is not multiplicity of LFN_PART_LEN
                lfn_part[name_part.len()] = 0;
            }
            // create and return new LFN entry
            let mut lfn_entry = DirLfnEntryData::new(order, self.checksum);
            lfn_entry.copy_name_from_slice(&lfn_part);
            self.index += 1;
            Some(lfn_entry)
        } else {
            // end of name
            self.ended = true;
            None
        }
    }

    fn size_hint(&self) -> (usize, Option<usize>) {
        self.name_parts_iter.size_hint()
    }
}

// name_parts_iter is ExactSizeIterator so size_hint returns one limit
#[cfg(feature = "lfn")]
impl ExactSizeIterator for LfnEntriesGenerator<'_> {}

// Dummy implementation for non-alloc build
#[cfg(not(feature = "lfn"))]
struct LfnEntriesGenerator {}
#[cfg(not(feature = "lfn"))]
impl LfnEntriesGenerator {
    fn new(_name_utf16: &[u16], _checksum: u8) -> Self {
        LfnEntriesGenerator {}
    }
}
#[cfg(not(feature = "lfn"))]
impl Iterator for LfnEntriesGenerator {
    type Item = DirLfnEntryData;

    fn next(&mut self) -> Option<Self::Item> {
        None
    }

    fn size_hint(&self) -> (usize, Option<usize>) {
        (0, Some(0))
    }
}
#[cfg(not(feature = "lfn"))]
impl ExactSizeIterator for LfnEntriesGenerator {}

#[derive(Default, Debug, Clone)]
pub struct ShortNameGenerator {
    chksum: u16,
    long_prefix_bitmap: u16,
    prefix_chksum_bitmap: u16,
    name_fits: bool,
    lossy_conv: bool,
    exact_match: bool,
    basename_len: usize,
    short_name: [u8; SFN_SIZE],
}

impl ShortNameGenerator {
    fn new(name: &str) -> Self {
        // padded by ' '
        let mut short_name = [SFN_PADDING; SFN_SIZE];
        // find extension after last dot
        // Note: short file name cannot start with the extension
        let dot_index_opt = name[1..].rfind('.').map(|index| index + 1);
        // copy basename (part of filename before a dot)
        let basename_src = dot_index_opt.map_or(name, |dot_index| &name[..dot_index]);
        let (basename_len, basename_fits, basename_lossy) =
            Self::copy_short_name_part(&mut short_name[0..8], basename_src);
        // copy file extension if exists
        let (name_fits, lossy_conv) =
            dot_index_opt.map_or((basename_fits, basename_lossy), |dot_index| {
                let (_, ext_fits, ext_lossy) =
                    Self::copy_short_name_part(&mut short_name[8..11], &name[dot_index + 1..]);
                (basename_fits && ext_fits, basename_lossy || ext_lossy)
            });
        let chksum = Self::checksum(name);
        Self {
            chksum,
            name_fits,
            lossy_conv,
            basename_len,
            short_name,
            ..Self::default()
        }
    }

    fn generate_dot() -> [u8; SFN_SIZE] {
        let mut short_name = [SFN_PADDING; SFN_SIZE];
        short_name[0] = b'.';
        short_name
    }

    fn generate_dotdot() -> [u8; SFN_SIZE] {
        let mut short_name = [SFN_PADDING; SFN_SIZE];
        short_name[0] = b'.';
        short_name[1] = b'.';
        short_name
    }

    fn copy_short_name_part(dst: &mut [u8], src: &str) -> (usize, bool, bool) {
        let mut dst_pos = 0;
        let mut lossy_conv = false;
        for c in src.chars() {
            if dst_pos == dst.len() {
                // result buffer is full
                return (dst_pos, false, lossy_conv);
            }
            // Make sure character is allowed in 8.3 name
            #[rustfmt::skip]
            let fixed_c = match c {
                // strip spaces and dots
                ' ' | '.' => {
                    lossy_conv = true;
                    continue;
                },
                // copy allowed characters
                'A'..='Z' | 'a'..='z' | '0'..='9'
                | '!' | '#' | '$' | '%' | '&' | '\'' | '(' | ')' | '-' | '@' | '^' | '_' | '`' | '{' | '}' | '~' => c,
                // replace disallowed characters by underscore
                _ => '_',
            };
            // Update 'lossy conversion' flag
            lossy_conv = lossy_conv || (fixed_c != c);
            // short name is always uppercase
            let upper = fixed_c.to_ascii_uppercase();
            dst[dst_pos] = upper as u8; // SAFE: upper is in range 0x20-0x7F
            dst_pos += 1;
        }
        (dst_pos, true, lossy_conv)
    }

    fn add_existing(&mut self, short_name: &[u8; SFN_SIZE]) {
        // check for exact match collision
        if short_name == &self.short_name {
            self.exact_match = true;
        }
        // check for long prefix form collision (TEXTFI~1.TXT)
        self.check_for_long_prefix_collision(short_name);

        // check for short prefix + checksum form collision (TE021F~1.TXT)
        self.check_for_short_prefix_collision(short_name);
    }

    fn check_for_long_prefix_collision(&mut self, short_name: &[u8; SFN_SIZE]) {
        // check for long prefix form collision (TEXTFI~1.TXT)
        let long_prefix_len = 6.min(self.basename_len);
        if short_name[long_prefix_len] != b'~' {
            return;
        }
        if let Some(num_suffix) = char::from(short_name[long_prefix_len + 1]).to_digit(10) {
            let long_prefix_matches =
                short_name[..long_prefix_len] == self.short_name[..long_prefix_len];
            let ext_matches = short_name[8..] == self.short_name[8..];
            if long_prefix_matches && ext_matches {
                self.long_prefix_bitmap |= 1 << num_suffix;
            }
        }
    }

    fn check_for_short_prefix_collision(&mut self, short_name: &[u8; SFN_SIZE]) {
        // check for short prefix + checksum form collision (TE021F~1.TXT)
        let short_prefix_len = 2.min(self.basename_len);
        if short_name[short_prefix_len + 4] != b'~' {
            return;
        }
        if let Some(num_suffix) = char::from(short_name[short_prefix_len + 4 + 1]).to_digit(10) {
            let short_prefix_matches =
                short_name[..short_prefix_len] == self.short_name[..short_prefix_len];
            let ext_matches = short_name[8..] == self.short_name[8..];
            if short_prefix_matches && ext_matches {
                let chksum_res =
                    str::from_utf8(&short_name[short_prefix_len..short_prefix_len + 4])
                        .map(|s| u16::from_str_radix(s, 16));
                if chksum_res == Ok(Ok(self.chksum)) {
                    self.prefix_chksum_bitmap |= 1 << num_suffix;
                }
            }
        }
    }

    fn checksum(name: &str) -> u16 {
        // BSD checksum algorithm
        let mut chksum = num::Wrapping(0_u16);
        for c in name.chars() {
            chksum = (chksum >> 1) + (chksum << 15) + num::Wrapping(c as u16);
        }
        chksum.0
    }

    fn generate(&self) -> Result<[u8; SFN_SIZE], Error<()>> {
        if !self.lossy_conv && self.name_fits && !self.exact_match {
            // If there was no lossy conversion and name fits into
            // 8.3 convention and there is no collision return it as is
            return Ok(self.short_name);
        }
        // Try using long 6-characters prefix
        for i in 1..5 {
            if self.long_prefix_bitmap & (1 << i) == 0 {
                return Ok(self.build_prefixed_name(i, false));
            }
        }
        // Try prefix with checksum
        for i in 1..10 {
            if self.prefix_chksum_bitmap & (1 << i) == 0 {
                return Ok(self.build_prefixed_name(i, true));
            }
        }
        // Too many collisions - fail
        Err(Error::AlreadyExists)
    }

    fn next_iteration(&mut self) {
        // Try different checksum in next iteration
        self.chksum = (num::Wrapping(self.chksum) + num::Wrapping(1)).0;
        // Zero bitmaps
        self.long_prefix_bitmap = 0;
        self.prefix_chksum_bitmap = 0;
    }

    fn build_prefixed_name(&self, num: u32, with_chksum: bool) -> [u8; SFN_SIZE] {
        let mut buf = [SFN_PADDING; SFN_SIZE];
        let prefix_len = if with_chksum {
            let prefix_len = 2.min(self.basename_len);
            buf[..prefix_len].copy_from_slice(&self.short_name[..prefix_len]);
            buf[prefix_len..prefix_len + 4].copy_from_slice(&Self::u16_to_hex(self.chksum));
            prefix_len + 4
        } else {
            let prefix_len = 6.min(self.basename_len);
            buf[..prefix_len].copy_from_slice(&self.short_name[..prefix_len]);
            prefix_len
        };
        buf[prefix_len] = b'~';
        buf[prefix_len + 1] = char::from_digit(num, 10).unwrap() as u8; // SAFE: num is in range [1, 9]
        buf[8..].copy_from_slice(&self.short_name[8..]);
        buf
    }

    fn u16_to_hex(x: u16) -> [u8; 4] {
        // Unwrapping below is safe because each line takes 4 bits of `x` and shifts them to the right so they form
        // a number in range [0, 15]
        let x_u32 = u32::from(x);
        let mut hex_bytes = [
            char::from_digit((x_u32 >> 12) & 0xF, 16).unwrap() as u8,
            char::from_digit((x_u32 >> 8) & 0xF, 16).unwrap() as u8,
            char::from_digit((x_u32 >> 4) & 0xF, 16).unwrap() as u8,
            char::from_digit(x_u32 & 0xF, 16).unwrap() as u8,
        ];
        hex_bytes.make_ascii_uppercase();
        hex_bytes
    }
}

#[cfg(test)]
mod tests {
    use super::*;

    #[test]
    fn test_split_path() {
        assert_eq!(split_path("aaa/bbb/ccc"), ("aaa", Some("bbb/ccc")));
        assert_eq!(split_path("aaa/bbb"), ("aaa", Some("bbb")));
        assert_eq!(split_path("aaa"), ("aaa", None));
    }

    #[test]
    fn test_generate_short_name() {
        assert_eq!(
            ShortNameGenerator::new("Foo").generate().ok(),
            Some(*b"FOO        ")
        );
        assert_eq!(
            ShortNameGenerator::new("Foo.b").generate().ok(),
            Some(*b"FOO     B  ")
        );
        assert_eq!(
            ShortNameGenerator::new("Foo.baR").generate().ok(),
            Some(*b"FOO     BAR")
        );
        assert_eq!(
            ShortNameGenerator::new("Foo+1.baR").generate().ok(),
            Some(*b"FOO_1~1 BAR")
        );
        assert_eq!(
            ShortNameGenerator::new("ver +1.2.text").generate().ok(),
            Some(*b"VER_12~1TEX")
        );
        assert_eq!(
            ShortNameGenerator::new(".bashrc.swp").generate().ok(),
            Some(*b"BASHRC~1SWP")
        );
        assert_eq!(
            ShortNameGenerator::new(".foo").generate().ok(),
            Some(*b"FOO~1      ")
        );
    }

    #[test]
    fn test_short_name_checksum_overflow() {
        ShortNameGenerator::checksum("\u{FF5A}\u{FF5A}\u{FF5A}\u{FF5A}");
    }

    #[test]
    fn test_lfn_checksum_overflow() {
        lfn_checksum(&[
            0xFF, 0xFF, 0xFF, 0xFF, 0xFF, 0xFF, 0xFF, 0xFF, 0xFF, 0xFF, 0xFF,
        ]);
    }

    #[test]
    fn test_generate_short_name_collisions_long() {
        let mut buf: [u8; SFN_SIZE];
        let mut gen = ShortNameGenerator::new("TextFile.Mine.txt");
        buf = gen.generate().unwrap();
        assert_eq!(&buf, b"TEXTFI~1TXT");
        gen.add_existing(&buf);
        buf = gen.generate().unwrap();
        assert_eq!(&buf, b"TEXTFI~2TXT");
        gen.add_existing(&buf);
        buf = gen.generate().unwrap();
        assert_eq!(&buf, b"TEXTFI~3TXT");
        gen.add_existing(&buf);
        buf = gen.generate().unwrap();
        assert_eq!(&buf, b"TEXTFI~4TXT");
        gen.add_existing(&buf);
        buf = gen.generate().unwrap();
        assert_eq!(&buf, b"TE527D~1TXT");
        gen.add_existing(&buf);
        buf = gen.generate().unwrap();
        assert_eq!(&buf, b"TE527D~2TXT");
        for i in 3..10 {
            gen.add_existing(&buf);
            buf = gen.generate().unwrap();
            assert_eq!(&buf, format!("TE527D~{}TXT", i).as_bytes());
        }
        gen.add_existing(&buf);
        assert!(gen.generate().is_err());
        gen.next_iteration();
        for _i in 0..4 {
            buf = gen.generate().unwrap();
            gen.add_existing(&buf);
        }
        buf = gen.generate().unwrap();
        assert_eq!(&buf, b"TE527E~1TXT");
    }

    #[test]
    fn test_generate_short_name_collisions_short() {
        let mut buf: [u8; SFN_SIZE];
        let mut gen = ShortNameGenerator::new("x.txt");
        buf = gen.generate().unwrap();
        assert_eq!(&buf, b"X       TXT");
        gen.add_existing(&buf);
        buf = gen.generate().unwrap();
        assert_eq!(&buf, b"X~1     TXT");
        gen.add_existing(&buf);
        buf = gen.generate().unwrap();
        assert_eq!(&buf, b"X~2     TXT");
        gen.add_existing(&buf);
        buf = gen.generate().unwrap();
        assert_eq!(&buf, b"X~3     TXT");
        gen.add_existing(&buf);
        buf = gen.generate().unwrap();
        assert_eq!(&buf, b"X~4     TXT");
        gen.add_existing(&buf);
        buf = gen.generate().unwrap();
        assert_eq!(&buf, b"X40DA~1 TXT");
        gen.add_existing(&buf);
        buf = gen.generate().unwrap();
        assert_eq!(&buf, b"X40DA~2 TXT");
    }
}<|MERGE_RESOLUTION|>--- conflicted
+++ resolved
@@ -24,20 +24,12 @@
 #[cfg(feature = "lfn")]
 const LFN_PADDING: u16 = 0xFFFF;
 
-<<<<<<< HEAD
-pub(crate) enum DirRawStream<IO: ReadWriteSeek + Send + core::fmt::Debug, TP, OCC> {
-=======
 pub(crate) enum DirRawStream<IO: ReadWriteSeek + Send + Debug, TP, OCC> {
->>>>>>> c739a2b8
     File(File<IO, TP, OCC>),
     Root(DiskSlice<FsIoAdapter<IO, TP, OCC>, FsIoAdapter<IO, TP, OCC>>),
 }
 
-<<<<<<< HEAD
-impl<IO: ReadWriteSeek + Send + core::fmt::Debug, TP, OCC> DirRawStream<IO, TP, OCC> {
-=======
 impl<IO: ReadWriteSeek + Send + Debug, TP, OCC> DirRawStream<IO, TP, OCC> {
->>>>>>> c739a2b8
     fn abs_pos(&self) -> Option<u64> {
         match self {
             DirRawStream::File(file) => file.abs_pos(),
@@ -61,11 +53,7 @@
 }
 
 // Note: derive cannot be used because of invalid bounds. See: https://github.com/rust-lang/rust/issues/26925
-<<<<<<< HEAD
-impl<IO: ReadWriteSeek + Send + core::fmt::Debug, TP, OCC> Clone for DirRawStream<IO, TP, OCC> {
-=======
 impl<IO: ReadWriteSeek + Send + Debug, TP, OCC> Clone for DirRawStream<IO, TP, OCC> {
->>>>>>> c739a2b8
     fn clone(&self) -> Self {
         match self {
             DirRawStream::File(file) => DirRawStream::File(file.clone()),
@@ -74,21 +62,11 @@
     }
 }
 
-<<<<<<< HEAD
-impl<IO: ReadWriteSeek + Send + core::fmt::Debug, TP, OCC> IoBase for DirRawStream<IO, TP, OCC> {
-    type Error = Error<IO::Error>;
-}
-
-impl<IO: ReadWriteSeek + Send + core::fmt::Debug, TP: TimeProvider, OCC> Read
-    for DirRawStream<IO, TP, OCC>
-{
-=======
 impl<IO: ReadWriteSeek + Send + Debug, TP, OCC> IoBase for DirRawStream<IO, TP, OCC> {
     type Error = Error<IO::Error>;
 }
 
 impl<IO: ReadWriteSeek + Send + Debug, TP: TimeProvider, OCC> Read for DirRawStream<IO, TP, OCC> {
->>>>>>> c739a2b8
     fn read(&mut self, buf: &mut [u8]) -> Result<usize, Self::Error> {
         match self {
             DirRawStream::File(file) => file.read(buf),
@@ -97,13 +75,7 @@
     }
 }
 
-<<<<<<< HEAD
-impl<IO: ReadWriteSeek + Send + core::fmt::Debug, TP: TimeProvider, OCC> Write
-    for DirRawStream<IO, TP, OCC>
-{
-=======
 impl<IO: ReadWriteSeek + Send + Debug, TP: TimeProvider, OCC> Write for DirRawStream<IO, TP, OCC> {
->>>>>>> c739a2b8
     fn write(&mut self, buf: &[u8]) -> Result<usize, Self::Error> {
         match self {
             DirRawStream::File(file) => file.write(buf),
@@ -118,11 +90,7 @@
     }
 }
 
-<<<<<<< HEAD
-impl<IO: ReadWriteSeek + Send + core::fmt::Debug, TP, OCC> Seek for DirRawStream<IO, TP, OCC> {
-=======
 impl<IO: ReadWriteSeek + Send + Debug, TP, OCC> Seek for DirRawStream<IO, TP, OCC> {
->>>>>>> c739a2b8
     fn seek(&mut self, pos: SeekFrom) -> Result<u64, Self::Error> {
         match self {
             DirRawStream::File(file) => file.seek(pos),
@@ -138,11 +106,7 @@
     })
 }
 
-<<<<<<< HEAD
-enum DirEntryOrShortName<IO: ReadWriteSeek + Send + core::fmt::Debug, TP, OCC> {
-=======
 enum DirEntryOrShortName<IO: ReadWriteSeek + Send + Debug, TP, OCC> {
->>>>>>> c739a2b8
     DirEntry(DirEntry<IO, TP, OCC>),
     ShortName([u8; SFN_SIZE]),
 }
@@ -151,20 +115,12 @@
 ///
 /// This struct is created by the `open_dir` or `create_dir` methods on `Dir`.
 /// The root directory is returned by the `root_dir` method on `FileSystem`.
-<<<<<<< HEAD
-pub struct Dir<IO: ReadWriteSeek + Send + core::fmt::Debug, TP, OCC> {
-=======
 pub struct Dir<IO: ReadWriteSeek + Send + Debug, TP, OCC> {
->>>>>>> c739a2b8
     stream: DirRawStream<IO, TP, OCC>,
     fs: Arc<FileSystem<IO, TP, OCC>>,
 }
 
-<<<<<<< HEAD
-impl<IO: ReadWriteSeek + Send + core::fmt::Debug, TP, OCC> Dir<IO, TP, OCC> {
-=======
 impl<IO: ReadWriteSeek + Send + Debug, TP, OCC> Dir<IO, TP, OCC> {
->>>>>>> c739a2b8
     pub(crate) fn new(stream: DirRawStream<IO, TP, OCC>, fs: Arc<FileSystem<IO, TP, OCC>>) -> Self {
         Dir { stream, fs }
     }
@@ -177,13 +133,7 @@
     }
 }
 
-<<<<<<< HEAD
-impl<IO: ReadWriteSeek + Send + core::fmt::Debug, TP: TimeProvider, OCC: OemCpConverter>
-    Dir<IO, TP, OCC>
-{
-=======
 impl<IO: ReadWriteSeek + Send + Debug, TP: TimeProvider, OCC: OemCpConverter> Dir<IO, TP, OCC> {
->>>>>>> c739a2b8
     pub fn find_entry(
         &self,
         name: &str,
@@ -670,11 +620,7 @@
 }
 
 // Note: derive cannot be used because of invalid bounds. See: https://github.com/rust-lang/rust/issues/26925
-<<<<<<< HEAD
-impl<IO: ReadWriteSeek + Send + core::fmt::Debug, TP: TimeProvider, OCC: OemCpConverter> Clone
-=======
 impl<IO: ReadWriteSeek + Send + Debug, TP: TimeProvider, OCC: OemCpConverter> Clone
->>>>>>> c739a2b8
     for Dir<IO, TP, OCC>
 {
     fn clone(&self) -> Self {
@@ -688,22 +634,14 @@
 /// An iterator over the directory entries.
 ///
 /// This struct is created by the `iter` method on `Dir`.
-<<<<<<< HEAD
-pub struct DirIter<IO: ReadWriteSeek + Send + core::fmt::Debug, TP, OCC> {
-=======
 pub struct DirIter<IO: ReadWriteSeek + Send + Debug, TP, OCC> {
->>>>>>> c739a2b8
     stream: DirRawStream<IO, TP, OCC>,
     fs: Arc<FileSystem<IO, TP, OCC>>,
     skip_volume: bool,
     err: bool,
 }
 
-<<<<<<< HEAD
-impl<IO: ReadWriteSeek + Send + core::fmt::Debug, TP, OCC> DirIter<IO, TP, OCC> {
-=======
 impl<IO: ReadWriteSeek + Send + Debug, TP, OCC> DirIter<IO, TP, OCC> {
->>>>>>> c739a2b8
     fn new(
         stream: DirRawStream<IO, TP, OCC>,
         fs: Arc<FileSystem<IO, TP, OCC>>,
@@ -718,11 +656,7 @@
     }
 }
 
-<<<<<<< HEAD
-impl<IO: ReadWriteSeek + Send + core::fmt::Debug, TP: TimeProvider, OCC> DirIter<IO, TP, OCC> {
-=======
 impl<IO: ReadWriteSeek + Send + Debug, TP: TimeProvider, OCC> DirIter<IO, TP, OCC> {
->>>>>>> c739a2b8
     fn should_skip_entry(&self, raw_entry: &DirEntryData) -> bool {
         if raw_entry.is_deleted() {
             return true;
@@ -789,11 +723,7 @@
 }
 
 // Note: derive cannot be used because of invalid bounds. See: https://github.com/rust-lang/rust/issues/26925
-<<<<<<< HEAD
-impl<IO: ReadWriteSeek + Send + core::fmt::Debug, TP, OCC> Clone for DirIter<IO, TP, OCC> {
-=======
 impl<IO: ReadWriteSeek + Send + Debug, TP, OCC> Clone for DirIter<IO, TP, OCC> {
->>>>>>> c739a2b8
     fn clone(&self) -> Self {
         Self {
             stream: self.stream.clone(),
@@ -804,13 +734,7 @@
     }
 }
 
-<<<<<<< HEAD
-impl<IO: ReadWriteSeek + Send + core::fmt::Debug, TP: TimeProvider, OCC> Iterator
-    for DirIter<IO, TP, OCC>
-{
-=======
 impl<IO: ReadWriteSeek + Send + Debug, TP: TimeProvider, OCC> Iterator for DirIter<IO, TP, OCC> {
->>>>>>> c739a2b8
     type Item = Result<DirEntry<IO, TP, OCC>, Error<IO::Error>>;
 
     fn next(&mut self) -> Option<Self::Item> {
