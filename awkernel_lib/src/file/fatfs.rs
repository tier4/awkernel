pub mod boot_sector;
pub mod dir;
pub mod dir_entry;
pub mod error;
pub mod file;
pub mod fs;
pub mod table;
pub mod time;

use crate::{
    allocator::System,
    file::{
        fatfs::{
            fs::{format_volume, FileSystem, FormatVolumeOptions, FsOptions, LossyOemCpConverter},
<<<<<<< HEAD
            time::AwkernelTimeProvider,
=======
            time::NullTimeProvider,
>>>>>>> 59786916
        },
        memfs::InMemoryDisk,
    },
    paging::PAGESIZE,
    sync::rwlock::RwLock,
};

<<<<<<< HEAD
use alloc::{sync::Arc, vec::Vec};
=======
use alloc::{format, string::String, sync::Arc, vec::Vec};
>>>>>>> 59786916
use core::alloc::{GlobalAlloc, Layout};

pub const MEMORY_FILESYSTEM_SIZE: usize = 1024 * 1024;

static FAT_FS_INSTANCE: RwLock<
<<<<<<< HEAD
    Option<Arc<FileSystem<InMemoryDisk, AwkernelTimeProvider, LossyOemCpConverter>>>,
> = RwLock::new(None);

pub fn init_memory_fatfs() -> Result<(), &'static str> {
    let mut fs_guard = FAT_FS_INSTANCE.write();
    if fs_guard.is_some() {
        return Err("FAT filesystem has already been initialized.");
=======
    Option<Arc<FileSystem<InMemoryDisk, NullTimeProvider, LossyOemCpConverter>>>,
> = RwLock::new(None);

pub fn init_memory_fatfs() -> Result<(), String> {
    let mut fs_guard = FAT_FS_INSTANCE.write();
    if fs_guard.is_some() {
        return Err("FAT filesystem has already been initialized.".into());
>>>>>>> 59786916
    }

    let disk_layout = Layout::from_size_align(MEMORY_FILESYSTEM_SIZE, PAGESIZE)
        .map_err(|_| "Invalid layout for memory filesystem allocation.")?;

    let raw_disk_memory = unsafe { System.alloc(disk_layout) };
    if raw_disk_memory.is_null() {
<<<<<<< HEAD
        return Err("Failed to allocate memory for the in-memory disk.");
=======
        return Err("Failed to allocate memory for the in-memory disk.".into());
>>>>>>> 59786916
    }

    let disk_data = unsafe {
        Vec::from_raw_parts(
            raw_disk_memory,
            MEMORY_FILESYSTEM_SIZE,
            MEMORY_FILESYSTEM_SIZE,
        )
    };

    let mut in_memory_disk = InMemoryDisk::new(disk_data, 0);

    if let Err(e) = format_volume(&mut in_memory_disk, FormatVolumeOptions::new()) {
<<<<<<< HEAD
        log::error!("Error formatting FAT filesystem: {e:?}");
        return Err("Failed to format FAT volume.");
    }

    let fs_options = FsOptions {
        update_accessed_date: false,
        oem_cp_converter: LossyOemCpConverter::new(),
        time_provider: AwkernelTimeProvider::new(),
        strict: true,
    };
    
    let file_system = match FileSystem::new(in_memory_disk, fs_options) {
        Ok(fs) => fs,
        Err(e) => {
            log::error!("Error creating new FileSystem instance: {e:?}");
            return Err("Failed to create FileSystem instance.");
=======
        return Err(format!("Failed to format FAT volume: {e:?}"));
    }

    let file_system = match FileSystem::new(in_memory_disk, FsOptions::new()) {
        Ok(fs) => fs,
        Err(e) => {
            return Err(format!("Failed to create FileSystem instance: {e:?}"));
>>>>>>> 59786916
        }
    };

    *fs_guard = Some(Arc::new(file_system));

    Ok(())
}

<<<<<<< HEAD
pub fn get_memory_fatfs() -> Arc<FileSystem<InMemoryDisk, AwkernelTimeProvider, LossyOemCpConverter>> {
=======
pub fn get_memory_fatfs() -> Arc<FileSystem<InMemoryDisk, NullTimeProvider, LossyOemCpConverter>> {
>>>>>>> 59786916
    let fs_guard = FAT_FS_INSTANCE.read();

    (*fs_guard)
        .clone()
        .expect("FAT filesystem has not been initialized. Call init_fatfs() first.")
}<|MERGE_RESOLUTION|>--- conflicted
+++ resolved
@@ -12,11 +12,7 @@
     file::{
         fatfs::{
             fs::{format_volume, FileSystem, FormatVolumeOptions, FsOptions, LossyOemCpConverter},
-<<<<<<< HEAD
             time::AwkernelTimeProvider,
-=======
-            time::NullTimeProvider,
->>>>>>> 59786916
         },
         memfs::InMemoryDisk,
     },
@@ -24,33 +20,18 @@
     sync::rwlock::RwLock,
 };
 
-<<<<<<< HEAD
 use alloc::{sync::Arc, vec::Vec};
-=======
-use alloc::{format, string::String, sync::Arc, vec::Vec};
->>>>>>> 59786916
 use core::alloc::{GlobalAlloc, Layout};
 
 pub const MEMORY_FILESYSTEM_SIZE: usize = 1024 * 1024;
 
 static FAT_FS_INSTANCE: RwLock<
-<<<<<<< HEAD
     Option<Arc<FileSystem<InMemoryDisk, AwkernelTimeProvider, LossyOemCpConverter>>>,
 > = RwLock::new(None);
 
 pub fn init_memory_fatfs() -> Result<(), &'static str> {
     let mut fs_guard = FAT_FS_INSTANCE.write();
     if fs_guard.is_some() {
-        return Err("FAT filesystem has already been initialized.");
-=======
-    Option<Arc<FileSystem<InMemoryDisk, NullTimeProvider, LossyOemCpConverter>>>,
-> = RwLock::new(None);
-
-pub fn init_memory_fatfs() -> Result<(), String> {
-    let mut fs_guard = FAT_FS_INSTANCE.write();
-    if fs_guard.is_some() {
-        return Err("FAT filesystem has already been initialized.".into());
->>>>>>> 59786916
     }
 
     let disk_layout = Layout::from_size_align(MEMORY_FILESYSTEM_SIZE, PAGESIZE)
@@ -58,11 +39,7 @@
 
     let raw_disk_memory = unsafe { System.alloc(disk_layout) };
     if raw_disk_memory.is_null() {
-<<<<<<< HEAD
         return Err("Failed to allocate memory for the in-memory disk.");
-=======
-        return Err("Failed to allocate memory for the in-memory disk.".into());
->>>>>>> 59786916
     }
 
     let disk_data = unsafe {
@@ -76,7 +53,6 @@
     let mut in_memory_disk = InMemoryDisk::new(disk_data, 0);
 
     if let Err(e) = format_volume(&mut in_memory_disk, FormatVolumeOptions::new()) {
-<<<<<<< HEAD
         log::error!("Error formatting FAT filesystem: {e:?}");
         return Err("Failed to format FAT volume.");
     }
@@ -93,15 +69,6 @@
         Err(e) => {
             log::error!("Error creating new FileSystem instance: {e:?}");
             return Err("Failed to create FileSystem instance.");
-=======
-        return Err(format!("Failed to format FAT volume: {e:?}"));
-    }
-
-    let file_system = match FileSystem::new(in_memory_disk, FsOptions::new()) {
-        Ok(fs) => fs,
-        Err(e) => {
-            return Err(format!("Failed to create FileSystem instance: {e:?}"));
->>>>>>> 59786916
         }
     };
 
@@ -110,11 +77,7 @@
     Ok(())
 }
 
-<<<<<<< HEAD
 pub fn get_memory_fatfs() -> Arc<FileSystem<InMemoryDisk, AwkernelTimeProvider, LossyOemCpConverter>> {
-=======
-pub fn get_memory_fatfs() -> Arc<FileSystem<InMemoryDisk, NullTimeProvider, LossyOemCpConverter>> {
->>>>>>> 59786916
     let fs_guard = FAT_FS_INSTANCE.read();
 
     (*fs_guard)
