use super::address::{PhysPageNum, VirtPageNum};
use super::frame_allocator::{frame_alloc, FrameTracker};
use super::page_table::{Flags as PTEFlags, PageTable, PageTableEntry};
use crate::addr::{virt_addr::VirtAddr, Addr};
use crate::{console::unsafe_puts, paging::PAGESIZE};
use alloc::vec::Vec;
use core::arch::asm;
use core::sync::atomic::{AtomicUsize, Ordering};

#[allow(dead_code)]
extern "C" {
    fn stext();
    fn etext();
    fn srodata();
    fn erodata();
    fn sdata();
    fn edata();
    fn sbss_with_stack();
    fn ebss();
    fn ekernel();
}

pub struct MemorySet {
    page_table: PageTable,
    areas: Vec<MapArea>,
}

pub struct MapArea {
    vpn_range: VPNRange,
    data_frames: Vec<FrameTracker>,
    map_type: MapType,
    map_perm: MapPermission,
}

#[derive(Debug, Clone, Copy, PartialEq)]
pub enum MapType {
    Identical,
    Framed,
}

bitflags::bitflags! {
    pub struct MapPermission: u8 {
        const R = 1 << 1;
        const W = 1 << 2;
        const X = 1 << 3;
        const U = 1 << 4;
    }
}

#[derive(Debug, Clone, Copy)]
pub struct VPNRange {
    pub start: VirtPageNum,
    pub end: VirtPageNum,
}

impl VPNRange {
    pub fn new(start: VirtPageNum, end: VirtPageNum) -> Self {
        Self { start, end }
    }
}

impl IntoIterator for VPNRange {
    type Item = VirtPageNum;
    type IntoIter = VPNRangeIterator;

    fn into_iter(self) -> Self::IntoIter {
        VPNRangeIterator {
            current: self.start,
            end: self.end,
        }
    }
}

pub struct VPNRangeIterator {
    current: VirtPageNum,
    end: VirtPageNum,
}

impl Iterator for VPNRangeIterator {
    type Item = VirtPageNum;

    fn next(&mut self) -> Option<Self::Item> {
        if self.current < self.end {
            let vpn = self.current;
            self.current.0 += 1;
            Some(vpn)
        } else {
            None
        }
    }
}

impl MapArea {
    pub fn new(
        start_va: VirtAddr,
        end_va: VirtAddr,
        map_type: MapType,
        map_perm: MapPermission,
    ) -> Self {
        let start_vpn = start_va.floor();
        let end_vpn = end_va.ceil();
        Self {
            vpn_range: VPNRange::new(start_vpn, end_vpn),
            data_frames: Vec::new(),
            map_type,
            map_perm,
        }
    }

    pub fn map_one(&mut self, page_table: &mut PageTable, vpn: VirtPageNum) {
        let ppn: PhysPageNum;
        match self.map_type {
            MapType::Identical => {
                ppn = PhysPageNum(vpn.0);
            }
            MapType::Framed => {
                let frame = frame_alloc().unwrap();
                ppn = frame.ppn;
                self.data_frames.push(frame);
            }
        }
        let pte_flags = PTEFlags::from_bits(self.map_perm.bits()).unwrap();
        page_table.map(vpn, ppn, pte_flags | PTEFlags::V);
    }

    #[allow(dead_code)]
    pub fn unmap_one(&mut self, page_table: &mut PageTable, vpn: VirtPageNum) {
        if self.map_type == MapType::Framed {
            // Find and remove the frame
            let ppn = page_table.translate(vpn).unwrap().ppn();
            self.data_frames.retain(|frame| frame.ppn != ppn);
        }
        page_table.unmap(vpn);
    }

    pub fn map(&mut self, page_table: &mut PageTable) {
        for vpn in self.vpn_range {
            self.map_one(page_table, vpn);
        }
    }

    #[allow(dead_code)]
    pub fn unmap(&mut self, page_table: &mut PageTable) {
        for vpn in self.vpn_range {
            self.unmap_one(page_table, vpn);
        }
    }
}

impl MemorySet {
    pub fn new_bare() -> Self {
        Self {
            page_table: PageTable::new(),
            areas: Vec::new(),
        }
    }

    pub fn get_heap_size(&self) -> Option<usize> {
        // Return heap size if calculated during init_kernel_heap
        let size = HEAP_SIZE.load(core::sync::atomic::Ordering::Relaxed);
        if size == 0 {
            None
        } else {
            Some(size)
        }
    }

    #[allow(dead_code)]
    pub fn token(&self) -> usize {
        self.page_table.token()
    }

    fn push(&mut self, mut map_area: MapArea, data: Option<&[u8]>) {
        map_area.map(&mut self.page_table);
        if let Some(data) = data {
            map_area.copy_data(&mut self.page_table, data);
        }
        self.areas.push(map_area);
    }

    #[allow(dead_code)]
    pub fn insert_framed_area(
        &mut self,
        start_va: VirtAddr,
        end_va: VirtAddr,
        permission: MapPermission,
    ) {
        self.push(
            MapArea::new(start_va, end_va, MapType::Framed, permission),
            None,
        );
    }

    #[allow(dead_code)]
    pub fn remove_area_with_start_vpn(&mut self, start_vpn: VirtPageNum) {
        if let Some((idx, area)) = self
            .areas
            .iter_mut()
            .enumerate()
            .find(|(_, area)| area.vpn_range.start == start_vpn)
        {
            area.unmap(&mut self.page_table);
            self.areas.remove(idx);
        }
    }

    pub fn new_kernel() -> Self {
        let mut memory_set = Self::new_bare();

        // Map kernel sections
        unsafe {
            unsafe_puts("Mapping kernel text section...\r\n");
        }
        memory_set.push(
            MapArea::new(
                VirtAddr::from_usize(stext as *const () as usize),
                VirtAddr::from_usize(etext as *const () as usize),
                MapType::Identical,
                MapPermission::R | MapPermission::X,
            ),
            None,
        );

        unsafe {
            unsafe_puts("Mapping kernel rodata section...\r\n");
        }
        memory_set.push(
            MapArea::new(
                VirtAddr::from_usize(srodata as *const () as usize),
                VirtAddr::from_usize(erodata as *const () as usize),
                MapType::Identical,
                MapPermission::R,
            ),
            None,
        );

        unsafe {
            unsafe_puts("Mapping kernel data section...\r\n");
        }
        memory_set.push(
            MapArea::new(
                VirtAddr::from_usize(sdata as *const () as usize),
                VirtAddr::from_usize(edata as *const () as usize),
                MapType::Identical,
                MapPermission::R | MapPermission::W,
            ),
            None,
        );

        unsafe {
            unsafe_puts("Mapping kernel bss section...\r\n");
        }
        memory_set.push(
            MapArea::new(
                VirtAddr::from_usize(sbss_with_stack as *const () as usize),
                VirtAddr::from_usize(ebss as *const () as usize),
<<<<<<< HEAD
=======
                MapType::Identical,
                MapPermission::R | MapPermission::W,
            ),
            None,
        );

        unsafe {
            unsafe_puts("Mapping physical memory...\r\n");
        }
        memory_set.push(
            MapArea::new(
                VirtAddr::from_usize(ekernel as *const () as usize),
                VirtAddr::from_usize(super::address::MEMORY_END as usize),
>>>>>>> 12482b93
                MapType::Identical,
                MapPermission::R | MapPermission::W,
            ),
            None,
        );

        // Note: Heap mapping is created separately in calculate_dynamic_heap_size()
        memory_set
    }

    pub fn activate(&self) {
        let satp = self.page_table.token();
        unsafe {
            asm!("csrw satp, {}", in(reg) satp);
            asm!("sfence.vma");
        }
    }

    pub fn translate(&mut self, vpn: VirtPageNum) -> Option<PageTableEntry> {
        self.page_table.translate(vpn)
    }
}

impl MapArea {
    pub fn copy_data(&mut self, page_table: &mut PageTable, data: &[u8]) {
        assert_eq!(self.map_type, MapType::Framed);
        let mut start: usize = 0;
        let mut current_vpn = self.vpn_range.start;
        let len = data.len();
        loop {
            let src = &data[start..len.min(start + PAGESIZE)];
            let dst = &mut page_table
                .translate(current_vpn)
                .unwrap()
                .ppn()
                .get_bytes_array()[..src.len()];
            dst.copy_from_slice(src);
            start += PAGESIZE;
            if start >= len {
                break;
            }
            current_vpn.0 += 1;
        }
    }
}

// Static kernel memory set and heap size tracking
use crate::sync::mcs::MCSNode;
use crate::sync::mutex::Mutex;

pub static KERNEL_SPACE: Mutex<Option<MemorySet>> = Mutex::new(None);
static HEAP_SIZE: AtomicUsize = AtomicUsize::new(0);

pub fn init_kernel_space() {
    let mut node = MCSNode::new();
    let mut kernel_space = KERNEL_SPACE.lock(&mut node);
    let mut memory_set = MemorySet::new_kernel();

    // Calculate dynamic heap size after kernel mapping
    let heap_size = calculate_dynamic_heap_size(&mut memory_set);
    HEAP_SIZE.store(heap_size, Ordering::Relaxed);

    *kernel_space = Some(memory_set);
}

fn calculate_dynamic_heap_size(memory_set: &mut MemorySet) -> usize {
    extern "C" {
        fn ekernel();
    }
    use crate::addr::{phy_addr::PhyAddr, Addr};

    // Get dynamically detected memory end
    let memory_end_addr = super::get_memory_end();

    // Calculate available memory after kernel
    let kernel_end = PhyAddr::from_usize(ekernel as *const () as usize);
    let memory_end = PhyAddr::from_usize(memory_end_addr as usize);

    // Start heap mapping after kernel, aligned to page boundary
    let heap_start_phy =
        PhyAddr::from_usize((kernel_end.as_usize() + PAGESIZE - 1) & !(PAGESIZE - 1));

    if memory_end <= heap_start_phy {
        unsafe {
            unsafe_puts("Warning: No memory available for heap\r\n");
        }
        return 0;
    }

    // Calculate heap region
    let heap_start = heap_start_phy.as_usize();
    let heap_end = memory_end.as_usize();
    let heap_size = heap_end - heap_start;

    unsafe {
        unsafe_puts("Dynamic heap calculation:\r\n");
        unsafe_puts("  Kernel end: 0x");
        crate::console::unsafe_print_hex_u64(kernel_end.as_usize() as u64);
        unsafe_puts("\r\n  Heap start: 0x");
        crate::console::unsafe_print_hex_u64(heap_start as u64);
        unsafe_puts("\r\n  Heap end: 0x");
        crate::console::unsafe_print_hex_u64(heap_end as u64);
        unsafe_puts("\r\n  Heap size: 0x");
        crate::console::unsafe_print_hex_u64(heap_size as u64);
        unsafe_puts("\r\n");
        unsafe_puts("Creating dedicated heap mapping...\r\n");
    }

    // Create dedicated heap mapping using memory_set
    memory_set.push(
        MapArea::new(
            VirtAddr::from_usize(heap_start),
            VirtAddr::from_usize(heap_end),
            MapType::Identical,
            MapPermission::R | MapPermission::W,
        ),
        None,
    );

    unsafe {
        unsafe_puts("Heap mapping created successfully\r\n");
    }

    heap_size
}

pub fn activate_kernel_space() {
    let mut node = MCSNode::new();
    let kernel_space = KERNEL_SPACE.lock(&mut node);
    if let Some(ref kernel_space) = *kernel_space {
        kernel_space.activate();
    }
}

pub fn kernel_token() -> usize {
    let mut node = MCSNode::new();
    let kernel_space = KERNEL_SPACE.lock(&mut node);
    if let Some(ref space) = *kernel_space {
        space.page_table.token()
    } else {
        panic!("Kernel space not initialized")
    }
}

pub fn get_heap_size() -> usize {
    // Try to get heap size from kernel space MemorySet first
    let mut node = MCSNode::new();
    let kernel_space = KERNEL_SPACE.lock(&mut node);
    if let Some(ref space) = *kernel_space {
        if let Some(size) = space.get_heap_size() {
            return size;
        }
    }

    // Fallback: read from HEAP_SIZE atomic if not in MemorySet
    let heap_size = HEAP_SIZE.load(Ordering::Relaxed);
    if heap_size == 0 {
        // Last resort: calculate from memory end
        extern "C" {
            fn ekernel();
        }
        use crate::addr::{phy_addr::PhyAddr, Addr};

        let memory_end_addr = super::get_memory_end();

        let kernel_end = PhyAddr::from_usize(ekernel as *const () as usize);
        let memory_end = PhyAddr::from_usize(memory_end_addr as usize);

        if memory_end > kernel_end {
            memory_end.as_usize() - kernel_end.as_usize()
        } else {
            0
        }
    } else {
        heap_size
    }
}<|MERGE_RESOLUTION|>--- conflicted
+++ resolved
@@ -254,8 +254,6 @@
             MapArea::new(
                 VirtAddr::from_usize(sbss_with_stack as *const () as usize),
                 VirtAddr::from_usize(ebss as *const () as usize),
-<<<<<<< HEAD
-=======
                 MapType::Identical,
                 MapPermission::R | MapPermission::W,
             ),
@@ -269,7 +267,6 @@
             MapArea::new(
                 VirtAddr::from_usize(ekernel as *const () as usize),
                 VirtAddr::from_usize(super::address::MEMORY_END as usize),
->>>>>>> 12482b93
                 MapType::Identical,
                 MapPermission::R | MapPermission::W,
             ),
