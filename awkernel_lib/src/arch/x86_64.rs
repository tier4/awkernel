use self::{acpi::AcpiMapper, page_allocator::VecPageAllocator};
use ::acpi::AcpiTables;

pub mod acpi;
pub mod cpu;
pub mod delay;
pub(super) mod dvfs;
pub mod fault;
pub(super) mod interrupt;
pub mod interrupt_remap;
<<<<<<< HEAD
pub mod ntp;
=======
pub mod kvm;
pub mod msr;
>>>>>>> a6cb3bb2
pub mod page_allocator;
pub mod page_table;
pub(super) mod paging;

pub struct X86;

impl super::Arch for X86 {}

pub fn init(
    acpi: &AcpiTables<AcpiMapper>,
    page_table: &mut page_table::PageTable,
    page_allocator: &mut VecPageAllocator,
) -> Result<(), &'static str> {
    // Initialize timer.
    delay::init(acpi, page_table, page_allocator)
}<|MERGE_RESOLUTION|>--- conflicted
+++ resolved
@@ -8,12 +8,9 @@
 pub mod fault;
 pub(super) mod interrupt;
 pub mod interrupt_remap;
-<<<<<<< HEAD
-pub mod ntp;
-=======
 pub mod kvm;
 pub mod msr;
->>>>>>> a6cb3bb2
+pub mod ntp;
 pub mod page_allocator;
 pub mod page_table;
 pub(super) mod paging;
