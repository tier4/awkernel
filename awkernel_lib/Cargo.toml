--- conflicted
+++ resolved
@@ -31,10 +31,6 @@
 version = "0.15"
 optional = true
 
-[dependencies.riscv]
-version = "0.11.1"
-optional = true
-
 [dependencies.acpi]
 # version = "5.0"
 git = "https://github.com/ytakano/acpi.git"
@@ -49,20 +45,6 @@
 optional = true
 
 [dependencies.unwinding]
-<<<<<<< HEAD
-# version = "0.2"
-git = "https://github.com/ytakano/unwinding.git"
-default-features = false
-features = ["panic"]
-
-
-[features]
-default = ["aarch64"]
-x86 = ["dep:x86_64", "dep:acpi", "dep:bootloader_api"]
-aarch64 = ["dep:awkernel_aarch64"]
-rv32 = ["dep:riscv"]
-std = ["dep:libc", "dep:parking_lot"]
-=======
 version = "0.2"
 # git = "https://github.com/nbdd0121/unwinding.git"
 default-features = false
@@ -98,8 +80,7 @@
     "awkernel_sync/x86_mwait",
 ]
 aarch64 = ["dep:awkernel_aarch64", "awkernel_sync/aarch64"]
-rv32 = []
+rv32 = ["dep:riscv"]
 rv64 = ["awkernel_sync/rv64"]
 std = ["dep:libc", "dep:socket2", "awkernel_sync/std"]
-spinlock = ["awkernel_sync/spinlock"]
->>>>>>> 98e6c514
+spinlock = ["awkernel_sync/spinlock"]