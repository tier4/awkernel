--- conflicted
+++ resolved
@@ -180,7 +180,6 @@
     }
 }
 
-<<<<<<< HEAD
 /* Formatted LBA Size helpers */
 #[allow(dead_code)]
 pub fn nvme_id_ns_flbas(flbas: u8) -> u8 {
@@ -195,9 +194,7 @@
 pub const NVM_CMD_WRITE: u8 = 0x01;
 pub const NVM_CMD_READ: u8 = 0x02;
 
-=======
-#[repr(C, packed)]
->>>>>>> cc2a6334
+#[repr(C, packed)]
 #[derive(Debug, Clone, Copy)]
 pub struct Sge {
     pub _id: u8,
@@ -231,8 +228,8 @@
     pub _reserved1: [u8; 20],
     pub prp1: u64,
     pub _reserved2: [u8; 8],
-    pub cdw10: u32,  // Contains qid (bits 15:0) and qsize (bits 31:16)
-    pub cdw11: u32,  // Contains interrupt vector (bits 31:16) and flags (bits 15:0)
+    pub cdw10: u32, // Contains qid (bits 15:0) and qsize (bits 31:16)
+    pub cdw11: u32, // Contains interrupt vector (bits 31:16) and flags (bits 15:0)
     pub cdw12: u32,
     pub cdw13: u32,
     pub cdw14: u32,
@@ -274,15 +271,15 @@
     pub nsid: u32,
     pub _reserved: [u8; 8],
     pub mptr: u64,
-    pub entry: Entry,  // PRP entries
-    pub slba: u64,     // Starting LBA
-    pub nlb: u16,      // Number of Logical Blocks
+    pub entry: Entry, // PRP entries
+    pub slba: u64,    // Starting LBA
+    pub nlb: u16,     // Number of Logical Blocks
     pub ioflags: u16,
-    pub dsm: u8,       // Dataset Management
+    pub dsm: u8, // Dataset Management
     pub _reserved2: [u8; 3],
-    pub eilbrt: u32,   // Expected Initial Logical Block Reference Tag
-    pub elbat: u16,    // Expected Logical Block Application Tag
-    pub elbatm: u16,   // Expected Logical Block Application Tag Mask
+    pub eilbrt: u32, // Expected Initial Logical Block Reference Tag
+    pub elbat: u16,  // Expected Logical Block Application Tag
+    pub elbatm: u16, // Expected Logical Block Application Tag Mask
 }
 
 pub type SubRing = [SubQueueEntry; QUEUE_SIZE];
