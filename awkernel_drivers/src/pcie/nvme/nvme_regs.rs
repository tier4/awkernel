use awkernel_lib::dma_pool::DMAPool;

pub const NVME_CAP: usize = 0x0000; /* Controller Capabilities */
pub const NVME_CAP_MPSMAX: fn(u64) -> u32 = |r| 12 + (((r >> 52) & 0xf) as u32); /* shift */
pub const NVME_CAP_MPSMIN: fn(u64) -> u32 = |r| 12 + (((r >> 48) & 0xf) as u32); /* shift */
pub const NVME_CAP_DSTRD: fn(u64) -> u32 = |r| 1 << (2 + ((r >> 32) & 0xf)); /* bytes */
pub const NVME_CAP_TO: fn(u64) -> u32 = |r| 500 * ((r >> 24) & 0xff) as u32; /* ms */

pub const NVME_VS: usize = 0x0008; /* Version */

pub const NVME_INTMC: usize = 0x0010; /* Interrupt Mask Clear */

pub const NVME_CC: usize = 0x0014; /* Controller Configuration */
pub const NVME_CC_IOCQES: fn(u32) -> u32 = |_v| (((_v) & 0xf) << 20);
pub const NVME_CC_IOCQES_MASK: u32 = 0xf << 20;
pub const NVME_CC_IOSQES: fn(u32) -> u32 = |_v| (((_v) & 0xf) << 16);
pub const NVME_CC_IOSQES_MASK: u32 = 0xf << 16;
pub const NVME_CC_SHN: fn(u32) -> u32 = |_v| (((_v) & 0x3) << 14);
pub const NVME_CC_SHN_MASK: u32 = 0x3 << 14;
pub const NVME_CC_SHN_NONE: u32 = 0;
pub const NVME_CC_AMS: fn(u32) -> u32 = |_v| (((_v) & 0x7) << 11);
pub const NVME_CC_AMS_MASK: u32 = 0x7 << 11;
pub const NVME_CC_AMS_RR: u32 = 0; /* round-robin */
pub const NVME_CC_MPS: fn(u32) -> u32 = |_v| ((((_v) - 12) & 0xf) << 7);
pub const NVME_CC_MPS_MASK: u32 = 0xf << 7;
pub const NVME_CC_CSS: fn(u32) -> u32 = |_v| (((_v) & 0x7) << 4);
pub const NVME_CC_CSS_MASK: u32 = 0x7 << 4;
pub const NVME_CC_CSS_NVM: u32 = 0;
pub const NVME_CC_EN: u32 = 1 << 0;

pub const NVME_CSTS: usize = 0x001c; /* Controller Status */
pub const NVME_CSTS_CFS: u32 = 1 << 1;
pub const NVME_CSTS_RDY: u32 = 1 << 0;

pub const NVME_AQA: usize = 0x0024; /* Admin Queue Attributes */
/* Admin Completion Queue Size */
pub const NVME_AQA_ACQS: fn(u32) -> u32 = |_v| (((_v) - 1) << 16);
/* Admin Submission Queue Size */
pub const NVME_AQA_ASQS: fn(u32) -> u32 = |_v| (_v) - 1;
pub const NVME_ASQ: usize = 0x0028; /* Admin Submission Queue Base Address */
pub const NVME_ACQ: usize = 0x0030; /* Admin Completion Queue Base Address */

pub const NVME_ADMIN_Q: u16 = 0;
/* Submission Queue Tail Doorbell */
pub const NVME_SQTDBL: fn(u16, u32) -> u32 = |q, s| 0x1000 + (2 * (q as u32)) * s;
/* Completion Queue Head Doorbell */
pub const NVME_CQHDBL: fn(u16, u32) -> u32 = |q, s| 0x1000 + (2 * (q as u32) + 1) * s;

pub const NVME_CQE_PHASE: u16 = 1 << 0;

pub const NVM_SQE_Q_PC: u8 = 1 << 0; /* Physically Contiguous */
pub const NVM_SQE_CQ_IEN: u8 = 1 << 1; /* Interrupts Enabled */

pub const NVM_ADMIN_ADD_IOSQ: u8 = 0x01; /* Create I/O Submission Queue */
pub const NVM_ADMIN_ADD_IOCQ: u8 = 0x05; /* Create I/O Completion Queue */
pub const NVM_ADMIN_IDENTIFY: u8 = 0x06; /* Identify */

pub const NVME_TIMO_QOP: u32 = 5000; /* 5 seconds */

/* Power State Descriptor Data */
#[repr(C, packed)]
#[derive(Debug, Clone, Copy)]
pub struct IdentifyPsd {
    pub mp: u16, /* Max Power */
    pub flags: u16,
    pub enlat: u16, /* Entry Latency */

    pub exlat: u32, /* Exit Latency */

    pub rrt: u8, /* Relative Read Throughput */
    pub rrl: u8, /* Relative Read Latency */
    pub rwt: u8, /* Relative Write Throughput */
    pub rwl: u8, /* Relative Write Latency */

    pub reserved: [u8; 16],
}

#[repr(C, packed)]
<<<<<<< HEAD
=======
#[derive(Debug, Clone, Copy)]
pub struct NamespaceFormat {
    pub ms: u16,   /* Metadata Size */
    pub lbads: u8, /* LBA Data Size */
    pub rp: u8,    /* Relative Performance */
}

#[repr(C, packed)]
#[derive(Debug, Clone, Copy)]
pub struct IdentifyNamespace {
    pub nsze: u64,  /* Namespace Size */
    pub ncap: u64,  /* Namespace Capacity */
    pub nuse: u64,  /* Namespace Utilization */
    pub nsfeat: u8, /* Namespace Features */
    pub nlbaf: u8,  /* Number of LBA Formats */
    pub flbas: u8,  /* Formatted LBA Size */
    pub mc: u8,     /* Metadata Capabilities */
    pub dpc: u8,    /* End-to-end Data Protection Capabilities */
    pub dps: u8,    /* End-to-end Data Protection Type Settings */
    pub _reserved1: [u8; 74],
    pub nguid: [u8; 16],
    pub eui64: [u8; 8],              /* BIG-endian */
    pub lbaf: [NamespaceFormat; 16], /* LBA Format Support */
    pub _reserved2: [u8; 192],
    pub vs: [u8; 3712], /* Vendor Specific */
}

pub const NVME_ID_NS_NSFEAT_THIN_PROV: u8 = 1 << 0;

#[repr(C)]
>>>>>>> e0e444af
#[derive(Debug, Clone, Copy)]
pub struct IdentifyController {
    /* Controller Capabilities and Features */
    pub vid: u16,      /* PCI Vendor ID */
    pub ssvid: u16,    /* PCI Subsystem Vendor ID */
    pub sn: [u8; 20],  /* Serial Number */
    pub mn: [u8; 40],  /* Model Number */
    pub fr: [u8; 8],   /* Firmware Revision */
    pub rab: u8,       /* Recommended Arbitration Burst */
    pub ieee: [u8; 3], /* IEEE OUI Identifier */
    pub cmic: u8,      /* Controller Multi-Path I/O and Namespace Sharing Capabilities */
    pub mdts: u8,      /* Maximum Data Transfer Size */
    pub cntlid: u16,   /* Controller ID */
    pub _reserved1: [u8; 16],
    pub ctratt: u32,
    pub _reserved9: [u8; 156],
    pub oacs: u16, /* Optional Admin Command Support */
    pub acl: u8,   /* Abort Command Limit */
    pub aerl: u8,  /* Asynchronous Event Request Limit */
    pub frmw: u8,  /* Firmware Updates */
    pub lpa: u8,   /* Log Page Attributes */
    pub elpe: u8,  /* Error Log Page Entries */
    pub npss: u8,  /* Number of Power States Supported */
    pub avscc: u8, /* Admin Vendor Specific Command Config */
    pub apsta: u8, /* Autonomous Power State Transition Attributes */
    pub _reserved2: [u8; 62],
    pub sanicap: u32,
    pub _reserved10: [u8; 180],
    pub sqes: u8, /* Submission Queue Entry Size */
    pub cqes: u8, /* Completion Queue Entry Size */
    pub _reserved3: [u8; 2],
    pub nn: u32,    /* Number of Namespaces */
    pub oncs: u16,  /* Optional NVM Command Support */
    pub fuses: u16, /* Fused Operation Support */
    pub fna: u8,    /* Format NVM Attributes */
    pub vwc: u8,    /* Volatile Write Cache */
    pub awun: u16,  /* Atomic Write Unit Normal */
    pub awupf: u16, /* Atomic Write Unit Power Fail */
    pub nvscc: u8,  /* NVM Vendor Specific Command Config */
    pub _reserved4: u8,
    pub acwu: u16, /* Atomic Compare & Write Unit */
    pub _reserved5: [u8; 2],
    pub sgls: u32, /* SGL Support */
    pub _reserved6: [u8; 164],
    pub _reserved7: [u8; 1344],
    pub psd: [IdentifyPsd; 32], /* Power State Descriptors */
    pub vs: [u8; 1024],         /* Vendor Specific */
}

#[repr(C, packed)]
#[derive(Clone, Copy)]
pub union Entry {
    pub prp: [u64; 2],
    pub sgl: Sge,
}

impl Default for Entry {
    fn default() -> Self {
        Self { prp: [0, 0] }
    }
}

impl core::fmt::Debug for Entry {
    fn fmt(&self, f: &mut core::fmt::Formatter<'_>) -> core::fmt::Result {
        unsafe {
            let prp = self.prp;
            write!(f, "PRP: [{:#x}, {:#x}]", prp[0], prp[1])
        }
    }
}

#[repr(C, packed)]
#[derive(Debug, Clone, Copy)]
pub struct Sge {
    pub _id: u8,
    pub _reserved: [u8; 15],
}

#[repr(C, packed)]
#[derive(Debug, Clone, Copy, Default)]
pub struct SubQueueEntry {
    pub opcode: u8,
    pub flags: u8,
    pub cid: u16,
    pub nsid: u32,
    pub _reserved: [u8; 8],
    pub mptr: u64,
    pub entry: Entry,
    pub cdw10: u32,
    pub cdw11: u32,
    pub cdw12: u32,
    pub cdw13: u32,
    pub cdw14: u32,
    pub cdw15: u32,
}

#[repr(C, packed)]
#[derive(Debug, Clone, Copy, Default)]
pub struct SubQueueEntryQ {
    pub opcode: u8,
    pub flags: u8,
    pub cid: u16,
    pub _reserved1: [u8; 20],
    pub prp1: u64,
    pub _reserved2: [u8; 8],
    pub qid: u16,
    pub qsize: u16,
    pub qflags: u8,
    pub _reserved3: u8,
    pub cqid: u16,
    pub _reserved4: [u8; 16],
}

pub struct SubQueue {
    pub sub_ring: DMAPool<SubRing>,
    pub _sqtdbl: usize,
    pub _tail: u32,
}

#[repr(C, packed)]
#[derive(Debug, Clone, Copy, Default)]
pub struct ComQueueEntry {
    pub cdw0: u32,
    pub _reserved: u32,
    pub sqhd: u16,
    pub sqid: u16,
    pub cid: u16,
    pub flags: u16,
}

pub struct ComQueue {
    pub com_ring: DMAPool<ComRing>,
    pub _cqhdbl: usize,
    pub _head: u32,
    pub _phase: u16,
}

pub const QUEUE_SIZE: usize = 128;
pub type SubRing = [SubQueueEntry; QUEUE_SIZE];
pub type ComRing = [ComQueueEntry; QUEUE_SIZE];<|MERGE_RESOLUTION|>--- conflicted
+++ resolved
@@ -76,8 +76,6 @@
 }
 
 #[repr(C, packed)]
-<<<<<<< HEAD
-=======
 #[derive(Debug, Clone, Copy)]
 pub struct NamespaceFormat {
     pub ms: u16,   /* Metadata Size */
@@ -107,8 +105,7 @@
 
 pub const NVME_ID_NS_NSFEAT_THIN_PROV: u8 = 1 << 0;
 
-#[repr(C)]
->>>>>>> e0e444af
+#[repr(C, packed)]
 #[derive(Debug, Clone, Copy)]
 pub struct IdentifyController {
     /* Controller Capabilities and Features */
