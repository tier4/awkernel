use crate::pcie::{
    capability::virtio::VirtioCap,
    pcie_id,
    virtio::config::{
        virtio_common_config::VirtioCommonConfig, virtio_net_config::VirtioNetConfig,
        virtio_notify_config::VirtioNotifyConfig,
    },
    virtio::VirtioDriverErr,
    PCIeDevice, PCIeDeviceErr, PCIeInfo,
};
use alloc::{
    borrow::Cow,
    boxed::Box,
    collections::{BTreeMap, LinkedList},
    format,
    sync::Arc,
    vec::Vec,
};
use awkernel_async_lib_verified::ringq::RingQ;
use awkernel_lib::{
    addr::Addr,
    dma_pool::DMAPool,
    interrupt::IRQ,
    net::net_device::{
        EtherFrameBuf, EtherFrameRef, LinkStatus, NetCapabilities, NetDevError, NetDevice, NetFlags,
    },
    paging::PAGESIZE,
    sync::{
        mutex::{MCSNode, Mutex},
        rwlock::RwLock,
    },
};

const DEVICE_SHORT_NAME: &str = "virtio-net";

const RECV_QUEUE_SIZE: usize = 32; // To Be Determined

const VIRTIO_NET_ID: u16 = 0x1041;

// device-specific feature bits
const VIRTIO_NET_F_MAC: u64 = 1 << 5;
const VIRTIO_NET_F_STATUS: u64 = 1 << 16;
const VIRTIO_NET_F_SPEED_DUPLEX: u64 = 1 << 63;

// Reserved Feature Bits
const VIRTIO_F_NOTIFY_ON_EMPTY: u64 = 1 << 24;
const VIRTIO_F_VERSION_1: u64 = 1 << 32;
const VIRTIO_F_ACCESS_PLATFORM: u64 = 1 << 33;

// device status bits
const VIRTIO_CONFIG_DEVICE_STATUS_RESET: u8 = 0;
const VIRTIO_CONFIG_DEVICE_STATUS_ACK: u8 = 1;
const VIRTIO_CONFIG_DEVICE_STATUS_DRIVER: u8 = 2;
const VIRTIO_CONFIG_DEVICE_STATUS_DRIVER_OK: u8 = 4;
const VIRTIO_CONFIG_DEVICE_STATUS_FEATURES_OK: u8 = 8;
const _VIRTIO_CONFIG_DEVICE_STATUS_DEVICE_NEEDS_RESET: u8 = 64;
const VIRTIO_CONFIG_DEVICE_STATUS_FAILED: u8 = 128;

// Virtio Structure PCI Capabilities cfg_type
const VIRTIO_PCI_CAP_COMMON_CFG: u8 = 1; // Common configuration
const VIRTIO_PCI_CAP_NOTIFY_CFG: u8 = 2; // Notifications
const _VIRTIO_PCI_CAP_ISR_CFG: u8 = 3; // ISR Status
const VIRTIO_PCI_CAP_DEVICE_CFG: u8 = 4; // Device specific configuration
const _VIRTIO_PCI_CAP_PCI_CFG: u8 = 5; // PCI configuration access
const _VIRTIO_PCI_CAP_SHARED_MEMORY_CFG: u8 = 8; // Shared memory region
const _VIRTIO_PCI_CAP_VENDOR_CFG: u8 = 9; // Vendor-specific data

const VIRTIO_NET_S_LINK_UP: u16 = 1;

const MAX_VQ_SIZE: usize = 256; // TODO: to be considered

const VIRTQ_DESC_F_WRITE: u16 = 2;

const VRING_AVAIL_F_NO_INTERRUPT: u16 = 1;

const MCLSHIFT: u32 = 11;
const MCLBYTES: u32 = 1 << MCLSHIFT;
type RxTxBuffer = [[u8; MCLBYTES as usize]; MAX_VQ_SIZE];

pub enum IRQType {
    Config,
    Control,
    Queue(usize),
}

// TODO: support MSI and legacy interrupts
enum PCIeInt {
    None,
    MsiX(Vec<(IRQ, IRQType)>),
}

// Virtio ring descriptors: 16 bytes.
// These can chain together via "next".
#[repr(C, packed)]
struct VirtqDesc {
    addr: u64,  // Address (guest-physical).
    len: u32,   // Length.
    flags: u16, // The flags as indicated above.
    next: u16,  // Next field if flags & NEXT.
}

#[repr(C, packed)]
struct VirtqAvail {
    flags: u16,
    idx: u16,
    ring: [u16; MAX_VQ_SIZE],
    used_event: u16, // Only if VIRTIO_F_EVENT_IDX
}

// u32 is used here for ids for padding reasons.
#[repr(C, packed)]
struct VirtqUsedElem {
    id: u32, // Index of start of used descriptor chain.
    len: u32, // The number of bytes written into the device writable portion of
             // the buffer described by the descriptor chain.
}

#[repr(C, packed)]
struct VirtqUsed {
    flags: u16,
    idx: u16,
    ring: [VirtqUsedElem; MAX_VQ_SIZE],
    avail_event: u16, // Only if VIRTIO_F_EVENT_IDX
}

// This is the memory layout on DMA
#[repr(C, packed)]
struct VirtqDMA {
    desc: [VirtqDesc; MAX_VQ_SIZE], // 4096 bytes
    avail: VirtqAvail,              // 518 bytes
    _pad: [u8; 3578],               // 4096 - 518 = 3578 bytes
    used: VirtqUsed,                // 2054 bytes
    _pad2: [u8; 2042],              // 4096 - 2054 = 2042 bytes
} // 4096 * 3 = 12288 bytes in total

struct Virtq {
    vq_dma: DMAPool<VirtqDMA>,
    vq_freelist: LinkedList<usize>,
    vq_num: usize,
    vq_mask: usize,
    vq_avail_idx: u16,
    vq_used_idx: u16,
    vq_index: u16,
    vq_intr_vec: u16,

    data_buf: DMAPool<RxTxBuffer>,
    rx_buffer: RingQ<EtherFrameBuf>,
}

impl Virtq {
    fn init(&mut self) {
        assert!(self.vq_num > 0);

        self.vq_freelist = LinkedList::new();
        for i in (0..self.vq_num).rev() {
            self.vq_freelist.push_front(i);
        }

        self.vq_avail_idx = 0;
        self.vq_used_idx = 0;
    }

    fn vq_alloc_entry(&mut self) -> Option<usize> {
        self.vq_freelist.pop_front()
    }

    fn vq_free_entry(&mut self, slot: usize) {
        self.vq_freelist.push_front(slot);
    }

    /// enqueue_prep: allocate a slot number
    fn virtio_enqueue_prep(&mut self) -> Option<usize> {
        self.vq_alloc_entry()
    }

    /// enqueue_reserve: allocate remaining slots and build the descriptor chain.
    fn virtio_enqueue_reserve(&mut self, slot: usize) {
        self.vq_dma.as_mut().desc[slot].flags = 0;
    }

    /// enqueue: enqueue a single dmamap.
    fn virtio_enqueue(&mut self, slot: usize, len: usize, write: bool) {
        let desc = &mut self.vq_dma.as_mut().desc[slot];

        desc.addr = (self.data_buf.get_phy_addr().as_usize() + slot * MCLBYTES as usize) as u64;
        desc.len = len as u32;
        if !write {
            desc.flags |= VIRTQ_DESC_F_WRITE;
        }
        desc.next = 0;
    }

    /// enqueue_commit: add it to the available ring.
    fn virtio_enqueue_commit(&mut self, slot: usize) {
        let avail = &mut self.vq_dma.as_mut().avail;

        avail.ring[self.vq_avail_idx as usize & self.vq_mask] = slot as u16;
        self.vq_avail_idx += 1;
        avail.idx = self.vq_avail_idx;
    }

    /// dequeue: dequeue a request from uring.
    fn virtio_dequeue(&mut self) -> Option<(usize, u32)> {
        if self.vq_used_idx == self.vq_dma.as_ref().used.idx {
            return None;
        }

        let used_idx = self.vq_used_idx & self.vq_mask as u16;
        self.vq_used_idx += 1;

        let used_ring = &self.vq_dma.as_ref().used.ring[used_idx as usize];
        Some((used_ring.id as usize, used_ring.len))
    }

    /// dequeue_commit: complete dequeue; the slot is recycled for future use.
    /// if you forget to call this the slot will be leaked.
    fn virtio_dequeue_commit(&mut self, slot: usize) {
        self.vq_free_entry(slot);
    }

    /// Stop vq interrupt.  No guarantee.
    fn virtio_stop_vq_intr(&mut self) {
        self.vq_dma.as_mut().avail.flags |= VRING_AVAIL_F_NO_INTERRUPT;
    }

    /// Start vq interrupt.  No guarantee.
    fn virtio_start_vq_intr(&mut self) -> bool {
        self.vq_dma.as_mut().avail.flags &= !VRING_AVAIL_F_NO_INTERRUPT;
        self.vq_used_idx != self.vq_dma.as_ref().used.idx
    }

    /// add mbufs for all the empty receive slots
    fn vio_populate_rx_mbufs(&mut self) {
        for _ in 0..self.vq_num {
            let slot = if let Some(slot) = self.virtio_enqueue_prep() {
                slot
            } else {
                break;
            };

            self.virtio_enqueue_reserve(slot);
            self.virtio_enqueue(slot, MCLBYTES as usize, false);
            self.virtio_enqueue_commit(slot);
        }
    }

    /// dequeue received packets
    fn vio_rxeof(&mut self) -> u16 {
        let mut freed = 0;

        while let Some((slot, len)) = self.virtio_dequeue() {
            let buf = self.data_buf.as_mut();
            let data = buf[slot];

            // TODO: handle VirtIO-net header
            // For now, we just skip the header by [12..]
            let data = data[0..len as usize][12..].to_vec();

            self.rx_buffer
                .push(EtherFrameBuf { data, vlan: None })
                .unwrap();

            self.virtio_dequeue_commit(slot);
            freed += 1;
        }

        freed
    }

    fn vio_rx_intr(&mut self) {
        let freed = self.vio_rxeof();
        if freed > 0 {
            self.vio_populate_rx_mbufs();
        }
    }

    fn vio_tx_dequeue(&mut self) -> u16 {
        let mut freed = 0;
        while let Some((slot, _len)) = self.virtio_dequeue() {
            self.virtio_dequeue_commit(slot);
            freed += 1;
        }

        freed
    }

    fn vio_txeof(&mut self) {
        let freed = self.vio_tx_dequeue();
        if freed > 0 {
            self.virtio_stop_vq_intr();
        }
    }

    fn vio_tx_intr(&mut self) {
        self.vio_txeof();
    }

    fn vio_encap(&mut self, slot: usize, frame: &EtherFrameRef) -> usize {
        let len = frame.data.len();
        let buf = self.data_buf.as_mut();
        let dst = &mut buf[slot].as_mut_ptr();
        let header_len = core::mem::size_of::<VirtioNetHdr>();
        unsafe {
            // TODO: handle VirtIO-net header
            // For now, we just skip the header by dst.add(header_len)
            core::ptr::copy_nonoverlapping(frame.data.as_ptr(), dst.add(header_len), len);
        }

        header_len + len
    }

    fn vio_start(&mut self, frames: &[EtherFrameRef]) {
        self.vio_tx_dequeue();

        for frame in frames {
            let slot = match self.virtio_enqueue_prep() {
                Some(slot) => slot,
                None => break,
            };

            let len = self.vio_encap(slot, frame);
            self.virtio_enqueue_reserve(slot);
            self.virtio_enqueue(slot, len, true);
            self.virtio_enqueue_commit(slot);
        }

        if self.virtio_start_vq_intr() {
            self.vio_tx_dequeue();
        }
    }
}

/// Packet header structure
#[repr(C, packed)]
struct VirtioNetHdr {
    flags: u8,
    gso_type: u8,
    hdr_len: u16,
    gso_size: u16,
    csum_start: u16,
    csum_offset: u16,
    num_buffers: u16, // only present if VIRTIO_NET_F_MRG_RXBUF is negotiated
}

const _VIRTIO_NET_HDR_F_NEEDS_CSUM: u8 = 1;
const _VIRTIO_NET_HDR_F_DATA_VALID: u8 = 2;
const _VIRTIO_NET_HDR_GSO_NONE: u8 = 0;
const _VIRTIO_NET_HDR_GSO_TCPV4: u8 = 1;
const _VIRTIO_NET_HDR_GSO_UDP: u8 = 3;
const _VIRTIO_NET_HDR_GSO_TCPV6: u8 = 4;
const _VIRTIO_NET_HDR_GSO_ECN: u8 = 0x80;

pub fn match_device(vendor: u16, id: u16) -> bool {
    vendor == pcie_id::VIRTIO_VENDOR_ID && id == VIRTIO_NET_ID
}

pub fn attach(mut info: PCIeInfo) -> Result<Arc<dyn PCIeDevice + Sync + Send>, PCIeDeviceErr> {
    // Non-transitional devices SHOULD have a PCI Revision ID of 1 or higher.
    if info.get_revision_id() == 0 {
        return Err(PCIeDeviceErr::RevisionIDMismatch);
    }

    // Map the memory regions of MMIO.
    if let Err(e) = info.map_bar() {
        log::warn!("Failed to map the memory regions of MMIO: {e:?}");
        return Err(PCIeDeviceErr::PageTableFailure);
    }

    // Read capabilities of PCIe.
    info.read_capability();

    let virtio_net = VirtioNet::new(info)?;

    let result = Arc::new(virtio_net);

    awkernel_lib::net::add_interface(result.clone(), None);

    Ok(result)
}

struct Queue {
    rx: Mutex<Virtq>,
    tx: Mutex<Virtq>,
}

struct VirtioNetInner {
    info: PCIeInfo,
    mac_addr: [u8; 6],
    common_cfg: VirtioCommonConfig,
    net_cfg: VirtioNetConfig,
    notify_cfg: VirtioNotifyConfig,
    notify_off_multiplier: u32,
    driver_features: u64,
    active_features: u64,
    flags: NetFlags,
    capabilities: NetCapabilities,
    virtqueues: Vec<Queue>,
    irq_to_type: BTreeMap<u16, IRQType>,
    pcie_int: PCIeInt,
}

impl VirtioNetInner {
    pub fn new(info: PCIeInfo) -> Self {
        Self {
            info,
            mac_addr: [0; 6],
            common_cfg: VirtioCommonConfig::default(),
            net_cfg: VirtioNetConfig::default(),
            notify_cfg: VirtioNotifyConfig::default(),
            notify_off_multiplier: 0,
            driver_features: 0,
            active_features: 0,
            flags: NetFlags::empty(),
            capabilities: NetCapabilities::empty(),
            virtqueues: Vec::new(),
            irq_to_type: BTreeMap::new(),
            pcie_int: PCIeInt::None,
        }
    }

    fn virtio_pci_find_capability(&self, cfg_type: u8) -> Result<VirtioCap, VirtioDriverErr> {
        for cap in &self.info.virtio_caps {
            if cap.get_cfg_type() == cfg_type {
                return Ok(cap.clone());
            }
        }
        Err(VirtioDriverErr::NoCap)
    }

    fn virtio_pci_attach_10(&mut self) -> Result<(), VirtioDriverErr> {
        let common_cfg_cap = self.virtio_pci_find_capability(VIRTIO_PCI_CAP_COMMON_CFG)?;
        let net_cfg_cap = self.virtio_pci_find_capability(VIRTIO_PCI_CAP_DEVICE_CFG)?;
        let notify_cap = self.virtio_pci_find_capability(VIRTIO_PCI_CAP_NOTIFY_CFG)?;

        self.notify_off_multiplier = notify_cap.get_notify_off_multiplier();

        self.common_cfg.init(&self.info, common_cfg_cap)?;
        self.net_cfg.init(&self.info, net_cfg_cap)?;
        self.notify_cfg.init(&self.info, notify_cap)?;

        Ok(())
    }

    fn virtio_pci_attach(&mut self) -> Result<(), VirtioDriverErr> {
        // TODO: setup MSIX

        self.virtio_pci_attach_10()?;

        self.common_cfg
            .virtio_set_device_status(VIRTIO_CONFIG_DEVICE_STATUS_RESET)?;
        self.common_cfg
            .virtio_set_device_status(VIRTIO_CONFIG_DEVICE_STATUS_ACK)?;
        self.common_cfg
            .virtio_set_device_status(VIRTIO_CONFIG_DEVICE_STATUS_DRIVER)?;

        Ok(())
    }

    fn vio_attach(&mut self) -> Result<(), VirtioDriverErr> {
        self.driver_features = 0;
        self.driver_features |= VIRTIO_NET_F_MAC;
        self.driver_features |= VIRTIO_NET_F_STATUS;
        self.driver_features |= VIRTIO_NET_F_SPEED_DUPLEX;

        self.virtio_pci_negotiate_features()?;

        if self.virtio_has_feature(VIRTIO_NET_F_MAC) {
            self.mac_addr = self.net_cfg.virtio_get_mac_addr()?;
        } else {
            todo!()
        }

        self.capabilities = NetCapabilities::empty();
        self.flags = NetFlags::BROADCAST | NetFlags::SIMPLEX | NetFlags::MULTICAST;

        let num_queues = 1; // TODO: support multiple queues
        for i in 0..num_queues {
            let mut rx = self.virtio_alloc_vq(2 * i)?;
            rx.virtio_start_vq_intr();
            rx.vq_intr_vec = i + 2;

            let mut tx = self.virtio_alloc_vq(2 * i + 1)?;
            tx.virtio_stop_vq_intr();
            tx.vq_intr_vec = i + 2;

            self.virtqueues.push(Queue {
                rx: Mutex::new(rx),
                tx: Mutex::new(tx),
            });
        }

        {
            let mut irqs = Vec::new();

            let irq = self.virtio_pci_msix_establish(0, IRQType::Config)?;
            irqs.push((irq, IRQType::Config));

            let irq = self.virtio_pci_msix_establish(1, IRQType::Control)?;
            irqs.push((irq, IRQType::Control));

            for i in 0..num_queues {
                let irq = self.virtio_pci_msix_establish(i + 2, IRQType::Queue(i as usize))?;
                irqs.push((irq, IRQType::Queue(i as usize)));
            }

            self.pcie_int = PCIeInt::MsiX(irqs);
        }

        self.virtio_attach_finish()?;

        Ok(())
    }

    fn virtio_pci_negotiate_features(&mut self) -> Result<(), VirtioDriverErr> {
        self.active_features = 0;

        // TODO: VIRTIO_F_RING_INDIRECT_DESC related setup
        // TODO: VIRTIO_F_RING_EVENT_IDX related setup

        self.virtio_pci_negotiate_features_10()?;

        Ok(())
    }

    fn virtio_pci_negotiate_features_10(&mut self) -> Result<(), VirtioDriverErr> {
        self.driver_features |= VIRTIO_F_VERSION_1;

        // Without this SEV doesn't work with a KVM/qemu hypervisor on amd64
        self.driver_features |= VIRTIO_F_ACCESS_PLATFORM;

        // notify on empty is 0.9 only
        self.driver_features &= !VIRTIO_F_NOTIFY_ON_EMPTY;

        let device_features = self.common_cfg.virtio_get_device_features()?;

        let negotiated_features = device_features & self.driver_features;

        self.common_cfg
            .virtio_set_driver_features(negotiated_features);

        self.common_cfg
            .virtio_set_device_status(VIRTIO_CONFIG_DEVICE_STATUS_FEATURES_OK)?;

        let device_status = self.common_cfg.virtio_get_device_status()?;
        if device_status & VIRTIO_CONFIG_DEVICE_STATUS_FEATURES_OK == 0 {
            self.common_cfg
                .virtio_set_device_status(VIRTIO_CONFIG_DEVICE_STATUS_FAILED)?;
            return Err(VirtioDriverErr::InitFailure);
        }

        self.active_features = negotiated_features;

        // TODO: VIRTIO_F_RING_INDIRECT_DESC related setup

        if negotiated_features & VIRTIO_F_VERSION_1 == 0 {
            self.common_cfg
                .virtio_set_device_status(VIRTIO_CONFIG_DEVICE_STATUS_FAILED)?;
            return Err(VirtioDriverErr::InitFailure);
        }

        Ok(())
    }

    fn virtio_pci_setup_queue(&mut self, vq_idx: u16, addr: u64) -> Result<(), VirtioDriverErr> {
        self.common_cfg.virtio_set_queue_select(vq_idx)?;

        if addr == 0 {
            self.common_cfg.virtio_set_queue_enable(0)?;
            self.common_cfg.virtio_set_queue_desc(0)?;
            self.common_cfg.virtio_set_queue_avail(0)?;
            self.common_cfg.virtio_set_queue_used(0)?;
        } else {
            let avail_offset = 4096; // TODO: offset of _avail in VirtqDMA
            let used_offset = 8192; // TODO: offset of _used in VirtqDMA
            self.common_cfg.virtio_set_queue_desc(addr)?;
            self.common_cfg
                .virtio_set_queue_avail(addr + avail_offset)?;
            self.common_cfg.virtio_set_queue_used(addr + used_offset)?;
            self.common_cfg.virtio_set_queue_enable(1)?;
        }

        Ok(())
    }

    fn virtio_pci_read_queue_size(&mut self, idx: u16) -> Result<u16, VirtioDriverErr> {
        self.common_cfg.virtio_set_queue_select(idx)?;
        self.common_cfg.virtio_get_queue_size()
    }

    fn virtio_pci_set_msix_config_vector(&mut self, vector: u16) -> Result<(), VirtioDriverErr> {
        self.common_cfg.virtio_set_config_msix_vector(vector)
    }

    fn virtio_pci_set_msix_queue_vector(
        &mut self,
        idx: u16,
        vector: u16,
    ) -> Result<(), VirtioDriverErr> {
        self.common_cfg.virtio_set_queue_select(idx)?;
        self.common_cfg.virtio_set_queue_msix_vector(vector)
    }

    fn virtio_pci_kick(&mut self, idx: u16) -> Result<(), VirtioDriverErr> {
        let queue_notify_off = self.common_cfg.virtio_get_queue_notify_off()? as usize;
        let notify_off_multiplier = self.notify_off_multiplier as usize;
        let offset = queue_notify_off * notify_off_multiplier;
        self.notify_cfg.virtio_set_notify(offset, idx)
    }

    fn virtio_pci_msix_establish(
        &mut self,
        idx: u16,
        irq_type: IRQType,
    ) -> Result<IRQ, VirtioDriverErr> {
        let segment_number = self.info.segment_group as usize;
        let bfd = self.info.get_bfd();
        let msix = self
            .info
            .get_msix_mut()
            .ok_or(VirtioDriverErr::InitFailure)?;
        let irq_name = format!("{DEVICE_SHORT_NAME}-{bfd}-{idx}");
        let mut irq_new = msix
            .register_handler(
                irq_name.into(),
                Box::new(move |irq| {
                    awkernel_lib::net::net_interrupt(irq);
                }),
                segment_number,
                awkernel_lib::cpu::raw_cpu_id() as u32,
                idx as usize,
            )
            .or(Err(VirtioDriverErr::InitFailure))?;
        irq_new.enable();

        self.irq_to_type.insert(irq_new.get_irq(), irq_type);

        let msix = self.info.get_msix_mut().unwrap();
        msix.enable();

        Ok(irq_new)
    }

    fn virtio_pci_setup_intrs(&mut self) -> Result<(), VirtioDriverErr> {
        for i in 0..self.virtqueues.len() {
            let (idx, vector) = {
                let mut node = MCSNode::new();
                let rx = self.virtqueues[i].rx.lock(&mut node);
                (rx.vq_index, rx.vq_intr_vec)
            };
            self.virtio_pci_set_msix_queue_vector(idx, vector)?;

            let (idx, vector) = {
                let mut node = MCSNode::new();
                let tx = self.virtqueues[i].tx.lock(&mut node);
                (tx.vq_index, tx.vq_intr_vec)
            };
            self.virtio_pci_set_msix_queue_vector(idx, vector)?;
        }

        self.virtio_pci_set_msix_config_vector(0)
    }

    fn virtio_pci_attach_finish(&mut self) -> Result<(), VirtioDriverErr> {
        // NOTE: msix is already assigned by vio_attach()
        Ok(())
    }

    fn virtio_has_feature(&self, feature: u64) -> bool {
        self.active_features & feature != 0
    }

    fn virtio_attach_finish(&mut self) -> Result<(), VirtioDriverErr> {
        self.virtio_pci_attach_finish()?;
        self.virtio_pci_setup_intrs()?;

        for i in 0..self.virtqueues.len() {
            let (idx, phy_addr) = {
                let mut node = MCSNode::new();
                let rx = self.virtqueues[i].rx.lock(&mut node);
                (rx.vq_index, rx.vq_dma.get_phy_addr().as_usize() as u64)
            };
            self.virtio_pci_setup_queue(idx, phy_addr)?;

            let (idx, phy_addr) = {
                let mut node = MCSNode::new();
                let tx = self.virtqueues[i].tx.lock(&mut node);
                (tx.vq_index, tx.vq_dma.get_phy_addr().as_usize() as u64)
            };
            self.virtio_pci_setup_queue(idx, phy_addr)?;
        }

        self.common_cfg
            .virtio_set_device_status(VIRTIO_CONFIG_DEVICE_STATUS_DRIVER_OK)?;

        Ok(())
    }

    /// To reset the device to a known state, do following:
    ///  virtio_reset();              // this will stop the device activity
    ///  <dequeue finished requests>; // virtio_dequeue() still can be called
    ///  <revoke pending requests in the vqs if any>;
    ///  virtio_reinit_start();       // dequeue prohibited
    ///  <some other initialization>;
    ///  virtio_reinit_end();         // device activated; enqueue allowed
    /// Once attached, features are assumed to not change again.
    fn virtio_reset(&mut self) -> Result<(), VirtioDriverErr> {
        self.common_cfg
            .virtio_set_device_status(VIRTIO_CONFIG_DEVICE_STATUS_RESET)?;
        self.active_features = 0;
        Ok(())
    }

    fn virtio_reinit_start(&mut self) -> Result<(), VirtioDriverErr> {
        self.common_cfg
            .virtio_set_device_status(VIRTIO_CONFIG_DEVICE_STATUS_ACK)?;
        self.common_cfg
            .virtio_set_device_status(VIRTIO_CONFIG_DEVICE_STATUS_DRIVER)?;
        self.virtio_pci_negotiate_features()?;
        self.virtio_pci_setup_intrs()?;

        for i in 0..self.virtqueues.len() {
            let (vq_index, phy_addr) = {
                let mut node = MCSNode::new();
                let mut rx = self.virtqueues[i].rx.lock(&mut node);
                rx.init();
                (rx.vq_index, rx.vq_dma.get_phy_addr().as_usize() as u64)
            };
            self.virtio_pci_setup_queue(vq_index, phy_addr)?;

            let (vq_index, phy_addr) = {
                let mut node = MCSNode::new();
                let mut tx = self.virtqueues[i].tx.lock(&mut node);
                tx.init();
                (tx.vq_index, tx.vq_dma.get_phy_addr().as_usize() as u64)
            };
            self.virtio_pci_setup_queue(vq_index, phy_addr)?;
        }

        Ok(())
    }

    fn virtio_reinit_end(&mut self) -> Result<(), VirtioDriverErr> {
        self.common_cfg
            .virtio_set_device_status(VIRTIO_CONFIG_DEVICE_STATUS_DRIVER_OK)?;

        Ok(())
    }

    /// Allocate a vq.
    fn virtio_alloc_vq(&mut self, index: u16) -> Result<Virtq, VirtioDriverErr> {
        let vq_size = self.virtio_pci_read_queue_size(index)? as usize;
        if vq_size == 0 {
            return Err(VirtioDriverErr::NoVirtqueue);
        }
        if (vq_size - 1) & vq_size != 0 {
            return Err(VirtioDriverErr::InvalidQueueSize);
        }
        if vq_size > MAX_VQ_SIZE {
            return Err(VirtioDriverErr::InvalidQueueSize);
        }

        // alloc and map the memory
        let allocsize = core::mem::size_of::<VirtqDMA>();
        let vq_dma = DMAPool::new(0, allocsize / PAGESIZE).ok_or(VirtioDriverErr::DMAPool)?;

        let allocsize = MCLBYTES as usize * MAX_VQ_SIZE;
        let data_buf = DMAPool::new(0, allocsize / PAGESIZE).ok_or(VirtioDriverErr::DMAPool)?;

        let mut vq = Virtq {
            vq_dma,
            vq_freelist: LinkedList::new(),
            vq_num: vq_size,
            vq_mask: vq_size - 1,
            vq_avail_idx: 0,
            vq_used_idx: 0,
            vq_index: index,
            vq_intr_vec: 0,
            data_buf,
            rx_buffer: RingQ::new(RECV_QUEUE_SIZE),
        };

        vq.init();

        Ok(vq)
    }

    fn vio_iff(&mut self) {
        self.flags.insert(NetFlags::MULTICAST);
        self.flags.insert(NetFlags::PROMISC);
    }

    fn vio_init(&mut self) -> Result<(), VirtioDriverErr> {
        self.vio_stop()?;

        for queue in self.virtqueues.iter_mut() {
            let mut node = MCSNode::new();
            let mut rx = queue.rx.lock(&mut node);
            rx.vio_populate_rx_mbufs();
        }

        self.vio_iff();
        self.flags.insert(NetFlags::RUNNING);

        Ok(())
    }

    fn vio_stop(&mut self) -> Result<(), VirtioDriverErr> {
        self.flags.remove(NetFlags::RUNNING);
        self.virtio_reset()?;

        for queue in self.virtqueues.iter_mut() {
            let mut node = MCSNode::new();
            let mut rx = queue.rx.lock(&mut node);
            rx.vio_rxeof();
        }

        self.virtio_reinit_start()?;

        for queue in self.virtqueues.iter_mut() {
            {
                let mut node = MCSNode::new();
                let mut rx = queue.rx.lock(&mut node);
                rx.virtio_start_vq_intr();
            }
            {
                let mut node = MCSNode::new();
                let mut tx = queue.tx.lock(&mut node);
                tx.virtio_stop_vq_intr();
            }
        }

        self.virtio_reinit_end()
    }
}

pub struct VirtioNet {
    inner: RwLock<VirtioNetInner>,
}

impl VirtioNet {
    pub fn new(info: PCIeInfo) -> Result<Self, PCIeDeviceErr> {
        let mut inner = VirtioNetInner::new(info);

        inner.virtio_pci_attach()?;
        inner.vio_attach()?;

        Ok(Self {
            inner: RwLock::new(inner),
        })
    }
}

impl PCIeDevice for VirtioNet {
    fn device_name(&self) -> Cow<'static, str> {
        "Virtio-net".into()
    }
}

impl NetDevice for VirtioNet {
    fn num_queues(&self) -> usize {
        let inner = self.inner.read();
        inner.virtqueues.len()
    }

    fn flags(&self) -> NetFlags {
        let inner = self.inner.read();
        inner.flags
    }

    fn device_short_name(&self) -> Cow<'static, str> {
        "virtio-net".into()
    }

    fn capabilities(&self) -> NetCapabilities {
        let inner = self.inner.read();
        inner.capabilities
    }

    fn link_status(&self) -> LinkStatus {
        let inner = self.inner.read();
        if inner.virtio_has_feature(VIRTIO_NET_F_STATUS) {
            let status = inner.net_cfg.virtio_get_status().unwrap_or(0);
            if status & VIRTIO_NET_S_LINK_UP == 0 {
                return LinkStatus::Down;
            }
        }

        let duplex = inner.net_cfg.virtio_get_duplex();
        match duplex {
            Ok(0x00) => LinkStatus::UpHalfDuplex,
            Ok(0x01) => LinkStatus::UpFullDuplex,
            Ok(0xff) => {
                log::warn!("virtio-net: duplex is unknown");
                LinkStatus::Unknown
            }
            _ => {
                log::warn!("virtio-net: cannot get duplex");
                LinkStatus::Down
            }
        }
    }

    fn link_speed(&self) -> u64 {
        let inner = self.inner.read();
        let speed = inner.net_cfg.virtio_get_speed();

        match speed {
            Ok(0xffffffff) => {
                log::warn!("virtio-net: speed is unknown");
                0
            }
            Ok(speed) => speed as u64,
            _ => {
                log::warn!("virtio-net: cannot get speed");
                0
            }
        }
    }

    fn mac_address(&self) -> [u8; 6] {
        let inner = self.inner.read();
        inner.mac_addr
    }

    fn recv(&self, que_id: usize) -> Result<Option<EtherFrameBuf>, NetDevError> {
        let inner = self.inner.read();

        let mut node = MCSNode::new();
        let mut rx = inner.virtqueues[que_id].rx.lock(&mut node);

        if let Some(data) = rx.rx_buffer.pop() {
            return Ok(Some(data));
        }

        rx.vio_rxeof();

        if let Some(data) = rx.rx_buffer.pop() {
            Ok(Some(data))
        } else {
            Ok(None)
        }
    }

    fn can_send(&self) -> bool {
        let inner = self.inner.read();
        if !inner.flags.contains(NetFlags::UP) {
            return false;
        }

        if self.link_status() == LinkStatus::Down {
            return false;
        }

        true
    }

    fn send(&self, data: EtherFrameRef, que_id: usize) -> Result<(), NetDevError> {
        let frames = [data];

        {
            let inner = self.inner.read();
            let mut node = MCSNode::new();
            let mut tx = inner.virtqueues[que_id].tx.lock(&mut node);
            tx.vio_start(&frames);
        }

<<<<<<< HEAD
        let vq_index = (que_id * 2 + 1) as u16;
        let mut inner = self.inner.write();
        inner
            .virtio_pci_kick(vq_index)
=======
        let tx_vq_index = (que_id * 2 + 1) as u16;
        let mut inner = self.inner.write();
        inner
            .virtio_pci_kick(tx_vq_index)
>>>>>>> 82b12d68
            .or(Err(NetDevError::DeviceError))?;

        Ok(())
    }

    fn up(&self) -> Result<(), NetDevError> {
        let mut inner = self.inner.write();
        if inner.flags.contains(NetFlags::UP) {
            return Err(NetDevError::AlreadyUp);
        }

        if let Err(err_init) = inner.vio_init() {
            if let Err(err_stop) = inner.vio_stop() {
                log::error!("virtio-net: stop failed: {err_stop:?}");
            }
            log::error!("virtio-net: init failed: {err_init:?}");
            Err(NetDevError::DeviceError)
        } else {
            inner.flags.insert(NetFlags::UP);
            Ok(())
        }
    }

    fn down(&self) -> Result<(), NetDevError> {
        let mut inner = self.inner.write();

        if inner.flags.contains(NetFlags::UP) {
            if let Err(e) = inner.vio_stop() {
                log::error!("virtio-net: stop failed: {e:?}");
                Err(NetDevError::DeviceError)
            } else {
                inner.flags.remove(NetFlags::UP);
                Ok(())
            }
        } else {
            Err(NetDevError::AlreadyDown)
        }
    }

    fn interrupt(&self, irq: u16) -> Result<(), NetDevError> {
        let inner = self.inner.read();

        let irq_type = if let Some(irq_type) = inner.irq_to_type.get(&irq) {
            irq_type
        } else {
            return Ok(());
        };

        match irq_type {
            IRQType::Config => Ok(()),
            IRQType::Control => Ok(()),
            IRQType::Queue(idx) => {
                {
                    let mut node = MCSNode::new();
                    let mut rx = inner.virtqueues[*idx].rx.lock(&mut node);
                    if rx.vq_used_idx != rx.vq_dma.as_ref().used.idx {
                        rx.vio_rx_intr();
                    }
                }
                {
                    let mut node = MCSNode::new();
                    let mut tx = inner.virtqueues[*idx].tx.lock(&mut node);
                    if tx.vq_used_idx != tx.vq_dma.as_ref().used.idx {
                        tx.vio_tx_intr();
                    }
                }

<<<<<<< HEAD
                let vq_index = (*idx * 2) as u16;
                drop(inner);
                let mut inner = self.inner.write();
                inner
                    .virtio_pci_kick(vq_index)
=======
                let rx_vq_index = (*idx * 2) as u16;
                drop(inner);
                let mut inner = self.inner.write();
                inner
                    .virtio_pci_kick(rx_vq_index)
>>>>>>> 82b12d68
                    .or(Err(NetDevError::DeviceError))?;

                Ok(())
            }
        }
    }

    fn irqs(&self) -> Vec<u16> {
        let inner = self.inner.read();

        let mut result = Vec::new();
        if let PCIeInt::MsiX(vec) = &inner.pcie_int {
            for (irq, _) in vec {
                result.push(irq.get_irq());
            }
        }

        result
    }

    fn rx_irq_to_que_id(&self, irq: u16) -> Option<usize> {
        let inner = self.inner.read();

        if let Some(IRQType::Queue(idx)) = inner.irq_to_type.get(&irq) {
            assert!(*idx == 0); // TODO: support multiple queues
            return Some(*idx);
        }

        None
    }

    fn add_multicast_addr(&self, _addr: &[u8; 6]) -> Result<(), NetDevError> {
        todo!()
    }

    fn remove_multicast_addr(&self, _addr: &[u8; 6]) -> Result<(), NetDevError> {
        todo!()
    }

    fn poll_in_service(&self) -> Result<(), NetDevError> {
        todo!()
    }

    fn poll_mode(&self) -> bool {
        // TODO: Implement this
        false
    }

    fn poll(&self) -> bool {
        todo!()
    }

    fn tick(&self) -> Result<(), NetDevError> {
        todo!()
    }

    fn tick_msec(&self) -> Option<u64> {
        // TODO: Implement this
        None
    }
}<|MERGE_RESOLUTION|>--- conflicted
+++ resolved
@@ -964,17 +964,10 @@
             tx.vio_start(&frames);
         }
 
-<<<<<<< HEAD
-        let vq_index = (que_id * 2 + 1) as u16;
-        let mut inner = self.inner.write();
-        inner
-            .virtio_pci_kick(vq_index)
-=======
         let tx_vq_index = (que_id * 2 + 1) as u16;
         let mut inner = self.inner.write();
         inner
             .virtio_pci_kick(tx_vq_index)
->>>>>>> 82b12d68
             .or(Err(NetDevError::DeviceError))?;
 
         Ok(())
@@ -1042,19 +1035,11 @@
                     }
                 }
 
-<<<<<<< HEAD
-                let vq_index = (*idx * 2) as u16;
-                drop(inner);
-                let mut inner = self.inner.write();
-                inner
-                    .virtio_pci_kick(vq_index)
-=======
                 let rx_vq_index = (*idx * 2) as u16;
                 drop(inner);
                 let mut inner = self.inner.write();
                 inner
                     .virtio_pci_kick(rx_vq_index)
->>>>>>> 82b12d68
                     .or(Err(NetDevError::DeviceError))?;
 
                 Ok(())
