use crate::pcie::{
    capability::virtio::VirtioCap,
    pcie_id,
    virtio::config::{
        virtio_common_config::VirtioCommonConfig, virtio_net_config::VirtioNetConfig,
        virtio_notify_config::VirtioNotifyConfig,
    },
    virtio::VirtioDriverErr,
    PCIeDevice, PCIeDeviceErr, PCIeInfo,
};
use alloc::{
    borrow::Cow,
    boxed::Box,
    collections::{BTreeMap, LinkedList},
    format,
    sync::Arc,
    vec::Vec,
};
<<<<<<< HEAD
use awkernel_async_lib_verified::ringq::RingQ;
=======
>>>>>>> 25b00c5f
use awkernel_lib::{
    addr::Addr,
    dma_pool::DMAPool,
    interrupt::IRQ,
    net::net_device::{
        EtherFrameBuf, EtherFrameRef, LinkStatus, NetCapabilities, NetDevError, NetDevice, NetFlags,
    },
    paging::PAGESIZE,
    sync::rwlock::RwLock,
};

const DEVICE_SHORT_NAME: &str = "virtio-net";

<<<<<<< HEAD
const RECV_QUEUE_SIZE: usize = 32; // To Be Determined

=======
>>>>>>> 25b00c5f
const VIRTIO_NET_ID: u16 = 0x1041;

// device-specific feature bits
const VIRTIO_NET_F_MAC: u64 = 1 << 5;
const VIRTIO_NET_F_STATUS: u64 = 1 << 16;

// Reserved Feature Bits
const VIRTIO_F_NOTIFY_ON_EMPTY: u64 = 1 << 24;
const VIRTIO_F_VERSION_1: u64 = 1 << 32;
const VIRTIO_F_ACCESS_PLATFORM: u64 = 1 << 33;

// device status bits
const VIRTIO_CONFIG_DEVICE_STATUS_RESET: u8 = 0;
const VIRTIO_CONFIG_DEVICE_STATUS_ACK: u8 = 1;
const VIRTIO_CONFIG_DEVICE_STATUS_DRIVER: u8 = 2;
const VIRTIO_CONFIG_DEVICE_STATUS_DRIVER_OK: u8 = 4;
const VIRTIO_CONFIG_DEVICE_STATUS_FEATURES_OK: u8 = 8;
const _VIRTIO_CONFIG_DEVICE_STATUS_DEVICE_NEEDS_RESET: u8 = 64;
const VIRTIO_CONFIG_DEVICE_STATUS_FAILED: u8 = 128;

// Virtio Structure PCI Capabilities cfg_type
const VIRTIO_PCI_CAP_COMMON_CFG: u8 = 1; // Common configuration
const VIRTIO_PCI_CAP_NOTIFY_CFG: u8 = 2; // Notifications
const _VIRTIO_PCI_CAP_ISR_CFG: u8 = 3; // ISR Status
const VIRTIO_PCI_CAP_DEVICE_CFG: u8 = 4; // Device specific configuration
const _VIRTIO_PCI_CAP_PCI_CFG: u8 = 5; // PCI configuration access
const _VIRTIO_PCI_CAP_SHARED_MEMORY_CFG: u8 = 8; // Shared memory region
const _VIRTIO_PCI_CAP_VENDOR_CFG: u8 = 9; // Vendor-specific data

const VIRTIO_NET_S_LINK_UP: u16 = 1;

const MAX_VQ_SIZE: usize = 256; // TODO: to be considered

<<<<<<< HEAD
const VIRTQ_DESC_F_WRITE: u16 = 2;

=======
>>>>>>> 25b00c5f
pub enum IRQType {
    Config,
    Control,
    Queue(usize),
}

<<<<<<< HEAD
=======
// TODO: support MSI and legacy interrupts
>>>>>>> 25b00c5f
enum PCIeInt {
    None,
    MsiX(Vec<(IRQ, IRQType)>),
}

// Virtio ring descriptors: 16 bytes.
// These can chain together via "next".
#[repr(C, packed)]
struct VirtqDesc {
    addr: u64,  // Address (guest-physical).
    len: u32,   // Length.
    flags: u16, // The flags as indicated above.
    next: u16,  // Next field if flags & NEXT.
}

const VRING_AVAIL_F_NO_INTERRUPT: u16 = 1;

#[repr(C, packed)]
struct VirtqAvail {
    flags: u16,
    idx: u16,
    ring: [u16; MAX_VQ_SIZE],
    used_event: u16, // Only if VIRTIO_F_EVENT_IDX
}

// u32 is used here for ids for padding reasons.
#[repr(C, packed)]
struct VirtqUsedElem {
    id: u32, // Index of start of used descriptor chain.
    len: u32, // The number of bytes written into the device writable portion of
             // the buffer described by the descriptor chain.
}

#[repr(C, packed)]
struct VirtqUsed {
    flags: u16,
    idx: u16,
    ring: [VirtqUsedElem; MAX_VQ_SIZE],
    avail_event: u16, // Only if VIRTIO_F_EVENT_IDX
}

// This is the memory layout on DMA
#[repr(C, packed)]
struct VirtqDMA {
    desc: [VirtqDesc; MAX_VQ_SIZE], // 4096 bytes
    avail: VirtqAvail,              // 518 bytes
    _pad: [u8; 3578],               // 4096 - 518 = 3578 bytes
    used: VirtqUsed,                // 2054 bytes
    _pad2: [u8; 2042],              // 4096 - 2054 = 2042 bytes
} // 4096 * 3 = 12288 bytes in total

struct Virtq {
    vq_dma: DMAPool<VirtqDMA>,
    vq_entries: Vec<VirtqEntry>,
    vq_freelist: LinkedList<usize>,
    vq_num: usize,
    vq_mask: usize,
    vq_avail_idx: u16,
    vq_used_idx: u16,
    vq_index: u16,
    vq_intr_vec: u16,

    data_buf: DMAPool<RxTxBuffer>,
    rx_buffer: RingQ<EtherFrameBuf>,
    // TODO: add more fields
}

#[derive(Copy, Clone)]
struct VirtqEntry {
    qe_index: usize, // index in vq_desc array
    // The following are used only in the `head' entry
    qe_next: i16, // next enq slot
                  // qe_indirect: i16,        // 1 if using indirect
                  // qe_vr_index: i16,        // index in sc_reqs array
}

impl Virtq {
    fn init(&mut self) {
        assert!(self.vq_num > 0);

        // virtio_enqueue_trim needs monotonely raising entries, therefore initialize in reverse order
        self.vq_freelist = LinkedList::new();
        for i in (0..self.vq_num).rev() {
            self.vq_freelist.push_front(i);
        }

        self.vq_avail_idx = 0;
        self.vq_used_idx = 0;
    }

    fn vq_alloc_entry(&mut self) -> Option<usize> {
        self.vq_freelist.pop_front()
    }

    fn vq_free_entry(&mut self, slot: usize) {
        self.vq_freelist.push_front(slot);
    }

    /// enqueue_prep: allocate a slot number
    fn virtio_enqueue_prep(&mut self) -> Result<usize, VirtioDriverErr> {
        let slot = self.vq_alloc_entry().ok_or(VirtioDriverErr::NoSlot)?;

        // next slot is not allocated yet
        self.vq_entries[slot].qe_next = -1;
        Ok(slot)
    }

    /// enqueue_reserve: allocate remaining slots and build the descriptor chain.
    /// Calls virtio_enqueue_abort() on failure.
    fn virtio_enqueue_reserve(&mut self, slot: usize) -> Result<(), VirtioDriverErr> {
        assert!(self.vq_entries[slot].qe_next == -1);

        self.vq_entries[slot].qe_next = self.vq_entries[slot].qe_index as i16;
        self.vq_dma.as_mut().desc[slot].flags = 0;

        Ok(())
    }

    /// enqueue: enqueue a single dmamap.
    fn virtio_enqueue(
        &mut self,
        slot: usize,
        len: usize,
        write: bool,
    ) -> Result<(), VirtioDriverErr> {
        let s = self.vq_entries[slot].qe_next;
        assert!(s >= 0);

        let s = s as usize;

        let addr = (self.data_buf.get_phy_addr().as_usize() + s * MCLBYTES as usize) as u64;
        self.vq_dma.as_mut().desc[s].addr = u64::to_le(addr);
        self.vq_dma.as_mut().desc[s].len = u32::to_le(len as u32);
        if !write {
            self.vq_dma.as_mut().desc[s].flags |= u16::to_le(VIRTQ_DESC_F_WRITE);
        }
        self.vq_dma.as_mut().desc[s].next = 0;
        self.vq_entries[s].qe_next = self.vq_dma.as_ref().desc[s].next as i16;

        Ok(())
    }

    /// enqueue_commit: add it to the available ring.
    fn virtio_enqueue_commit(&mut self, slot: usize) -> Result<(), VirtioDriverErr> {
        self.vq_avail_idx += 1;
        self.vq_dma.as_mut().avail.ring[self.vq_avail_idx as usize & self.vq_mask] = slot as u16;
        self.vq_dma.as_mut().avail.idx = self.vq_avail_idx;

        Ok(())
    }

    /// dequeue: dequeue a request from uring;
    /// bus_dmamap_sync for uring must already have been done,
    /// usually by virtio_check_vq() in the interrupt handler.
    /// This means that polling virtio_dequeue() repeatedly until it returns 0 does not work.
    fn virtio_dequeue(&mut self) -> Result<(usize, u32), VirtioDriverErr> {
        if self.vq_used_idx == self.vq_dma.as_ref().used.idx {
            return Err(VirtioDriverErr::NoData);
        }

        let used_idx = self.vq_used_idx & self.vq_mask as u16;
        self.vq_used_idx += 1;

        let used_ring = &self.vq_dma.as_ref().used.ring[used_idx as usize];
        Ok((used_ring.id as usize, used_ring.len))
    }

    /// dequeue_commit: complete dequeue; the slot is recycled for future use.
    /// if you forget to call this the slot will be leaked.
    /// Don't call this if you use statically allocated slots and virtio_enqueue_trim().
    /// returns the number of freed slots.
    fn virtio_dequeue_commit(&mut self, slot: usize) -> Result<u16, VirtioDriverErr> {
        let mut freed_num = 0;

        // TODO: chain for descriptors

        self.vq_free_entry(slot);
        freed_num += 1;

        Ok(freed_num)
    }

    fn virtio_stop_vq_intr(&mut self) {
        let dma = self.vq_dma.as_mut();
        dma.avail.flags |= VRING_AVAIL_F_NO_INTERRUPT;
    }

    fn virtio_start_vq_intr(&mut self) -> bool {
        let dma = self.vq_dma.as_mut();
        dma.avail.flags &= !VRING_AVAIL_F_NO_INTERRUPT;

        self.vq_used_idx != self.vq_dma.as_ref().used.idx
    }
}

/// Packet header structure
#[repr(C, packed)]
struct VirtioNetHdr {
    flags: u8,
    gso_type: u8,
    hdr_len: u16,
    gso_size: u16,
    csum_start: u16,
    csum_offset: u16,
    num_buffers: u16, // only present if VIRTIO_NET_F_MRG_RXBUF is negotiated
}

const MCLSHIFT: u32 = 11;
const MCLBYTES: u32 = 1 << MCLSHIFT;
type RxTxBuffer = [[u8; MCLBYTES as usize]; MAX_VQ_SIZE];

const _VIRTIO_NET_HDR_F_NEEDS_CSUM: u8 = 1;
const _VIRTIO_NET_HDR_F_DATA_VALID: u8 = 2;
const _VIRTIO_NET_HDR_GSO_NONE: u8 = 0;
const _VIRTIO_NET_HDR_GSO_TCPV4: u8 = 1;
const _VIRTIO_NET_HDR_GSO_UDP: u8 = 3;
const _VIRTIO_NET_HDR_GSO_TCPV6: u8 = 4;
const _VIRTIO_NET_HDR_GSO_ECN: u8 = 0x80;

pub fn match_device(vendor: u16, id: u16) -> bool {
    vendor == pcie_id::VIRTIO_VENDOR_ID && id == VIRTIO_NET_ID
}

pub fn attach(mut info: PCIeInfo) -> Result<Arc<dyn PCIeDevice + Sync + Send>, PCIeDeviceErr> {
    // Non-transitional devices SHOULD have a PCI Revision ID of 1 or higher.
    if info.get_revision_id() == 0 {
        return Err(PCIeDeviceErr::RevisionIDMismatch);
    }

    // Map the memory regions of MMIO.
    if let Err(e) = info.map_bar() {
        log::warn!("Failed to map the memory regions of MMIO: {e:?}");
        return Err(PCIeDeviceErr::PageTableFailure);
    }

    // Read capabilities of PCIe.
    info.read_capability();

    let virtio_net = VirtioNet::new(info)?;

    let result = Arc::new(virtio_net);

    awkernel_lib::net::add_interface(result.clone(), None);

    Ok(result)
}

struct VirtioNetInner {
    info: PCIeInfo,
    mac_addr: [u8; 6],
    common_cfg: VirtioCommonConfig,
    net_cfg: VirtioNetConfig,
    notify_cfg: VirtioNotifyConfig,
    notify_off_multiplier: u32,
    driver_features: u64,
    active_features: u64,
    flags: NetFlags,
    capabilities: NetCapabilities,
<<<<<<< HEAD
    tx_vq: Option<Virtq>,
    rx_vq: Option<Virtq>,
=======
>>>>>>> 25b00c5f
    irq_to_type: BTreeMap<u16, IRQType>,
    pcie_int: PCIeInt,
}

impl VirtioNetInner {
    pub fn new(info: PCIeInfo) -> Self {
        Self {
            info,
            mac_addr: [0; 6],
            common_cfg: VirtioCommonConfig::default(),
            net_cfg: VirtioNetConfig::default(),
            notify_cfg: VirtioNotifyConfig::default(),
            notify_off_multiplier: 0,
            driver_features: 0,
            active_features: 0,
            flags: NetFlags::empty(),
            capabilities: NetCapabilities::empty(),
<<<<<<< HEAD
            tx_vq: None,
            rx_vq: None,
=======
>>>>>>> 25b00c5f
            irq_to_type: BTreeMap::new(),
            pcie_int: PCIeInt::None,
        }
    }

    fn virtio_pci_find_capability(&self, cfg_type: u8) -> Result<VirtioCap, VirtioDriverErr> {
        for cap in &self.info.virtio_caps {
            if cap.get_cfg_type() == cfg_type {
                return Ok(cap.clone());
            }
        }
        Err(VirtioDriverErr::NoCap)
    }

    fn virtio_pci_attach_10(&mut self) -> Result<(), VirtioDriverErr> {
        let common_cfg_cap = self.virtio_pci_find_capability(VIRTIO_PCI_CAP_COMMON_CFG)?;
        let net_cfg_cap = self.virtio_pci_find_capability(VIRTIO_PCI_CAP_DEVICE_CFG)?;
        let notify_cap = self.virtio_pci_find_capability(VIRTIO_PCI_CAP_NOTIFY_CFG)?;

        self.notify_off_multiplier = notify_cap.get_notify_off_multiplier();

        self.common_cfg.init(&self.info, common_cfg_cap)?;
        self.net_cfg.init(&self.info, net_cfg_cap)?;
        self.notify_cfg.init(&self.info, notify_cap)?;

        Ok(())
    }

    fn virtio_pci_attach(&mut self) -> Result<(), VirtioDriverErr> {
        // TODO: setup MSIX

        self.virtio_pci_attach_10()?;

        self.common_cfg
            .virtio_set_device_status(VIRTIO_CONFIG_DEVICE_STATUS_RESET)?;
        self.common_cfg
            .virtio_set_device_status(VIRTIO_CONFIG_DEVICE_STATUS_ACK)?;
        self.common_cfg
            .virtio_set_device_status(VIRTIO_CONFIG_DEVICE_STATUS_DRIVER)?;

        Ok(())
    }

    fn vio_attach(&mut self) -> Result<(), VirtioDriverErr> {
        self.driver_features = 0;
        self.driver_features |= VIRTIO_NET_F_MAC;
        self.driver_features |= VIRTIO_NET_F_STATUS;
        // TODO: setup more features

        self.virtio_pci_negotiate_features()?;

        // TODO: VIRTIO_NET_F_MQ related setup
        // TODO: setup virtio queues

        if self.virtio_has_feature(VIRTIO_NET_F_MAC) {
            self.mac_addr = self.net_cfg.virtio_get_mac_addr()?;
        } else {
            todo!()
        }

        // TODO: VIRTIO_NET_F_MRG_RXBUF related setup

        self.capabilities = NetCapabilities::empty();
        self.flags = NetFlags::BROADCAST | NetFlags::SIMPLEX | NetFlags::MULTICAST;

        // TODO: VIRTIO_NET_F_CSUM related setup
        // TODO: VIRTIO_NET_F_HOST_TSO4 related setup
        // TODO: VIRTIO_NET_F_HOST_TSO6 related setup
        // TODO: VIRTIO_NET_F_CTRL_GUEST_OFFLOADS related setup
        // TODO: VIRTIO_NET_F_MRG_RXBUF related setup
        // TODO: VIRTIO_NET_F_GUEST_TSO related setup
        // TODO: VIRTIO_F_RING_INDIRECT_DESC related setup
<<<<<<< HEAD

        let rx_max_segments = 2;
        let tx_max_segments = 16;
        self.rx_vq = Some(self.virtio_alloc_vq(0, rx_max_segments)?);
        self.tx_vq = Some(self.virtio_alloc_vq(1, tx_max_segments + 1)?);

        self.rx_vq.as_mut().unwrap().virtio_start_vq_intr();
        self.tx_vq.as_mut().unwrap().virtio_stop_vq_intr();

        {
            let mut irqs = Vec::new();
=======
        // TODO: setup virtio queues
        // TODO: setup control queue

        {
            let mut irqs = Vec::new();

>>>>>>> 25b00c5f
            let irq = self.virtio_pci_msix_establish(0, IRQType::Config)?;
            irqs.push((irq, IRQType::Config));

            let irq = self.virtio_pci_msix_establish(1, IRQType::Control)?;
            irqs.push((irq, IRQType::Control));

<<<<<<< HEAD
            let intr_vector = 2;
            self.rx_vq.as_mut().unwrap().vq_intr_vec = intr_vector;
            self.tx_vq.as_mut().unwrap().vq_intr_vec = intr_vector;
=======
            // TODO: support multiple queues
            let intr_vector = 2;
>>>>>>> 25b00c5f
            let irq = self.virtio_pci_msix_establish(intr_vector, IRQType::Queue(0))?;
            irqs.push((irq, IRQType::Queue(0)));

            self.pcie_int = PCIeInt::MsiX(irqs);
        }

        self.virtio_attach_finish()?;

        // TODO: VIRTIO_NET_F_MQ related setup
        // TODO: setup virtio queues

        Ok(())
    }

    fn virtio_pci_negotiate_features(&mut self) -> Result<(), VirtioDriverErr> {
        self.active_features = 0;

        // TODO: VIRTIO_F_RING_INDIRECT_DESC related setup
        // TODO: VIRTIO_F_RING_EVENT_IDX related setup

        self.virtio_pci_negotiate_features_10()?;

        Ok(())
    }

    fn virtio_pci_negotiate_features_10(&mut self) -> Result<(), VirtioDriverErr> {
        self.driver_features |= VIRTIO_F_VERSION_1;

        // Without this SEV doesn't work with a KVM/qemu hypervisor on amd64
        self.driver_features |= VIRTIO_F_ACCESS_PLATFORM;

        // notify on empty is 0.9 only
        self.driver_features &= !VIRTIO_F_NOTIFY_ON_EMPTY;

        let device_features = self.common_cfg.virtio_get_device_features()?;

        let negotiated_features = device_features & self.driver_features;

        self.common_cfg
            .virtio_set_driver_features(negotiated_features);

        self.common_cfg
            .virtio_set_device_status(VIRTIO_CONFIG_DEVICE_STATUS_FEATURES_OK)?;

        let device_status = self.common_cfg.virtio_get_device_status()?;
        if device_status & VIRTIO_CONFIG_DEVICE_STATUS_FEATURES_OK == 0 {
            self.common_cfg
                .virtio_set_device_status(VIRTIO_CONFIG_DEVICE_STATUS_FAILED)?;
            return Err(VirtioDriverErr::InitFailure);
        }

        self.active_features = negotiated_features;

        // TODO: VIRTIO_F_RING_INDIRECT_DESC related setup

        if negotiated_features & VIRTIO_F_VERSION_1 == 0 {
            self.common_cfg
                .virtio_set_device_status(VIRTIO_CONFIG_DEVICE_STATUS_FAILED)?;
            return Err(VirtioDriverErr::InitFailure);
        }

        Ok(())
    }

    fn virtio_pci_setup_queue(&mut self, vq_idx: u16, addr: u64) -> Result<(), VirtioDriverErr> {
        self.common_cfg.virtio_set_queue_select(vq_idx)?;

        if addr == 0 {
            self.common_cfg.virtio_set_queue_enable(0)?;
            self.common_cfg.virtio_set_queue_desc(0)?;
            self.common_cfg.virtio_set_queue_avail(0)?;
            self.common_cfg.virtio_set_queue_used(0)?;
        } else {
            let avail_offset = 4096; // TODO: offset of _avail in VirtqDMA
            let used_offset = 8192; // TODO: offset of _used in VirtqDMA
            self.common_cfg.virtio_set_queue_desc(addr)?;
            self.common_cfg
                .virtio_set_queue_avail(addr + avail_offset)?;
            self.common_cfg.virtio_set_queue_used(addr + used_offset)?;
            self.common_cfg.virtio_set_queue_enable(1)?;
        }

        Ok(())
    }

    fn virtio_pci_read_queue_size(&mut self, idx: u16) -> Result<u16, VirtioDriverErr> {
        self.common_cfg.virtio_set_queue_select(idx)?;
        self.common_cfg.virtio_get_queue_size()
    }

    fn virtio_pci_set_msix_config_vector(&mut self, vector: u16) -> Result<(), VirtioDriverErr> {
        self.common_cfg.virtio_set_config_msix_vector(vector)
    }

    fn virtio_pci_set_msix_queue_vector(
        &mut self,
        idx: u16,
        vector: u16,
    ) -> Result<(), VirtioDriverErr> {
        self.common_cfg.virtio_set_queue_select(idx)?;
        self.common_cfg.virtio_set_queue_msix_vector(vector)
    }

    fn virtio_pci_kick(&mut self, idx: u16) -> Result<(), VirtioDriverErr> {
        let queue_notify_off = self.common_cfg.virtio_get_queue_notify_off()?;
        let notify_off_multiplier = self.notify_off_multiplier;
        let offset = queue_notify_off as usize * notify_off_multiplier as usize;
        self.notify_cfg.virtio_set_notify(offset, idx)
    }

    fn virtio_pci_msix_establish(
        &mut self,
        idx: u16,
        irq_type: IRQType,
    ) -> Result<IRQ, VirtioDriverErr> {
        let segment_number = self.info.segment_group as usize;
        let bfd = self.info.get_bfd();
        let msix = self
            .info
            .get_msix_mut()
            .ok_or(VirtioDriverErr::InitFailure)?;
        let irq_name = format!("{DEVICE_SHORT_NAME}-{bfd}-{idx}");
        let mut irq_new = msix
            .register_handler(
                irq_name.into(),
                Box::new(move |irq| {
                    awkernel_lib::net::net_interrupt(irq);
                }),
                segment_number,
                awkernel_lib::cpu::raw_cpu_id() as u32,
                idx as usize,
            )
            .or(Err(VirtioDriverErr::InitFailure))?;
        irq_new.enable();

        self.irq_to_type.insert(irq_new.get_irq(), irq_type);

        let msix = self.info.get_msix_mut().unwrap();
        msix.enable();

        Ok(irq_new)
    }

<<<<<<< HEAD
    fn virtio_pci_setup_intrs(&mut self) -> Result<(), VirtioDriverErr> {
        let vector = self.rx_vq.as_ref().unwrap().vq_intr_vec;
        self.virtio_pci_set_msix_queue_vector(0, vector)?;

        let vector = self.tx_vq.as_ref().unwrap().vq_intr_vec;
        self.virtio_pci_set_msix_queue_vector(1, vector)?;

        self.virtio_pci_set_msix_config_vector(0)
    }

    fn virtio_pci_attach_finish(&mut self) -> Result<(), VirtioDriverErr> {
        // NOTE: we currently support virtio-net specific MSIX
        Ok(())
    }

=======
>>>>>>> 25b00c5f
    fn virtio_has_feature(&self, feature: u64) -> bool {
        self.active_features & feature != 0
    }

    fn virtio_attach_finish(&mut self) -> Result<(), VirtioDriverErr> {
        self.virtio_pci_attach_finish()?;
        self.virtio_pci_setup_intrs()?;

        let rx = self.rx_vq.as_ref().unwrap();
        self.virtio_pci_setup_queue(0, rx.vq_dma.get_phy_addr().as_usize() as u64)?;

        let tx = self.tx_vq.as_ref().unwrap();
        self.virtio_pci_setup_queue(1, tx.vq_dma.get_phy_addr().as_usize() as u64)?;

        self.common_cfg
            .virtio_set_device_status(VIRTIO_CONFIG_DEVICE_STATUS_DRIVER_OK)?;

        Ok(())
    }

    /// To reset the device to a known state, do following:
    ///  virtio_reset();              // this will stop the device activity
    ///  <dequeue finished requests>; // virtio_dequeue() still can be called
    ///  <revoke pending requests in the vqs if any>;
    ///  virtio_reinit_start();       // dequeue prohibited
    ///  <some other initialization>;
    ///  virtio_reinit_end();         // device activated; enqueue allowed
    /// Once attached, features are assumed to not change again.
    fn virtio_reset(&mut self) -> Result<(), VirtioDriverErr> {
        self.common_cfg
            .virtio_set_device_status(VIRTIO_CONFIG_DEVICE_STATUS_RESET)?;
        self.active_features = 0;
        Ok(())
    }

    fn virtio_reinit_start(&mut self) -> Result<(), VirtioDriverErr> {
        self.common_cfg
            .virtio_set_device_status(VIRTIO_CONFIG_DEVICE_STATUS_ACK)?;
        self.common_cfg
            .virtio_set_device_status(VIRTIO_CONFIG_DEVICE_STATUS_DRIVER)?;
        self.virtio_pci_negotiate_features()?;
        self.virtio_pci_setup_intrs()?;

        self.rx_vq.as_mut().unwrap().init();
        self.virtio_pci_setup_queue(
            self.rx_vq.as_ref().unwrap().vq_index,
            self.rx_vq
                .as_ref()
                .unwrap()
                .vq_dma
                .get_phy_addr()
                .as_usize() as u64,
        )?;
        self.tx_vq.as_mut().unwrap().init();
        self.virtio_pci_setup_queue(
            self.tx_vq.as_ref().unwrap().vq_index,
            self.tx_vq
                .as_ref()
                .unwrap()
                .vq_dma
                .get_phy_addr()
                .as_usize() as u64,
        )?;

        Ok(())
    }

    fn virtio_reinit_end(&mut self) -> Result<(), VirtioDriverErr> {
        self.common_cfg
            .virtio_set_device_status(VIRTIO_CONFIG_DEVICE_STATUS_DRIVER_OK)?;

        Ok(())
    }

    /// Allocate a vq.
    /// maxnsegs denotes how much space should be allocated for indirect descriptors.
    /// maxnsegs == 1 can be used to disable use indirect descriptors for this queue.
    fn virtio_alloc_vq(&mut self, index: u16, _maxnsegs: u16) -> Result<Virtq, VirtioDriverErr> {
        let vq_size = self.virtio_pci_read_queue_size(index)? as usize;
        if vq_size == 0 {
            return Err(VirtioDriverErr::NoVirtqueue);
        }
        if (vq_size - 1) & vq_size != 0 {
            return Err(VirtioDriverErr::InvalidQueueSize);
        }
        if vq_size > MAX_VQ_SIZE {
            return Err(VirtioDriverErr::InvalidQueueSize);
        }

        // alloc and map the memory
        let allocsize = core::mem::size_of::<VirtqDMA>();
        let vq_dma = DMAPool::new(0, allocsize / PAGESIZE).ok_or(VirtioDriverErr::DMAPool)?;

        let mut vq_entries = Vec::with_capacity(vq_size);
        for i in 0..vq_size {
            vq_entries.push(VirtqEntry {
                qe_index: i,
                qe_next: -1,
            });
        }

        let allocsize = MCLBYTES as usize * MAX_VQ_SIZE;
        let data_buf = DMAPool::new(0, allocsize / PAGESIZE).ok_or(VirtioDriverErr::DMAPool)?;

        let mut vq = Virtq {
            vq_dma,
            vq_entries,
            vq_freelist: LinkedList::new(),
            vq_num: vq_size,
            vq_mask: vq_size - 1,
            vq_avail_idx: 0,
            vq_used_idx: 0,
            vq_index: index,
            vq_intr_vec: 0,
            data_buf,
            rx_buffer: RingQ::new(RECV_QUEUE_SIZE),
        };

        vq.init();

        Ok(vq)
    }

    /// add mbufs for all the empty receive slots
    fn vio_populate_rx_mbufs(&mut self) -> Result<(), VirtioDriverErr> {
        for _ in 0..self.rx_vq.as_ref().unwrap().vq_num {
            let rx = self.rx_vq.as_mut().unwrap();

            let slot = if let Ok(slot) = rx.virtio_enqueue_prep() {
                slot
            } else {
                break;
            };

            rx.virtio_enqueue_reserve(slot)?;
            rx.virtio_enqueue(slot, MCLBYTES as usize, false)?;
            rx.virtio_enqueue_commit(slot)?;

            self.virtio_pci_kick(self.rx_vq.as_ref().unwrap().vq_index)?;
        }

        Ok(())
    }

    /// dequeue received packets
    fn vio_rxeof(&mut self) -> Result<u16, VirtioDriverErr> {
        let mut freed = 0;
        let rx = self.rx_vq.as_mut().unwrap();
        while let Ok((slot, len)) = rx.virtio_dequeue() {
            let buf = rx.data_buf.as_mut();
            let data = buf[slot];
            let data = data[0..len as usize][12..].to_vec();
            rx.rx_buffer
                .push(EtherFrameBuf { data, vlan: None })
                .unwrap();

            freed += rx.virtio_dequeue_commit(slot)?;
        }

        Ok(freed)
    }

    fn vio_txeof(&mut self) -> Result<(), VirtioDriverErr> {
        let freed = self.vio_tx_dequeue()?;
        if freed > 0 {
            let tx = self.tx_vq.as_mut().unwrap();
            tx.virtio_stop_vq_intr();
        }
        Ok(())
    }

    fn vio_rx_intr(&mut self) -> Result<(), VirtioDriverErr> {
        let freed = self.vio_rxeof()?;
        if freed > 0 {
            self.vio_populate_rx_mbufs()?;
        }

        Ok(())
    }

    fn vio_tx_intr(&mut self) -> Result<(), VirtioDriverErr> {
        self.vio_txeof()?;
        // self.vio_start()?;
        Ok(())
    }

    fn vio_tx_dequeue(&mut self) -> Result<u16, VirtioDriverErr> {
        let mut freed = 0;
        let tx = self.tx_vq.as_mut().unwrap();
        while let Ok((slot, _len)) = tx.virtio_dequeue() {
            freed += tx.virtio_dequeue_commit(slot)?;
        }

        Ok(freed)
    }

    fn vio_encap(&mut self, slot: usize, frame: &EtherFrameRef) -> Result<usize, VirtioDriverErr> {
        let len = frame.data.len();
        let buf = self.tx_vq.as_mut().unwrap().data_buf.as_mut();
        let dst = &mut buf[slot].as_mut_ptr();
        let header_len = core::mem::size_of::<VirtioNetHdr>();
        unsafe {
            core::ptr::copy_nonoverlapping(frame.data.as_ptr(), dst.add(header_len), len);
        }

        Ok(header_len + len)
    }

    fn vio_start(&mut self, frames: &[EtherFrameRef]) -> Result<(), VirtioDriverErr> {
        self.vio_tx_dequeue()?;

        for frame in frames {
            let slot = self.tx_vq.as_mut().unwrap().virtio_enqueue_prep()?;
            let len = self.vio_encap(slot, frame)?;
            self.tx_vq.as_mut().unwrap().virtio_enqueue_reserve(slot)?;
            self.tx_vq
                .as_mut()
                .unwrap()
                .virtio_enqueue(slot, len, true)?;
            self.tx_vq.as_mut().unwrap().virtio_enqueue_commit(slot)?;

            self.virtio_pci_kick(self.tx_vq.as_ref().unwrap().vq_index)?;
        }

        if self.tx_vq.as_mut().unwrap().virtio_start_vq_intr() {
            self.vio_tx_dequeue()?;
        }

        Ok(())
    }

    fn vio_iff(&mut self) -> Result<(), VirtioDriverErr> {
        self.flags.insert(NetFlags::MULTICAST);
        self.flags.insert(NetFlags::PROMISC);

        Ok(())
    }

    fn vio_init(&mut self) -> Result<(), VirtioDriverErr> {
        self.vio_stop()?;
        self.vio_populate_rx_mbufs()?;
        self.vio_iff()?;
        self.flags.insert(NetFlags::RUNNING);

        Ok(())
    }

    fn vio_stop(&mut self) -> Result<(), VirtioDriverErr> {
        self.flags.remove(NetFlags::RUNNING);
        self.virtio_reset()?;
        self.vio_rxeof()?;
        self.virtio_reinit_start()?;
        self.rx_vq.as_mut().unwrap().virtio_start_vq_intr();
        self.tx_vq.as_mut().unwrap().virtio_stop_vq_intr();
        self.virtio_reinit_end()
    }

    fn intr(&mut self, irq: u16) -> Result<(), VirtioDriverErr> {
        let irq_type = if let Some(irq_type) = self.irq_to_type.get(&irq) {
            irq_type
        } else {
            return Ok(());
        };

        match irq_type {
            IRQType::Config => Ok(()),
            IRQType::Control => Ok(()),
            IRQType::Queue(0) => {
                let rx = self.rx_vq.as_mut().unwrap();
                if rx.vq_used_idx != rx.vq_dma.as_ref().used.idx {
                    self.vio_rx_intr()?;
                }

                let tx = self.tx_vq.as_mut().unwrap();
                if tx.vq_used_idx != tx.vq_dma.as_ref().used.idx {
                    self.vio_tx_intr()?;
                }

                Ok(())
            }
            _ => {
                unreachable!()
            }
        }
    }
}

pub struct VirtioNet {
    inner: RwLock<VirtioNetInner>,
}

impl VirtioNet {
    pub fn new(info: PCIeInfo) -> Result<Self, PCIeDeviceErr> {
        let mut inner = VirtioNetInner::new(info);

        inner.virtio_pci_attach()?;
        inner.vio_attach()?;

        Ok(Self {
            inner: RwLock::new(inner),
        })
    }
}

impl PCIeDevice for VirtioNet {
    fn device_name(&self) -> Cow<'static, str> {
        "Virtio-net".into()
    }
}

impl NetDevice for VirtioNet {
    fn num_queues(&self) -> usize {
        1
    }

    fn flags(&self) -> NetFlags {
        let inner = self.inner.read();
        inner.flags
    }

    fn device_short_name(&self) -> Cow<'static, str> {
        "virtio-net".into()
    }

    fn capabilities(&self) -> NetCapabilities {
        let inner = self.inner.read();
        inner.capabilities
    }

    fn link_status(&self) -> LinkStatus {
        let inner = self.inner.read();
        if inner.virtio_has_feature(VIRTIO_NET_F_STATUS) {
            let status = inner.net_cfg.virtio_get_status().unwrap_or(0);
            if status & VIRTIO_NET_S_LINK_UP == 0 {
                return LinkStatus::Down;
            }
        }

        LinkStatus::UpFullDuplex
    }

    fn link_speed(&self) -> u64 {
        // TODO: Implement this
        10
    }

    fn mac_address(&self) -> [u8; 6] {
        let inner = self.inner.read();
        inner.mac_addr
    }

    fn recv(&self, _que_id: usize) -> Result<Option<EtherFrameBuf>, NetDevError> {
        let mut inner = self.inner.write();

        let rx = inner.rx_vq.as_mut().unwrap();
        if let Some(data) = rx.rx_buffer.pop() {
            return Ok(Some(data));
        }

        inner.vio_rxeof().or(Err(NetDevError::DeviceError))?;

        let rx = inner.rx_vq.as_mut().unwrap();
        if let Some(data) = rx.rx_buffer.pop() {
            Ok(Some(data))
        } else {
            Ok(None)
        }
    }

    fn can_send(&self) -> bool {
<<<<<<< HEAD
        let inner = self.inner.read();
        if !inner.flags.contains(NetFlags::UP) {
            return false;
        }

        if self.link_status() == LinkStatus::Down {
            return false;
        }

        true
=======
        false
>>>>>>> 25b00c5f
    }

    fn send(&self, data: EtherFrameRef, _que_id: usize) -> Result<(), NetDevError> {
        let frames = [data];
        let mut inner = self.inner.write();
        inner.vio_start(&frames).or(Err(NetDevError::DeviceError))?;

        Ok(())
    }

    fn up(&self) -> Result<(), NetDevError> {
        let mut inner = self.inner.write();
        if inner.flags.contains(NetFlags::UP) {
            return Err(NetDevError::AlreadyUp);
        }

        if let Err(err_init) = inner.vio_init() {
            if let Err(err_stop) = inner.vio_stop() {
                log::error!("virtio-net: stop failed: {err_stop:?}");
            }
            log::error!("virtio-net: init failed: {err_init:?}");
            Err(NetDevError::DeviceError)
        } else {
            inner.flags.insert(NetFlags::UP);
            Ok(())
        }
    }

    fn down(&self) -> Result<(), NetDevError> {
        let mut inner = self.inner.write();

        if inner.flags.contains(NetFlags::UP) {
            if let Err(e) = inner.vio_stop() {
                log::error!("virtio-net: stop failed: {e:?}");
                Err(NetDevError::DeviceError)
            } else {
                inner.flags.remove(NetFlags::UP);
                Ok(())
            }
        } else {
            Err(NetDevError::AlreadyDown)
        }
    }

    fn interrupt(&self, irq: u16) -> Result<(), NetDevError> {
<<<<<<< HEAD
        let mut inner = self.inner.write();
        inner.intr(irq).or(Err(NetDevError::DeviceError))
=======
        let inner = self.inner.read();

        let irq_type = if let Some(irq_type) = inner.irq_to_type.get(&irq) {
            irq_type
        } else {
            return Ok(());
        };

        // TODO: handle each interrupt
        match irq_type {
            IRQType::Config => Ok(()),
            IRQType::Control => Ok(()),
            IRQType::Queue(0) => Ok(()),
            _ => unreachable!(),
        }
>>>>>>> 25b00c5f
    }

    fn irqs(&self) -> Vec<u16> {
        let inner = self.inner.read();

        let mut result = Vec::new();
        if let PCIeInt::MsiX(vec) = &inner.pcie_int {
            for (irq, _) in vec {
                result.push(irq.get_irq());
            }
        }

        result
    }

    fn rx_irq_to_que_id(&self, irq: u16) -> Option<usize> {
        let inner = self.inner.read();

        if let Some(IRQType::Queue(idx)) = inner.irq_to_type.get(&irq) {
            assert!(*idx == 0); // TODO: support multiple queues
            return Some(*idx);
        }

        None
    }

    fn add_multicast_addr(&self, _addr: &[u8; 6]) -> Result<(), NetDevError> {
        todo!()
    }

    fn remove_multicast_addr(&self, _addr: &[u8; 6]) -> Result<(), NetDevError> {
        todo!()
    }

    fn poll_in_service(&self) -> Result<(), NetDevError> {
        todo!()
    }

    fn poll_mode(&self) -> bool {
        // TODO: Implement this
        false
    }

    fn poll(&self) -> bool {
        todo!()
    }

    fn tick(&self) -> Result<(), NetDevError> {
        todo!()
    }

    fn tick_msec(&self) -> Option<u64> {
        // TODO: Implement this
        None
    }
}<|MERGE_RESOLUTION|>--- conflicted
+++ resolved
@@ -16,10 +16,7 @@
     sync::Arc,
     vec::Vec,
 };
-<<<<<<< HEAD
 use awkernel_async_lib_verified::ringq::RingQ;
-=======
->>>>>>> 25b00c5f
 use awkernel_lib::{
     addr::Addr,
     dma_pool::DMAPool,
@@ -33,11 +30,8 @@
 
 const DEVICE_SHORT_NAME: &str = "virtio-net";
 
-<<<<<<< HEAD
 const RECV_QUEUE_SIZE: usize = 32; // To Be Determined
 
-=======
->>>>>>> 25b00c5f
 const VIRTIO_NET_ID: u16 = 0x1041;
 
 // device-specific feature bits
@@ -71,21 +65,15 @@
 
 const MAX_VQ_SIZE: usize = 256; // TODO: to be considered
 
-<<<<<<< HEAD
 const VIRTQ_DESC_F_WRITE: u16 = 2;
 
-=======
->>>>>>> 25b00c5f
 pub enum IRQType {
     Config,
     Control,
     Queue(usize),
 }
 
-<<<<<<< HEAD
-=======
 // TODO: support MSI and legacy interrupts
->>>>>>> 25b00c5f
 enum PCIeInt {
     None,
     MsiX(Vec<(IRQ, IRQType)>),
@@ -344,11 +332,8 @@
     active_features: u64,
     flags: NetFlags,
     capabilities: NetCapabilities,
-<<<<<<< HEAD
     tx_vq: Option<Virtq>,
     rx_vq: Option<Virtq>,
-=======
->>>>>>> 25b00c5f
     irq_to_type: BTreeMap<u16, IRQType>,
     pcie_int: PCIeInt,
 }
@@ -366,11 +351,8 @@
             active_features: 0,
             flags: NetFlags::empty(),
             capabilities: NetCapabilities::empty(),
-<<<<<<< HEAD
             tx_vq: None,
             rx_vq: None,
-=======
->>>>>>> 25b00c5f
             irq_to_type: BTreeMap::new(),
             pcie_int: PCIeInt::None,
         }
@@ -443,7 +425,6 @@
         // TODO: VIRTIO_NET_F_MRG_RXBUF related setup
         // TODO: VIRTIO_NET_F_GUEST_TSO related setup
         // TODO: VIRTIO_F_RING_INDIRECT_DESC related setup
-<<<<<<< HEAD
 
         let rx_max_segments = 2;
         let tx_max_segments = 16;
@@ -455,28 +436,17 @@
 
         {
             let mut irqs = Vec::new();
-=======
-        // TODO: setup virtio queues
-        // TODO: setup control queue
-
-        {
-            let mut irqs = Vec::new();
-
->>>>>>> 25b00c5f
+
             let irq = self.virtio_pci_msix_establish(0, IRQType::Config)?;
             irqs.push((irq, IRQType::Config));
 
             let irq = self.virtio_pci_msix_establish(1, IRQType::Control)?;
             irqs.push((irq, IRQType::Control));
 
-<<<<<<< HEAD
+            // TODO: support multiple queues
             let intr_vector = 2;
             self.rx_vq.as_mut().unwrap().vq_intr_vec = intr_vector;
             self.tx_vq.as_mut().unwrap().vq_intr_vec = intr_vector;
-=======
-            // TODO: support multiple queues
-            let intr_vector = 2;
->>>>>>> 25b00c5f
             let irq = self.virtio_pci_msix_establish(intr_vector, IRQType::Queue(0))?;
             irqs.push((irq, IRQType::Queue(0)));
 
@@ -620,7 +590,6 @@
         Ok(irq_new)
     }
 
-<<<<<<< HEAD
     fn virtio_pci_setup_intrs(&mut self) -> Result<(), VirtioDriverErr> {
         let vector = self.rx_vq.as_ref().unwrap().vq_intr_vec;
         self.virtio_pci_set_msix_queue_vector(0, vector)?;
@@ -636,8 +605,6 @@
         Ok(())
     }
 
-=======
->>>>>>> 25b00c5f
     fn virtio_has_feature(&self, feature: u64) -> bool {
         self.active_features & feature != 0
     }
@@ -1008,7 +975,6 @@
     }
 
     fn can_send(&self) -> bool {
-<<<<<<< HEAD
         let inner = self.inner.read();
         if !inner.flags.contains(NetFlags::UP) {
             return false;
@@ -1019,9 +985,6 @@
         }
 
         true
-=======
-        false
->>>>>>> 25b00c5f
     }
 
     fn send(&self, data: EtherFrameRef, _que_id: usize) -> Result<(), NetDevError> {
@@ -1067,10 +1030,6 @@
     }
 
     fn interrupt(&self, irq: u16) -> Result<(), NetDevError> {
-<<<<<<< HEAD
-        let mut inner = self.inner.write();
-        inner.intr(irq).or(Err(NetDevError::DeviceError))
-=======
         let inner = self.inner.read();
 
         let irq_type = if let Some(irq_type) = inner.irq_to_type.get(&irq) {
@@ -1086,7 +1045,6 @@
             IRQType::Queue(0) => Ok(()),
             _ => unreachable!(),
         }
->>>>>>> 25b00c5f
     }
 
     fn irqs(&self) -> Vec<u16> {
