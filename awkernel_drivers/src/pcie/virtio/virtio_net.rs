use crate::pcie::{
    capability::virtio::VirtioCap,
    pcie_id,
    virtio::config::{
        virtio_common_config::VirtioCommonConfig, virtio_net_config::VirtioNetConfig,
        virtio_notify_config::VirtioNotifyConfig,
    },
    virtio::VirtioDriverErr,
    PCIeDevice, PCIeDeviceErr, PCIeInfo,
};
use alloc::{
    borrow::Cow,
    boxed::Box,
    collections::{BTreeMap, LinkedList},
    format,
    sync::Arc,
    vec::Vec,
};
use awkernel_async_lib_verified::ringq::RingQ;
use awkernel_lib::{
    addr::Addr,
    dma_pool::DMAPool,
    interrupt::IRQ,
    net::net_device::{
        EtherFrameBuf, EtherFrameRef, LinkStatus, NetCapabilities, NetDevError, NetDevice, NetFlags,
    },
    paging::PAGESIZE,
    sync::{
        mutex::{MCSNode, Mutex},
        rwlock::RwLock,
    },
};

const DEVICE_SHORT_NAME: &str = "virtio-net";

const RECV_QUEUE_SIZE: usize = 32; // To Be Determined

const VIRTIO_NET_ID: u16 = 0x1041;

// device-specific feature bits
const VIRTIO_NET_F_MAC: u64 = 1 << 5;
const VIRTIO_NET_F_STATUS: u64 = 1 << 16;
const VIRTIO_NET_F_SPEED_DUPLEX: u64 = 1 << 63;

// Reserved Feature Bits
const VIRTIO_F_NOTIFY_ON_EMPTY: u64 = 1 << 24;
const VIRTIO_F_VERSION_1: u64 = 1 << 32;
const VIRTIO_F_ACCESS_PLATFORM: u64 = 1 << 33;

// device status bits
const VIRTIO_CONFIG_DEVICE_STATUS_RESET: u8 = 0;
const VIRTIO_CONFIG_DEVICE_STATUS_ACK: u8 = 1;
const VIRTIO_CONFIG_DEVICE_STATUS_DRIVER: u8 = 2;
const VIRTIO_CONFIG_DEVICE_STATUS_DRIVER_OK: u8 = 4;
const VIRTIO_CONFIG_DEVICE_STATUS_FEATURES_OK: u8 = 8;
const _VIRTIO_CONFIG_DEVICE_STATUS_DEVICE_NEEDS_RESET: u8 = 64;
const VIRTIO_CONFIG_DEVICE_STATUS_FAILED: u8 = 128;

// Virtio Structure PCI Capabilities cfg_type
const VIRTIO_PCI_CAP_COMMON_CFG: u8 = 1; // Common configuration
const VIRTIO_PCI_CAP_NOTIFY_CFG: u8 = 2; // Notifications
const _VIRTIO_PCI_CAP_ISR_CFG: u8 = 3; // ISR Status
const VIRTIO_PCI_CAP_DEVICE_CFG: u8 = 4; // Device specific configuration
const _VIRTIO_PCI_CAP_PCI_CFG: u8 = 5; // PCI configuration access
const _VIRTIO_PCI_CAP_SHARED_MEMORY_CFG: u8 = 8; // Shared memory region
const _VIRTIO_PCI_CAP_VENDOR_CFG: u8 = 9; // Vendor-specific data

const VIRTIO_NET_S_LINK_UP: u16 = 1;

const MAX_VQ_SIZE: usize = 256; // TODO: to be considered

const VIRTQ_DESC_F_WRITE: u16 = 2;

<<<<<<< HEAD
=======
const MCLSHIFT: u32 = 11;
const MCLBYTES: u32 = 1 << MCLSHIFT;
type RxTxBuffer = [[u8; MCLBYTES as usize]; MAX_VQ_SIZE];

>>>>>>> 2a4b8dcc
pub enum IRQType {
    Config,
    Control,
    Queue(usize),
}

// TODO: support MSI and legacy interrupts
enum PCIeInt {
    None,
    MsiX(Vec<(IRQ, IRQType)>),
}

// Virtio ring descriptors: 16 bytes.
// These can chain together via "next".
#[repr(C, packed)]
struct VirtqDesc {
    addr: u64,  // Address (guest-physical).
    len: u32,   // Length.
    flags: u16, // The flags as indicated above.
    next: u16,  // Next field if flags & NEXT.
}

const VRING_AVAIL_F_NO_INTERRUPT: u16 = 1;

#[repr(C, packed)]
struct VirtqAvail {
    flags: u16,
    idx: u16,
    ring: [u16; MAX_VQ_SIZE],
    used_event: u16, // Only if VIRTIO_F_EVENT_IDX
}

// u32 is used here for ids for padding reasons.
#[repr(C, packed)]
struct VirtqUsedElem {
    id: u32, // Index of start of used descriptor chain.
    len: u32, // The number of bytes written into the device writable portion of
             // the buffer described by the descriptor chain.
}

#[repr(C, packed)]
struct VirtqUsed {
    flags: u16,
    idx: u16,
    ring: [VirtqUsedElem; MAX_VQ_SIZE],
    avail_event: u16, // Only if VIRTIO_F_EVENT_IDX
}

// This is the memory layout on DMA
#[repr(C, packed)]
struct VirtqDMA {
    desc: [VirtqDesc; MAX_VQ_SIZE], // 4096 bytes
    avail: VirtqAvail,              // 518 bytes
    _pad: [u8; 3578],               // 4096 - 518 = 3578 bytes
    used: VirtqUsed,                // 2054 bytes
    _pad2: [u8; 2042],              // 4096 - 2054 = 2042 bytes
} // 4096 * 3 = 12288 bytes in total

struct Virtq {
    vq_dma: DMAPool<VirtqDMA>,
    vq_freelist: LinkedList<usize>,
    vq_num: usize,
    vq_mask: usize,
    vq_avail_idx: u16,
    vq_used_idx: u16,
    vq_index: u16,
    vq_intr_vec: u16,

    data_buf: DMAPool<RxTxBuffer>,
<<<<<<< HEAD
    rx_buffer: RingQ<EtherFrameBuf>,
=======
>>>>>>> 2a4b8dcc
}

impl Virtq {
    fn init(&mut self) {
        assert!(self.vq_num > 0);

        self.vq_freelist = LinkedList::new();
        for i in (0..self.vq_num).rev() {
            self.vq_freelist.push_front(i);
        }

        self.vq_avail_idx = 0;
        self.vq_used_idx = 0;
    }

    fn vq_alloc_entry(&mut self) -> Option<usize> {
        self.vq_freelist.pop_front()
    }

    fn vq_free_entry(&mut self, slot: usize) {
        self.vq_freelist.push_front(slot);
    }

    /// enqueue_prep: allocate a slot number
    fn virtio_enqueue_prep(&mut self) -> Option<usize> {
        self.vq_alloc_entry()
    }

    /// enqueue_reserve: allocate remaining slots and build the descriptor chain.
<<<<<<< HEAD
=======
    #[allow(dead_code)]
>>>>>>> 2a4b8dcc
    fn virtio_enqueue_reserve(&mut self, slot: usize) {
        self.vq_dma.as_mut().desc[slot].flags = 0;
    }

    /// enqueue: enqueue a single dmamap.
<<<<<<< HEAD
=======
    #[allow(dead_code)]
>>>>>>> 2a4b8dcc
    fn virtio_enqueue(&mut self, slot: usize, len: usize, write: bool) {
        let desc = &mut self.vq_dma.as_mut().desc[slot];

        desc.addr = (self.data_buf.get_phy_addr().as_usize() + slot * MCLBYTES as usize) as u64;
        desc.len = len as u32;
        if !write {
            desc.flags |= VIRTQ_DESC_F_WRITE;
        }
        desc.next = 0;
    }

    /// enqueue_commit: add it to the available ring.
<<<<<<< HEAD
=======
    #[allow(dead_code)]
>>>>>>> 2a4b8dcc
    fn virtio_enqueue_commit(&mut self, slot: usize) {
        let avail = &mut self.vq_dma.as_mut().avail;

        avail.ring[self.vq_avail_idx as usize & self.vq_mask] = slot as u16;
        self.vq_avail_idx += 1;
        avail.idx = self.vq_avail_idx;
    }
<<<<<<< HEAD

    /// dequeue: dequeue a request from uring.
    fn virtio_dequeue(&mut self) -> Option<(usize, u32)> {
        if self.vq_used_idx == self.vq_dma.as_ref().used.idx {
            return None;
        }

        let used_idx = self.vq_used_idx & self.vq_mask as u16;
        self.vq_used_idx += 1;

        let used_ring = &self.vq_dma.as_ref().used.ring[used_idx as usize];
        Some((used_ring.id as usize, used_ring.len))
    }

    /// dequeue_commit: complete dequeue; the slot is recycled for future use.
    /// if you forget to call this the slot will be leaked.
    fn virtio_dequeue_commit(&mut self, slot: usize) {
        self.vq_free_entry(slot);
    }

    fn virtio_stop_vq_intr(&mut self) {
        let dma = self.vq_dma.as_mut();
        dma.avail.flags |= VRING_AVAIL_F_NO_INTERRUPT;
    }

    fn virtio_start_vq_intr(&mut self) -> bool {
        let dma = self.vq_dma.as_mut();
        dma.avail.flags &= !VRING_AVAIL_F_NO_INTERRUPT;

        self.vq_used_idx != self.vq_dma.as_ref().used.idx
    }

    /// add mbufs for all the empty receive slots
    fn vio_populate_rx_mbufs(&mut self) -> Result<(), VirtioDriverErr> {
        for _ in 0..self.vq_num {
            let slot = if let Some(slot) = self.virtio_enqueue_prep() {
                slot
            } else {
                break;
            };

            self.virtio_enqueue_reserve(slot);
            self.virtio_enqueue(slot, MCLBYTES as usize, false);
            self.virtio_enqueue_commit(slot);
        }

        Ok(())
    }

    /// dequeue received packets
    fn vio_rxeof(&mut self) -> Result<u16, VirtioDriverErr> {
        let mut freed = 0;
        while let Some((slot, len)) = self.virtio_dequeue() {
            let buf = self.data_buf.as_mut();
            let data = buf[slot];
            let data = data[0..len as usize][12..].to_vec();
            self.rx_buffer
                .push(EtherFrameBuf { data, vlan: None })
                .unwrap();

            self.virtio_dequeue_commit(slot);
            freed += 1;
        }

        Ok(freed)
    }

    fn vio_rx_intr(&mut self) -> Result<(), VirtioDriverErr> {
        let freed = self.vio_rxeof()?;
        if freed > 0 {
            self.vio_populate_rx_mbufs()?;
        }

        Ok(())
    }

    fn vio_tx_dequeue(&mut self) -> Result<u16, VirtioDriverErr> {
        let mut freed = 0;
        while let Some((slot, _len)) = self.virtio_dequeue() {
            self.virtio_dequeue_commit(slot);
            freed += 1;
        }

        Ok(freed)
    }

    fn vio_txeof(&mut self) -> Result<(), VirtioDriverErr> {
        let freed = self.vio_tx_dequeue()?;
        if freed > 0 {
            self.virtio_stop_vq_intr();
        }
        Ok(())
    }

    fn vio_tx_intr(&mut self) -> Result<(), VirtioDriverErr> {
        self.vio_txeof()
    }

    fn vio_encap(&mut self, slot: usize, frame: &EtherFrameRef) -> Result<usize, VirtioDriverErr> {
        let len = frame.data.len();
        let buf = self.data_buf.as_mut();
        let dst = &mut buf[slot].as_mut_ptr();
        let header_len = core::mem::size_of::<VirtioNetHdr>();
        unsafe {
            core::ptr::copy_nonoverlapping(frame.data.as_ptr(), dst.add(header_len), len);
        }

        Ok(header_len + len)
    }

    fn vio_start(&mut self, frames: &[EtherFrameRef]) -> Result<(), VirtioDriverErr> {
        self.vio_tx_dequeue()?;

        for frame in frames {
            let slot = match self.virtio_enqueue_prep() {
                Some(slot) => slot,
                None => break,
            };

            let len = self.vio_encap(slot, frame)?;
            self.virtio_enqueue_reserve(slot);
            self.virtio_enqueue(slot, len, true);
            self.virtio_enqueue_commit(slot);
        }

        if self.virtio_start_vq_intr() {
            self.vio_tx_dequeue()?;
        }

        Ok(())
    }
=======
>>>>>>> 2a4b8dcc
}

/// Packet header structure
#[repr(C, packed)]
struct VirtioNetHdr {
    flags: u8,
    gso_type: u8,
    hdr_len: u16,
    gso_size: u16,
    csum_start: u16,
    csum_offset: u16,
    num_buffers: u16, // only present if VIRTIO_NET_F_MRG_RXBUF is negotiated
}

const MCLSHIFT: u32 = 11;
const MCLBYTES: u32 = 1 << MCLSHIFT;
type RxTxBuffer = [[u8; MCLBYTES as usize]; MAX_VQ_SIZE];

const _VIRTIO_NET_HDR_F_NEEDS_CSUM: u8 = 1;
const _VIRTIO_NET_HDR_F_DATA_VALID: u8 = 2;
const _VIRTIO_NET_HDR_GSO_NONE: u8 = 0;
const _VIRTIO_NET_HDR_GSO_TCPV4: u8 = 1;
const _VIRTIO_NET_HDR_GSO_UDP: u8 = 3;
const _VIRTIO_NET_HDR_GSO_TCPV6: u8 = 4;
const _VIRTIO_NET_HDR_GSO_ECN: u8 = 0x80;

pub fn match_device(vendor: u16, id: u16) -> bool {
    vendor == pcie_id::VIRTIO_VENDOR_ID && id == VIRTIO_NET_ID
}

pub fn attach(mut info: PCIeInfo) -> Result<Arc<dyn PCIeDevice + Sync + Send>, PCIeDeviceErr> {
    // Non-transitional devices SHOULD have a PCI Revision ID of 1 or higher.
    if info.get_revision_id() == 0 {
        return Err(PCIeDeviceErr::RevisionIDMismatch);
    }

    // Map the memory regions of MMIO.
    if let Err(e) = info.map_bar() {
        log::warn!("Failed to map the memory regions of MMIO: {e:?}");
        return Err(PCIeDeviceErr::PageTableFailure);
    }

    // Read capabilities of PCIe.
    info.read_capability();

    let virtio_net = VirtioNet::new(info)?;

    let result = Arc::new(virtio_net);

    awkernel_lib::net::add_interface(result.clone(), None);

    Ok(result)
}

struct Queue {
    rx: Mutex<Virtq>,
    tx: Mutex<Virtq>,
}

struct VirtioNetInner {
    info: PCIeInfo,
    mac_addr: [u8; 6],
    common_cfg: VirtioCommonConfig,
    net_cfg: VirtioNetConfig,
    notify_cfg: VirtioNotifyConfig,
    notify_off_multiplier: u32,
    driver_features: u64,
    active_features: u64,
    flags: NetFlags,
    capabilities: NetCapabilities,
    virtqueues: Vec<Queue>,
    irq_to_type: BTreeMap<u16, IRQType>,
    pcie_int: PCIeInt,
}

impl VirtioNetInner {
    pub fn new(info: PCIeInfo) -> Self {
        Self {
            info,
            mac_addr: [0; 6],
            common_cfg: VirtioCommonConfig::default(),
            net_cfg: VirtioNetConfig::default(),
            notify_cfg: VirtioNotifyConfig::default(),
            notify_off_multiplier: 0,
            driver_features: 0,
            active_features: 0,
            flags: NetFlags::empty(),
            capabilities: NetCapabilities::empty(),
            virtqueues: Vec::new(),
            irq_to_type: BTreeMap::new(),
            pcie_int: PCIeInt::None,
        }
    }

    fn virtio_pci_find_capability(&self, cfg_type: u8) -> Result<VirtioCap, VirtioDriverErr> {
        for cap in &self.info.virtio_caps {
            if cap.get_cfg_type() == cfg_type {
                return Ok(cap.clone());
            }
        }
        Err(VirtioDriverErr::NoCap)
    }

    fn virtio_pci_attach_10(&mut self) -> Result<(), VirtioDriverErr> {
        let common_cfg_cap = self.virtio_pci_find_capability(VIRTIO_PCI_CAP_COMMON_CFG)?;
        let net_cfg_cap = self.virtio_pci_find_capability(VIRTIO_PCI_CAP_DEVICE_CFG)?;
        let notify_cap = self.virtio_pci_find_capability(VIRTIO_PCI_CAP_NOTIFY_CFG)?;

        self.notify_off_multiplier = notify_cap.get_notify_off_multiplier();

        self.common_cfg.init(&self.info, common_cfg_cap)?;
        self.net_cfg.init(&self.info, net_cfg_cap)?;
        self.notify_cfg.init(&self.info, notify_cap)?;

        Ok(())
    }

    fn virtio_pci_attach(&mut self) -> Result<(), VirtioDriverErr> {
        // TODO: setup MSIX

        self.virtio_pci_attach_10()?;

        self.common_cfg
            .virtio_set_device_status(VIRTIO_CONFIG_DEVICE_STATUS_RESET)?;
        self.common_cfg
            .virtio_set_device_status(VIRTIO_CONFIG_DEVICE_STATUS_ACK)?;
        self.common_cfg
            .virtio_set_device_status(VIRTIO_CONFIG_DEVICE_STATUS_DRIVER)?;

        Ok(())
    }

    fn vio_attach(&mut self) -> Result<(), VirtioDriverErr> {
        self.driver_features = 0;
        self.driver_features |= VIRTIO_NET_F_MAC;
        self.driver_features |= VIRTIO_NET_F_STATUS;
        self.driver_features |= VIRTIO_NET_F_SPEED_DUPLEX;

        self.virtio_pci_negotiate_features()?;

        if self.virtio_has_feature(VIRTIO_NET_F_MAC) {
            self.mac_addr = self.net_cfg.virtio_get_mac_addr()?;
        } else {
            todo!()
        }

        self.capabilities = NetCapabilities::empty();
        self.flags = NetFlags::BROADCAST | NetFlags::SIMPLEX | NetFlags::MULTICAST;

        for i in 0..1 {
            let mut rx = self.virtio_alloc_vq(2 * i)?;
            rx.virtio_start_vq_intr();
            rx.vq_intr_vec = i + 2;

            let mut tx = self.virtio_alloc_vq(2 * i + 1)?;
            tx.virtio_stop_vq_intr();
            tx.vq_intr_vec = i + 2;
            self.virtqueues.push(Queue {
                rx: Mutex::new(rx),
                tx: Mutex::new(tx),
            });
        }

        {
            let mut irqs = Vec::new();

            let irq = self.virtio_pci_msix_establish(0, IRQType::Config)?;
            irqs.push((irq, IRQType::Config));

            let irq = self.virtio_pci_msix_establish(1, IRQType::Control)?;
            irqs.push((irq, IRQType::Control));

            // TODO: support multiple queues
            let irq = self.virtio_pci_msix_establish(2, IRQType::Queue(0))?;
            irqs.push((irq, IRQType::Queue(0)));

            self.pcie_int = PCIeInt::MsiX(irqs);
        }

        self.virtio_attach_finish()?;

        Ok(())
    }

    fn virtio_pci_negotiate_features(&mut self) -> Result<(), VirtioDriverErr> {
        self.active_features = 0;

        // TODO: VIRTIO_F_RING_INDIRECT_DESC related setup
        // TODO: VIRTIO_F_RING_EVENT_IDX related setup

        self.virtio_pci_negotiate_features_10()?;

        Ok(())
    }

    fn virtio_pci_negotiate_features_10(&mut self) -> Result<(), VirtioDriverErr> {
        self.driver_features |= VIRTIO_F_VERSION_1;

        // Without this SEV doesn't work with a KVM/qemu hypervisor on amd64
        self.driver_features |= VIRTIO_F_ACCESS_PLATFORM;

        // notify on empty is 0.9 only
        self.driver_features &= !VIRTIO_F_NOTIFY_ON_EMPTY;

        let device_features = self.common_cfg.virtio_get_device_features()?;

        let negotiated_features = device_features & self.driver_features;

        self.common_cfg
            .virtio_set_driver_features(negotiated_features);

        self.common_cfg
            .virtio_set_device_status(VIRTIO_CONFIG_DEVICE_STATUS_FEATURES_OK)?;

        let device_status = self.common_cfg.virtio_get_device_status()?;
        if device_status & VIRTIO_CONFIG_DEVICE_STATUS_FEATURES_OK == 0 {
            self.common_cfg
                .virtio_set_device_status(VIRTIO_CONFIG_DEVICE_STATUS_FAILED)?;
            return Err(VirtioDriverErr::InitFailure);
        }

        self.active_features = negotiated_features;

        // TODO: VIRTIO_F_RING_INDIRECT_DESC related setup

        if negotiated_features & VIRTIO_F_VERSION_1 == 0 {
            self.common_cfg
                .virtio_set_device_status(VIRTIO_CONFIG_DEVICE_STATUS_FAILED)?;
            return Err(VirtioDriverErr::InitFailure);
        }

        Ok(())
    }

    fn virtio_pci_setup_queue(&mut self, vq_idx: u16, addr: u64) -> Result<(), VirtioDriverErr> {
        self.common_cfg.virtio_set_queue_select(vq_idx)?;

        if addr == 0 {
            self.common_cfg.virtio_set_queue_enable(0)?;
            self.common_cfg.virtio_set_queue_desc(0)?;
            self.common_cfg.virtio_set_queue_avail(0)?;
            self.common_cfg.virtio_set_queue_used(0)?;
        } else {
            let avail_offset = 4096; // TODO: offset of _avail in VirtqDMA
            let used_offset = 8192; // TODO: offset of _used in VirtqDMA
            self.common_cfg.virtio_set_queue_desc(addr)?;
            self.common_cfg
                .virtio_set_queue_avail(addr + avail_offset)?;
            self.common_cfg.virtio_set_queue_used(addr + used_offset)?;
            self.common_cfg.virtio_set_queue_enable(1)?;
        }

        Ok(())
    }

    fn virtio_pci_read_queue_size(&mut self, idx: u16) -> Result<u16, VirtioDriverErr> {
        self.common_cfg.virtio_set_queue_select(idx)?;
        self.common_cfg.virtio_get_queue_size()
    }

    fn virtio_pci_set_msix_config_vector(&mut self, vector: u16) -> Result<(), VirtioDriverErr> {
        self.common_cfg.virtio_set_config_msix_vector(vector)
    }

    fn virtio_pci_set_msix_queue_vector(
        &mut self,
        idx: u16,
        vector: u16,
    ) -> Result<(), VirtioDriverErr> {
        self.common_cfg.virtio_set_queue_select(idx)?;
        self.common_cfg.virtio_set_queue_msix_vector(vector)
    }

    fn virtio_pci_kick(&mut self, idx: u16) -> Result<(), VirtioDriverErr> {
        let queue_notify_off = self.common_cfg.virtio_get_queue_notify_off()?;
        let notify_off_multiplier = self.notify_off_multiplier;
        let offset = queue_notify_off as usize * notify_off_multiplier as usize;
        self.notify_cfg.virtio_set_notify(offset, idx)
    }

    fn virtio_pci_msix_establish(
        &mut self,
        idx: u16,
        irq_type: IRQType,
    ) -> Result<IRQ, VirtioDriverErr> {
        let segment_number = self.info.segment_group as usize;
        let bfd = self.info.get_bfd();
        let msix = self
            .info
            .get_msix_mut()
            .ok_or(VirtioDriverErr::InitFailure)?;
        let irq_name = format!("{DEVICE_SHORT_NAME}-{bfd}-{idx}");
        let mut irq_new = msix
            .register_handler(
                irq_name.into(),
                Box::new(move |irq| {
                    awkernel_lib::net::net_interrupt(irq);
                }),
                segment_number,
                awkernel_lib::cpu::raw_cpu_id() as u32,
                idx as usize,
            )
            .or(Err(VirtioDriverErr::InitFailure))?;
        irq_new.enable();

        self.irq_to_type.insert(irq_new.get_irq(), irq_type);

        let msix = self.info.get_msix_mut().unwrap();
        msix.enable();

        Ok(irq_new)
    }

    fn virtio_pci_setup_intrs(&mut self) -> Result<(), VirtioDriverErr> {
        let mut queue_vectors = Vec::new();
        for queue in self.virtqueues.iter() {
            {
                let mut node = MCSNode::new();
                let rx = queue.rx.lock(&mut node);
                queue_vectors.push((rx.vq_index, rx.vq_intr_vec));
            }
            {
                let mut node = MCSNode::new();
                let tx = queue.tx.lock(&mut node);
                queue_vectors.push((tx.vq_index, tx.vq_intr_vec));
            }
        }

        for (idx, vector) in queue_vectors {
            self.virtio_pci_set_msix_queue_vector(idx, vector)?;
        }

        self.virtio_pci_set_msix_config_vector(0)
    }

    fn virtio_pci_attach_finish(&mut self) -> Result<(), VirtioDriverErr> {
        // NOTE: we currently support virtio-net specific MSIX
        Ok(())
    }

    fn virtio_has_feature(&self, feature: u64) -> bool {
        self.active_features & feature != 0
    }

    fn virtio_attach_finish(&mut self) -> Result<(), VirtioDriverErr> {
        self.virtio_pci_attach_finish()?;
        self.virtio_pci_setup_intrs()?;

        let mut phy_addrs = Vec::new();
        for queue in self.virtqueues.iter() {
            {
                let mut node = MCSNode::new();
                let rx = queue.rx.lock(&mut node);
                let phy_addr = rx.vq_dma.get_phy_addr().as_usize() as u64;
                phy_addrs.push((rx.vq_index, phy_addr));
            }
            {
                let mut node = MCSNode::new();
                let tx = queue.tx.lock(&mut node);
                let phy_addr = tx.vq_dma.get_phy_addr().as_usize() as u64;
                phy_addrs.push((tx.vq_index, phy_addr));
            }
        }

        for (idx, phy_addr) in phy_addrs {
            self.virtio_pci_setup_queue(idx, phy_addr)?;
        }

        self.common_cfg
            .virtio_set_device_status(VIRTIO_CONFIG_DEVICE_STATUS_DRIVER_OK)?;

        Ok(())
    }

    /// To reset the device to a known state, do following:
    ///  virtio_reset();              // this will stop the device activity
    ///  <dequeue finished requests>; // virtio_dequeue() still can be called
    ///  <revoke pending requests in the vqs if any>;
    ///  virtio_reinit_start();       // dequeue prohibited
    ///  <some other initialization>;
    ///  virtio_reinit_end();         // device activated; enqueue allowed
    /// Once attached, features are assumed to not change again.
    fn virtio_reset(&mut self) -> Result<(), VirtioDriverErr> {
        self.common_cfg
            .virtio_set_device_status(VIRTIO_CONFIG_DEVICE_STATUS_RESET)?;
        self.active_features = 0;
        Ok(())
    }

    fn virtio_reinit_start(&mut self) -> Result<(), VirtioDriverErr> {
        self.common_cfg
            .virtio_set_device_status(VIRTIO_CONFIG_DEVICE_STATUS_ACK)?;
        self.common_cfg
            .virtio_set_device_status(VIRTIO_CONFIG_DEVICE_STATUS_DRIVER)?;
        self.virtio_pci_negotiate_features()?;
        self.virtio_pci_setup_intrs()?;

        let mut phy_addrs = Vec::new();
        for queue in self.virtqueues.iter() {
            {
                let mut node = MCSNode::new();
                let mut rx = queue.rx.lock(&mut node);
                rx.init();
                let vq_index = rx.vq_index;
                let phy_addr = rx.vq_dma.get_phy_addr().as_usize() as u64;
                phy_addrs.push((vq_index, phy_addr));
            }
            {
                let mut node = MCSNode::new();
                let mut tx = queue.tx.lock(&mut node);
                tx.init();
                let vq_index = tx.vq_index;
                let phy_addr = tx.vq_dma.get_phy_addr().as_usize() as u64;
                phy_addrs.push((vq_index, phy_addr));
            }
        }

        for (idx, phy_addr) in phy_addrs {
            self.virtio_pci_setup_queue(idx, phy_addr)?;
        }

        Ok(())
    }

    fn virtio_reinit_end(&mut self) -> Result<(), VirtioDriverErr> {
        self.common_cfg
            .virtio_set_device_status(VIRTIO_CONFIG_DEVICE_STATUS_DRIVER_OK)?;

        Ok(())
    }

    /// Allocate a vq.
    fn virtio_alloc_vq(&mut self, index: u16) -> Result<Virtq, VirtioDriverErr> {
        let vq_size = self.virtio_pci_read_queue_size(index)? as usize;
        if vq_size == 0 {
            return Err(VirtioDriverErr::NoVirtqueue);
        }
        if (vq_size - 1) & vq_size != 0 {
            return Err(VirtioDriverErr::InvalidQueueSize);
        }
        if vq_size > MAX_VQ_SIZE {
            return Err(VirtioDriverErr::InvalidQueueSize);
        }

        // alloc and map the memory
        let allocsize = core::mem::size_of::<VirtqDMA>();
        let vq_dma = DMAPool::new(0, allocsize / PAGESIZE).ok_or(VirtioDriverErr::DMAPool)?;

<<<<<<< HEAD
=======
        //
>>>>>>> 2a4b8dcc
        let allocsize = MCLBYTES as usize * MAX_VQ_SIZE;
        let data_buf = DMAPool::new(0, allocsize / PAGESIZE).ok_or(VirtioDriverErr::DMAPool)?;

        let mut vq = Virtq {
            vq_dma,
            vq_freelist: LinkedList::new(),
            vq_num: vq_size,
            vq_mask: vq_size - 1,
            vq_avail_idx: 0,
            vq_used_idx: 0,
            vq_index: index,
            vq_intr_vec: 0,
            data_buf,
<<<<<<< HEAD
            rx_buffer: RingQ::new(RECV_QUEUE_SIZE),
=======
>>>>>>> 2a4b8dcc
        };

        vq.init();

        Ok(vq)
    }

    fn vio_iff(&mut self) -> Result<(), VirtioDriverErr> {
        self.flags.insert(NetFlags::MULTICAST);
        self.flags.insert(NetFlags::PROMISC);
        Ok(())
    }

    fn vio_init(&mut self) -> Result<(), VirtioDriverErr> {
        self.vio_stop()?;

        for queue in self.virtqueues.iter_mut() {
            let mut node = MCSNode::new();
            let mut rx = queue.rx.lock(&mut node);
            rx.vio_populate_rx_mbufs()?;
        }

        self.vio_iff()?;
        self.flags.insert(NetFlags::RUNNING);

        Ok(())
    }

    fn vio_stop(&mut self) -> Result<(), VirtioDriverErr> {
        self.flags.remove(NetFlags::RUNNING);
        self.virtio_reset()?;

        for queue in self.virtqueues.iter_mut() {
            let mut node = MCSNode::new();
            let mut rx = queue.rx.lock(&mut node);
            rx.vio_rxeof()?;
        }

        self.virtio_reinit_start()?;

        for queue in self.virtqueues.iter_mut() {
            {
                let mut node = MCSNode::new();
                let mut rx = queue.rx.lock(&mut node);
                rx.virtio_start_vq_intr();
            }
            {
                let mut node = MCSNode::new();
                let mut tx = queue.tx.lock(&mut node);
                tx.virtio_stop_vq_intr();
            }
        }

        self.virtio_reinit_end()
    }
}

pub struct VirtioNet {
    inner: RwLock<VirtioNetInner>,
}

impl VirtioNet {
    pub fn new(info: PCIeInfo) -> Result<Self, PCIeDeviceErr> {
        let mut inner = VirtioNetInner::new(info);

        inner.virtio_pci_attach()?;
        inner.vio_attach()?;

        Ok(Self {
            inner: RwLock::new(inner),
        })
    }
}

impl PCIeDevice for VirtioNet {
    fn device_name(&self) -> Cow<'static, str> {
        "Virtio-net".into()
    }
}

impl NetDevice for VirtioNet {
    fn num_queues(&self) -> usize {
        1
    }

    fn flags(&self) -> NetFlags {
        let inner = self.inner.read();
        inner.flags
    }

    fn device_short_name(&self) -> Cow<'static, str> {
        "virtio-net".into()
    }

    fn capabilities(&self) -> NetCapabilities {
        let inner = self.inner.read();
        inner.capabilities
    }

    fn link_status(&self) -> LinkStatus {
        let inner = self.inner.read();
        if inner.virtio_has_feature(VIRTIO_NET_F_STATUS) {
            let status = inner.net_cfg.virtio_get_status().unwrap_or(0);
            if status & VIRTIO_NET_S_LINK_UP == 0 {
                return LinkStatus::Down;
            }
        }

        let duplex = inner.net_cfg.virtio_get_duplex();
        match duplex {
            Ok(0x00) => LinkStatus::UpHalfDuplex,
            Ok(0x01) => LinkStatus::UpFullDuplex,
            Ok(0xff) => {
                log::warn!("virtio-net: duplex is unknown");
                LinkStatus::Unknown
            }
            _ => {
                log::warn!("virtio-net: cannot get duplex");
                LinkStatus::Down
            }
        }
    }

    fn link_speed(&self) -> u64 {
        let inner = self.inner.read();
        let speed = inner.net_cfg.virtio_get_speed();

        match speed {
            Ok(0xffffffff) => {
                log::warn!("virtio-net: speed is unknown");
                0
            }
            Ok(speed) => speed as u64,
            _ => {
                log::warn!("virtio-net: cannot get speed");
                0
            }
        }
    }

    fn mac_address(&self) -> [u8; 6] {
        let inner = self.inner.read();
        inner.mac_addr
    }

    fn recv(&self, que_id: usize) -> Result<Option<EtherFrameBuf>, NetDevError> {
        let inner = self.inner.read();

        let mut node = MCSNode::new();
        let mut rx = inner.virtqueues[que_id].rx.lock(&mut node);

        if let Some(data) = rx.rx_buffer.pop() {
            return Ok(Some(data));
        }

        rx.vio_rxeof().or(Err(NetDevError::DeviceError))?;

        if let Some(data) = rx.rx_buffer.pop() {
            Ok(Some(data))
        } else {
            Ok(None)
        }
    }

    fn can_send(&self) -> bool {
        let inner = self.inner.read();
        if !inner.flags.contains(NetFlags::UP) {
            return false;
        }

        if self.link_status() == LinkStatus::Down {
            return false;
        }

        true
    }

    fn send(&self, data: EtherFrameRef, que_id: usize) -> Result<(), NetDevError> {
        let frames = [data];

        let mut inner = self.inner.write();

        let vq_index = {
            let mut node = MCSNode::new();
            let mut tx = inner.virtqueues[que_id].tx.lock(&mut node);
            tx.vio_start(&frames).or(Err(NetDevError::DeviceError))?;
            tx.vq_index
        };

        inner
            .virtio_pci_kick(vq_index)
            .or(Err(NetDevError::DeviceError))?;

        Ok(())
    }

    fn up(&self) -> Result<(), NetDevError> {
        let mut inner = self.inner.write();
        if inner.flags.contains(NetFlags::UP) {
            return Err(NetDevError::AlreadyUp);
        }

        if let Err(err_init) = inner.vio_init() {
            if let Err(err_stop) = inner.vio_stop() {
                log::error!("virtio-net: stop failed: {err_stop:?}");
            }
            log::error!("virtio-net: init failed: {err_init:?}");
            Err(NetDevError::DeviceError)
        } else {
            inner.flags.insert(NetFlags::UP);
            Ok(())
        }
    }

    fn down(&self) -> Result<(), NetDevError> {
        let mut inner = self.inner.write();

        if inner.flags.contains(NetFlags::UP) {
            if let Err(e) = inner.vio_stop() {
                log::error!("virtio-net: stop failed: {e:?}");
                Err(NetDevError::DeviceError)
            } else {
                inner.flags.remove(NetFlags::UP);
                Ok(())
            }
        } else {
            Err(NetDevError::AlreadyDown)
        }
    }

    fn interrupt(&self, irq: u16) -> Result<(), NetDevError> {
        let mut inner = self.inner.write();

        let irq_type = if let Some(irq_type) = inner.irq_to_type.get(&irq) {
            irq_type
        } else {
            return Ok(());
        };

        // TODO: handle each interrupt
        match irq_type {
            IRQType::Config => Ok(()),
            IRQType::Control => Ok(()),
            IRQType::Queue(idx) => {
                let vq_index = {
                    let mut node = MCSNode::new();
                    let mut rx = inner.virtqueues[*idx].rx.lock(&mut node);
                    if rx.vq_used_idx != rx.vq_dma.as_ref().used.idx {
                        rx.vio_rx_intr().or(Err(NetDevError::DeviceError))?;
                    }
                    rx.vq_index
                };
                {
                    let mut node = MCSNode::new();
                    let mut tx = inner.virtqueues[*idx].tx.lock(&mut node);
                    if tx.vq_used_idx != tx.vq_dma.as_ref().used.idx {
                        tx.vio_tx_intr().or(Err(NetDevError::DeviceError))?;
                    }
                }
                inner
                    .virtio_pci_kick(vq_index)
                    .or(Err(NetDevError::DeviceError))?;
                Ok(())
            }
        }
    }

    fn irqs(&self) -> Vec<u16> {
        let inner = self.inner.read();

        let mut result = Vec::new();
        if let PCIeInt::MsiX(vec) = &inner.pcie_int {
            for (irq, _) in vec {
                result.push(irq.get_irq());
            }
        }

        result
    }

    fn rx_irq_to_que_id(&self, irq: u16) -> Option<usize> {
        let inner = self.inner.read();

        if let Some(IRQType::Queue(idx)) = inner.irq_to_type.get(&irq) {
            assert!(*idx == 0); // TODO: support multiple queues
            return Some(*idx);
        }

        None
    }

    fn add_multicast_addr(&self, _addr: &[u8; 6]) -> Result<(), NetDevError> {
        todo!()
    }

    fn remove_multicast_addr(&self, _addr: &[u8; 6]) -> Result<(), NetDevError> {
        todo!()
    }

    fn poll_in_service(&self) -> Result<(), NetDevError> {
        todo!()
    }

    fn poll_mode(&self) -> bool {
        // TODO: Implement this
        false
    }

    fn poll(&self) -> bool {
        todo!()
    }

    fn tick(&self) -> Result<(), NetDevError> {
        todo!()
    }

    fn tick_msec(&self) -> Option<u64> {
        // TODO: Implement this
        None
    }
}<|MERGE_RESOLUTION|>--- conflicted
+++ resolved
@@ -71,13 +71,10 @@
 
 const VIRTQ_DESC_F_WRITE: u16 = 2;
 
-<<<<<<< HEAD
-=======
 const MCLSHIFT: u32 = 11;
 const MCLBYTES: u32 = 1 << MCLSHIFT;
 type RxTxBuffer = [[u8; MCLBYTES as usize]; MAX_VQ_SIZE];
 
->>>>>>> 2a4b8dcc
 pub enum IRQType {
     Config,
     Control,
@@ -147,10 +144,7 @@
     vq_intr_vec: u16,
 
     data_buf: DMAPool<RxTxBuffer>,
-<<<<<<< HEAD
     rx_buffer: RingQ<EtherFrameBuf>,
-=======
->>>>>>> 2a4b8dcc
 }
 
 impl Virtq {
@@ -180,19 +174,11 @@
     }
 
     /// enqueue_reserve: allocate remaining slots and build the descriptor chain.
-<<<<<<< HEAD
-=======
-    #[allow(dead_code)]
->>>>>>> 2a4b8dcc
     fn virtio_enqueue_reserve(&mut self, slot: usize) {
         self.vq_dma.as_mut().desc[slot].flags = 0;
     }
 
     /// enqueue: enqueue a single dmamap.
-<<<<<<< HEAD
-=======
-    #[allow(dead_code)]
->>>>>>> 2a4b8dcc
     fn virtio_enqueue(&mut self, slot: usize, len: usize, write: bool) {
         let desc = &mut self.vq_dma.as_mut().desc[slot];
 
@@ -205,10 +191,6 @@
     }
 
     /// enqueue_commit: add it to the available ring.
-<<<<<<< HEAD
-=======
-    #[allow(dead_code)]
->>>>>>> 2a4b8dcc
     fn virtio_enqueue_commit(&mut self, slot: usize) {
         let avail = &mut self.vq_dma.as_mut().avail;
 
@@ -216,7 +198,6 @@
         self.vq_avail_idx += 1;
         avail.idx = self.vq_avail_idx;
     }
-<<<<<<< HEAD
 
     /// dequeue: dequeue a request from uring.
     fn virtio_dequeue(&mut self) -> Option<(usize, u32)> {
@@ -348,8 +329,6 @@
 
         Ok(())
     }
-=======
->>>>>>> 2a4b8dcc
 }
 
 /// Packet header structure
@@ -798,10 +777,6 @@
         let allocsize = core::mem::size_of::<VirtqDMA>();
         let vq_dma = DMAPool::new(0, allocsize / PAGESIZE).ok_or(VirtioDriverErr::DMAPool)?;
 
-<<<<<<< HEAD
-=======
-        //
->>>>>>> 2a4b8dcc
         let allocsize = MCLBYTES as usize * MAX_VQ_SIZE;
         let data_buf = DMAPool::new(0, allocsize / PAGESIZE).ok_or(VirtioDriverErr::DMAPool)?;
 
@@ -815,10 +790,7 @@
             vq_index: index,
             vq_intr_vec: 0,
             data_buf,
-<<<<<<< HEAD
             rx_buffer: RingQ::new(RECV_QUEUE_SIZE),
-=======
->>>>>>> 2a4b8dcc
         };
 
         vq.init();
