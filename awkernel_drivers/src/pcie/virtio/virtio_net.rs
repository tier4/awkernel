use crate::pcie::{
    capability::virtio::VirtioCap,
    pcie_id,
    virtio::config::{
        virtio_common_config::VirtioCommonConfig, virtio_net_config::VirtioNetConfig,
        virtio_notify_config::VirtioNotifyConfig,
    },
    virtio::VirtioDriverErr,
    PCIeDevice, PCIeDeviceErr, PCIeInfo,
};
use alloc::{
    borrow::Cow,
    boxed::Box,
    collections::{BTreeMap, LinkedList},
    format,
    sync::Arc,
    vec::Vec,
};
use awkernel_async_lib_verified::ringq::RingQ;
use awkernel_lib::{
    addr::Addr,
    dma_pool::DMAPool,
    interrupt::IRQ,
    net::net_device::{
        EtherFrameBuf, EtherFrameRef, LinkStatus, NetCapabilities, NetDevError, NetDevice, NetFlags,
    },
    paging::PAGESIZE,
    sync::{
        mutex::{MCSNode, Mutex},
        rwlock::RwLock,
    },
};

const DEVICE_SHORT_NAME: &str = "virtio-net";

const RECV_QUEUE_SIZE: usize = 32; // To Be Determined

const VIRTIO_NET_ID: u16 = 0x1041;

// device-specific feature bits
const VIRTIO_NET_F_MAC: u64 = 1 << 5;
const VIRTIO_NET_F_STATUS: u64 = 1 << 16;
const VIRTIO_NET_F_SPEED_DUPLEX: u64 = 1 << 63;

// Reserved Feature Bits
const VIRTIO_F_NOTIFY_ON_EMPTY: u64 = 1 << 24;
const VIRTIO_F_VERSION_1: u64 = 1 << 32;
const VIRTIO_F_ACCESS_PLATFORM: u64 = 1 << 33;

// device status bits
const VIRTIO_CONFIG_DEVICE_STATUS_RESET: u8 = 0;
const VIRTIO_CONFIG_DEVICE_STATUS_ACK: u8 = 1;
const VIRTIO_CONFIG_DEVICE_STATUS_DRIVER: u8 = 2;
const VIRTIO_CONFIG_DEVICE_STATUS_DRIVER_OK: u8 = 4;
const VIRTIO_CONFIG_DEVICE_STATUS_FEATURES_OK: u8 = 8;
const _VIRTIO_CONFIG_DEVICE_STATUS_DEVICE_NEEDS_RESET: u8 = 64;
const VIRTIO_CONFIG_DEVICE_STATUS_FAILED: u8 = 128;

// Virtio Structure PCI Capabilities cfg_type
const VIRTIO_PCI_CAP_COMMON_CFG: u8 = 1; // Common configuration
const VIRTIO_PCI_CAP_NOTIFY_CFG: u8 = 2; // Notifications
const _VIRTIO_PCI_CAP_ISR_CFG: u8 = 3; // ISR Status
const VIRTIO_PCI_CAP_DEVICE_CFG: u8 = 4; // Device specific configuration
const _VIRTIO_PCI_CAP_PCI_CFG: u8 = 5; // PCI configuration access
const _VIRTIO_PCI_CAP_SHARED_MEMORY_CFG: u8 = 8; // Shared memory region
const _VIRTIO_PCI_CAP_VENDOR_CFG: u8 = 9; // Vendor-specific data

const VIRTIO_NET_S_LINK_UP: u16 = 1;

const MAX_VQ_SIZE: usize = 256; // TODO: to be considered

const VIRTQ_DESC_F_WRITE: u16 = 2;

pub enum IRQType {
    Config,
    Control,
    Queue(usize),
}

// TODO: support MSI and legacy interrupts
enum PCIeInt {
    None,
    MsiX(Vec<(IRQ, IRQType)>),
}

// Virtio ring descriptors: 16 bytes.
// These can chain together via "next".
#[repr(C, packed)]
struct VirtqDesc {
    addr: u64,  // Address (guest-physical).
    len: u32,   // Length.
    flags: u16, // The flags as indicated above.
    next: u16,  // Next field if flags & NEXT.
}

const VRING_AVAIL_F_NO_INTERRUPT: u16 = 1;

#[repr(C, packed)]
struct VirtqAvail {
    flags: u16,
    idx: u16,
    ring: [u16; MAX_VQ_SIZE],
    used_event: u16, // Only if VIRTIO_F_EVENT_IDX
}

// u32 is used here for ids for padding reasons.
#[repr(C, packed)]
struct VirtqUsedElem {
    id: u32, // Index of start of used descriptor chain.
    len: u32, // The number of bytes written into the device writable portion of
             // the buffer described by the descriptor chain.
}

#[repr(C, packed)]
struct VirtqUsed {
    flags: u16,
    idx: u16,
    ring: [VirtqUsedElem; MAX_VQ_SIZE],
    avail_event: u16, // Only if VIRTIO_F_EVENT_IDX
}

// This is the memory layout on DMA
#[repr(C, packed)]
struct VirtqDMA {
    desc: [VirtqDesc; MAX_VQ_SIZE], // 4096 bytes
    avail: VirtqAvail,              // 518 bytes
    _pad: [u8; 3578],               // 4096 - 518 = 3578 bytes
    used: VirtqUsed,                // 2054 bytes
    _pad2: [u8; 2042],              // 4096 - 2054 = 2042 bytes
} // 4096 * 3 = 12288 bytes in total

<<<<<<< HEAD
=======
#[allow(dead_code)]
>>>>>>> a8897431
struct Virtq {
    vq_dma: DMAPool<VirtqDMA>,
    vq_freelist: LinkedList<usize>,
    vq_num: usize,
    vq_mask: usize,
    vq_avail_idx: u16,
    vq_used_idx: u16,
    vq_index: u16,
    vq_intr_vec: u16,
<<<<<<< HEAD

    data_buf: DMAPool<RxTxBuffer>,
    rx_buffer: RingQ<EtherFrameBuf>,
=======
>>>>>>> a8897431
}

impl Virtq {
    fn init(&mut self) {
        assert!(self.vq_num > 0);

<<<<<<< HEAD
        // virtio_enqueue_trim needs monotonely raising entries, therefore initialize in reverse order
=======
>>>>>>> a8897431
        self.vq_freelist = LinkedList::new();
        for i in (0..self.vq_num).rev() {
            self.vq_freelist.push_front(i);
        }

        self.vq_avail_idx = 0;
        self.vq_used_idx = 0;
    }

<<<<<<< HEAD
=======
    #[allow(dead_code)]
>>>>>>> a8897431
    fn vq_alloc_entry(&mut self) -> Option<usize> {
        self.vq_freelist.pop_front()
    }

<<<<<<< HEAD
=======
    #[allow(dead_code)]
>>>>>>> a8897431
    fn vq_free_entry(&mut self, slot: usize) {
        self.vq_freelist.push_front(slot);
    }

    /// enqueue_prep: allocate a slot number
<<<<<<< HEAD
    fn virtio_enqueue_prep(&mut self) -> Option<usize> {
        self.vq_alloc_entry()
    }

    /// enqueue_reserve: allocate remaining slots and build the descriptor chain.
    fn virtio_enqueue_reserve(&mut self, slot: usize) {
        self.vq_dma.as_mut().desc[slot].flags = 0;
    }

    /// enqueue: enqueue a single dmamap.
    fn virtio_enqueue(
        &mut self,
        slot: usize,
        len: usize,
        write: bool,
    ) -> Result<(), VirtioDriverErr> {
        let addr = (self.data_buf.get_phy_addr().as_usize() + slot * MCLBYTES as usize) as u64;
        self.vq_dma.as_mut().desc[slot].addr = u64::to_le(addr);
        self.vq_dma.as_mut().desc[slot].len = u32::to_le(len as u32);
        if !write {
            self.vq_dma.as_mut().desc[slot].flags |= u16::to_le(VIRTQ_DESC_F_WRITE);
        }
        self.vq_dma.as_mut().desc[slot].next = 0;

        Ok(())
    }

    /// enqueue_commit: add it to the available ring.
    fn virtio_enqueue_commit(&mut self, slot: usize) -> Result<(), VirtioDriverErr> {
        self.vq_avail_idx += 1;
        self.vq_dma.as_mut().avail.ring[self.vq_avail_idx as usize & self.vq_mask] = slot as u16;
        self.vq_dma.as_mut().avail.idx = self.vq_avail_idx;

        Ok(())
    }

    /// dequeue: dequeue a request from uring;
    /// bus_dmamap_sync for uring must already have been done,
    /// usually by virtio_check_vq() in the interrupt handler.
    /// This means that polling virtio_dequeue() repeatedly until it returns 0 does not work.
    fn virtio_dequeue(&mut self) -> Result<(usize, u32), VirtioDriverErr> {
        if self.vq_used_idx == self.vq_dma.as_ref().used.idx {
            return Err(VirtioDriverErr::NoData);
        }

        let used_idx = self.vq_used_idx & self.vq_mask as u16;
        self.vq_used_idx += 1;

        let used_ring = &self.vq_dma.as_ref().used.ring[used_idx as usize];
        Ok((used_ring.id as usize, used_ring.len))
    }

    /// dequeue_commit: complete dequeue; the slot is recycled for future use.
    /// if you forget to call this the slot will be leaked.
    /// Don't call this if you use statically allocated slots and virtio_enqueue_trim().
    /// returns the number of freed slots.
    fn virtio_dequeue_commit(&mut self, slot: usize) -> Result<u16, VirtioDriverErr> {
        let mut freed_num = 0;

        // TODO: chain for descriptors

        self.vq_free_entry(slot);
        freed_num += 1;

        Ok(freed_num)
    }

    fn virtio_stop_vq_intr(&mut self) {
        let dma = self.vq_dma.as_mut();
        dma.avail.flags |= VRING_AVAIL_F_NO_INTERRUPT;
    }

    fn virtio_start_vq_intr(&mut self) -> bool {
        let dma = self.vq_dma.as_mut();
        dma.avail.flags &= !VRING_AVAIL_F_NO_INTERRUPT;

        self.vq_used_idx != self.vq_dma.as_ref().used.idx
    }

    /// add mbufs for all the empty receive slots
    fn vio_populate_rx_mbufs(&mut self) -> Result<(), VirtioDriverErr> {
        for _ in 0..self.vq_num {
            let slot = if let Some(slot) = self.virtio_enqueue_prep() {
                slot
            } else {
                break;
            };

            self.virtio_enqueue_reserve(slot);
            self.virtio_enqueue(slot, MCLBYTES as usize, false)?;
            self.virtio_enqueue_commit(slot)?;
        }

        Ok(())
    }

    /// dequeue received packets
    fn vio_rxeof(&mut self) -> Result<u16, VirtioDriverErr> {
        let mut freed = 0;
        while let Ok((slot, len)) = self.virtio_dequeue() {
            let buf = self.data_buf.as_mut();
            let data = buf[slot];
            let data = data[0..len as usize][12..].to_vec();
            self.rx_buffer
                .push(EtherFrameBuf { data, vlan: None })
                .unwrap();

            freed += self.virtio_dequeue_commit(slot)?;
        }

        Ok(freed)
    }

    fn vio_rx_intr(&mut self) -> Result<(), VirtioDriverErr> {
        let freed = self.vio_rxeof()?;
        if freed > 0 {
            self.vio_populate_rx_mbufs()?;
        }

        Ok(())
    }

    fn vio_tx_dequeue(&mut self) -> Result<u16, VirtioDriverErr> {
        let mut freed = 0;
        while let Ok((slot, _len)) = self.virtio_dequeue() {
            freed += self.virtio_dequeue_commit(slot)?;
        }

        Ok(freed)
    }

    fn vio_txeof(&mut self) -> Result<(), VirtioDriverErr> {
        let freed = self.vio_tx_dequeue()?;
        if freed > 0 {
            self.virtio_stop_vq_intr();
        }
        Ok(())
    }

    fn vio_tx_intr(&mut self) -> Result<(), VirtioDriverErr> {
        self.vio_txeof()
    }

    fn vio_encap(&mut self, slot: usize, frame: &EtherFrameRef) -> Result<usize, VirtioDriverErr> {
        let len = frame.data.len();
        let buf = self.data_buf.as_mut();
        let dst = &mut buf[slot].as_mut_ptr();
        let header_len = core::mem::size_of::<VirtioNetHdr>();
        unsafe {
            core::ptr::copy_nonoverlapping(frame.data.as_ptr(), dst.add(header_len), len);
        }

        Ok(header_len + len)
    }

    fn vio_start(&mut self, frames: &[EtherFrameRef]) -> Result<(), VirtioDriverErr> {
        self.vio_tx_dequeue()?;

        for frame in frames {
            let slot = match self.virtio_enqueue_prep() {
                Some(slot) => slot,
                None => break,
            };

            let len = self.vio_encap(slot, frame)?;
            self.virtio_enqueue_reserve(slot);
            self.virtio_enqueue(slot, len, true)?;
            self.virtio_enqueue_commit(slot)?;
        }

        if self.virtio_start_vq_intr() {
            self.vio_tx_dequeue()?;
        }

        Ok(())
=======
    #[allow(dead_code)]
    fn virtio_enqueue_prep(&mut self) -> Option<usize> {
        self.vq_alloc_entry()
>>>>>>> a8897431
    }
}

/// Packet header structure
#[repr(C, packed)]
struct VirtioNetHdr {
    flags: u8,
    gso_type: u8,
    hdr_len: u16,
    gso_size: u16,
    csum_start: u16,
    csum_offset: u16,
    num_buffers: u16, // only present if VIRTIO_NET_F_MRG_RXBUF is negotiated
}

const MCLSHIFT: u32 = 11;
const MCLBYTES: u32 = 1 << MCLSHIFT;
type RxTxBuffer = [[u8; MCLBYTES as usize]; MAX_VQ_SIZE];

const _VIRTIO_NET_HDR_F_NEEDS_CSUM: u8 = 1;
const _VIRTIO_NET_HDR_F_DATA_VALID: u8 = 2;
const _VIRTIO_NET_HDR_GSO_NONE: u8 = 0;
const _VIRTIO_NET_HDR_GSO_TCPV4: u8 = 1;
const _VIRTIO_NET_HDR_GSO_UDP: u8 = 3;
const _VIRTIO_NET_HDR_GSO_TCPV6: u8 = 4;
const _VIRTIO_NET_HDR_GSO_ECN: u8 = 0x80;

pub fn match_device(vendor: u16, id: u16) -> bool {
    vendor == pcie_id::VIRTIO_VENDOR_ID && id == VIRTIO_NET_ID
}

pub fn attach(mut info: PCIeInfo) -> Result<Arc<dyn PCIeDevice + Sync + Send>, PCIeDeviceErr> {
    // Non-transitional devices SHOULD have a PCI Revision ID of 1 or higher.
    if info.get_revision_id() == 0 {
        return Err(PCIeDeviceErr::RevisionIDMismatch);
    }

    // Map the memory regions of MMIO.
    if let Err(e) = info.map_bar() {
        log::warn!("Failed to map the memory regions of MMIO: {e:?}");
        return Err(PCIeDeviceErr::PageTableFailure);
    }

    // Read capabilities of PCIe.
    info.read_capability();

    let virtio_net = VirtioNet::new(info)?;

    let result = Arc::new(virtio_net);

    awkernel_lib::net::add_interface(result.clone(), None);

    Ok(result)
}

struct Queue {
    rx: Mutex<Virtq>,
    tx: Mutex<Virtq>,
}

struct VirtioNetInner {
    info: PCIeInfo,
    mac_addr: [u8; 6],
    common_cfg: VirtioCommonConfig,
    net_cfg: VirtioNetConfig,
    notify_cfg: VirtioNotifyConfig,
    notify_off_multiplier: u32,
    driver_features: u64,
    active_features: u64,
    flags: NetFlags,
    capabilities: NetCapabilities,
    virtqueues: Vec<Queue>,
    irq_to_type: BTreeMap<u16, IRQType>,
    pcie_int: PCIeInt,
}

impl VirtioNetInner {
    pub fn new(info: PCIeInfo) -> Self {
        Self {
            info,
            mac_addr: [0; 6],
            common_cfg: VirtioCommonConfig::default(),
            net_cfg: VirtioNetConfig::default(),
            notify_cfg: VirtioNotifyConfig::default(),
            notify_off_multiplier: 0,
            driver_features: 0,
            active_features: 0,
            flags: NetFlags::empty(),
            capabilities: NetCapabilities::empty(),
            virtqueues: Vec::new(),
            irq_to_type: BTreeMap::new(),
            pcie_int: PCIeInt::None,
        }
    }

    fn virtio_pci_find_capability(&self, cfg_type: u8) -> Result<VirtioCap, VirtioDriverErr> {
        for cap in &self.info.virtio_caps {
            if cap.get_cfg_type() == cfg_type {
                return Ok(cap.clone());
            }
        }
        Err(VirtioDriverErr::NoCap)
    }

    fn virtio_pci_attach_10(&mut self) -> Result<(), VirtioDriverErr> {
        let common_cfg_cap = self.virtio_pci_find_capability(VIRTIO_PCI_CAP_COMMON_CFG)?;
        let net_cfg_cap = self.virtio_pci_find_capability(VIRTIO_PCI_CAP_DEVICE_CFG)?;
        let notify_cap = self.virtio_pci_find_capability(VIRTIO_PCI_CAP_NOTIFY_CFG)?;

        self.notify_off_multiplier = notify_cap.get_notify_off_multiplier();

        self.common_cfg.init(&self.info, common_cfg_cap)?;
        self.net_cfg.init(&self.info, net_cfg_cap)?;
        self.notify_cfg.init(&self.info, notify_cap)?;

        Ok(())
    }

    fn virtio_pci_attach(&mut self) -> Result<(), VirtioDriverErr> {
        // TODO: setup MSIX

        self.virtio_pci_attach_10()?;

        self.common_cfg
            .virtio_set_device_status(VIRTIO_CONFIG_DEVICE_STATUS_RESET)?;
        self.common_cfg
            .virtio_set_device_status(VIRTIO_CONFIG_DEVICE_STATUS_ACK)?;
        self.common_cfg
            .virtio_set_device_status(VIRTIO_CONFIG_DEVICE_STATUS_DRIVER)?;

        Ok(())
    }

    fn vio_attach(&mut self) -> Result<(), VirtioDriverErr> {
        self.driver_features = 0;
        self.driver_features |= VIRTIO_NET_F_MAC;
        self.driver_features |= VIRTIO_NET_F_STATUS;
        self.driver_features |= VIRTIO_NET_F_SPEED_DUPLEX;

        self.virtio_pci_negotiate_features()?;

        if self.virtio_has_feature(VIRTIO_NET_F_MAC) {
            self.mac_addr = self.net_cfg.virtio_get_mac_addr()?;
        } else {
            todo!()
        }

        self.capabilities = NetCapabilities::empty();
        self.flags = NetFlags::BROADCAST | NetFlags::SIMPLEX | NetFlags::MULTICAST;

        for i in 0..1 {
            let mut rx = self.virtio_alloc_vq(2 * i)?;
            rx.virtio_start_vq_intr();
            rx.vq_intr_vec = i + 2;

            let mut tx = self.virtio_alloc_vq(2 * i + 1)?;
            tx.virtio_stop_vq_intr();
            tx.vq_intr_vec = i + 2;
            self.virtqueues.push(Queue {
                rx: Mutex::new(rx),
                tx: Mutex::new(tx),
            });
        }

        {
            let mut irqs = Vec::new();

            let irq = self.virtio_pci_msix_establish(0, IRQType::Config)?;
            irqs.push((irq, IRQType::Config));

            let irq = self.virtio_pci_msix_establish(1, IRQType::Control)?;
            irqs.push((irq, IRQType::Control));

            // TODO: support multiple queues
            let irq = self.virtio_pci_msix_establish(2, IRQType::Queue(0))?;
            irqs.push((irq, IRQType::Queue(0)));

            self.pcie_int = PCIeInt::MsiX(irqs);
        }

        self.virtio_attach_finish()?;

        Ok(())
    }

    fn virtio_pci_negotiate_features(&mut self) -> Result<(), VirtioDriverErr> {
        self.active_features = 0;

        // TODO: VIRTIO_F_RING_INDIRECT_DESC related setup
        // TODO: VIRTIO_F_RING_EVENT_IDX related setup

        self.virtio_pci_negotiate_features_10()?;

        Ok(())
    }

    fn virtio_pci_negotiate_features_10(&mut self) -> Result<(), VirtioDriverErr> {
        self.driver_features |= VIRTIO_F_VERSION_1;

        // Without this SEV doesn't work with a KVM/qemu hypervisor on amd64
        self.driver_features |= VIRTIO_F_ACCESS_PLATFORM;

        // notify on empty is 0.9 only
        self.driver_features &= !VIRTIO_F_NOTIFY_ON_EMPTY;

        let device_features = self.common_cfg.virtio_get_device_features()?;

        let negotiated_features = device_features & self.driver_features;

        self.common_cfg
            .virtio_set_driver_features(negotiated_features);

        self.common_cfg
            .virtio_set_device_status(VIRTIO_CONFIG_DEVICE_STATUS_FEATURES_OK)?;

        let device_status = self.common_cfg.virtio_get_device_status()?;
        if device_status & VIRTIO_CONFIG_DEVICE_STATUS_FEATURES_OK == 0 {
            self.common_cfg
                .virtio_set_device_status(VIRTIO_CONFIG_DEVICE_STATUS_FAILED)?;
            return Err(VirtioDriverErr::InitFailure);
        }

        self.active_features = negotiated_features;

        // TODO: VIRTIO_F_RING_INDIRECT_DESC related setup

        if negotiated_features & VIRTIO_F_VERSION_1 == 0 {
            self.common_cfg
                .virtio_set_device_status(VIRTIO_CONFIG_DEVICE_STATUS_FAILED)?;
            return Err(VirtioDriverErr::InitFailure);
        }

        Ok(())
    }

    fn virtio_pci_setup_queue(&mut self, vq_idx: u16, addr: u64) -> Result<(), VirtioDriverErr> {
        self.common_cfg.virtio_set_queue_select(vq_idx)?;

        if addr == 0 {
            self.common_cfg.virtio_set_queue_enable(0)?;
            self.common_cfg.virtio_set_queue_desc(0)?;
            self.common_cfg.virtio_set_queue_avail(0)?;
            self.common_cfg.virtio_set_queue_used(0)?;
        } else {
            let avail_offset = 4096; // TODO: offset of _avail in VirtqDMA
            let used_offset = 8192; // TODO: offset of _used in VirtqDMA
            self.common_cfg.virtio_set_queue_desc(addr)?;
            self.common_cfg
                .virtio_set_queue_avail(addr + avail_offset)?;
            self.common_cfg.virtio_set_queue_used(addr + used_offset)?;
            self.common_cfg.virtio_set_queue_enable(1)?;
        }

        Ok(())
    }

    fn virtio_pci_read_queue_size(&mut self, idx: u16) -> Result<u16, VirtioDriverErr> {
        self.common_cfg.virtio_set_queue_select(idx)?;
        self.common_cfg.virtio_get_queue_size()
    }

    fn virtio_pci_set_msix_config_vector(&mut self, vector: u16) -> Result<(), VirtioDriverErr> {
        self.common_cfg.virtio_set_config_msix_vector(vector)
    }

    fn virtio_pci_set_msix_queue_vector(
        &mut self,
        idx: u16,
        vector: u16,
    ) -> Result<(), VirtioDriverErr> {
        self.common_cfg.virtio_set_queue_select(idx)?;
        self.common_cfg.virtio_set_queue_msix_vector(vector)
    }

    fn virtio_pci_kick(&mut self, idx: u16) -> Result<(), VirtioDriverErr> {
        let queue_notify_off = self.common_cfg.virtio_get_queue_notify_off()?;
        let notify_off_multiplier = self.notify_off_multiplier;
        let offset = queue_notify_off as usize * notify_off_multiplier as usize;
        self.notify_cfg.virtio_set_notify(offset, idx)
    }

    fn virtio_pci_msix_establish(
        &mut self,
        idx: u16,
        irq_type: IRQType,
    ) -> Result<IRQ, VirtioDriverErr> {
        let segment_number = self.info.segment_group as usize;
        let bfd = self.info.get_bfd();
        let msix = self
            .info
            .get_msix_mut()
            .ok_or(VirtioDriverErr::InitFailure)?;
        let irq_name = format!("{DEVICE_SHORT_NAME}-{bfd}-{idx}");
        let mut irq_new = msix
            .register_handler(
                irq_name.into(),
                Box::new(move |irq| {
                    awkernel_lib::net::net_interrupt(irq);
                }),
                segment_number,
                awkernel_lib::cpu::raw_cpu_id() as u32,
                idx as usize,
            )
            .or(Err(VirtioDriverErr::InitFailure))?;
        irq_new.enable();

        self.irq_to_type.insert(irq_new.get_irq(), irq_type);

        let msix = self.info.get_msix_mut().unwrap();
        msix.enable();

        Ok(irq_new)
    }

    fn virtio_pci_setup_intrs(&mut self) -> Result<(), VirtioDriverErr> {
        let mut queue_vectors = Vec::new();
        for queue in self.virtqueues.iter() {
            {
                let mut node = MCSNode::new();
                let rx = queue.rx.lock(&mut node);
                queue_vectors.push((rx.vq_index, rx.vq_intr_vec));
            }
            {
                let mut node = MCSNode::new();
                let tx = queue.tx.lock(&mut node);
                queue_vectors.push((tx.vq_index, tx.vq_intr_vec));
            }
        }

        for (idx, vector) in queue_vectors {
            self.virtio_pci_set_msix_queue_vector(idx, vector)?;
        }

        self.virtio_pci_set_msix_config_vector(0)
    }

    fn virtio_pci_attach_finish(&mut self) -> Result<(), VirtioDriverErr> {
        // NOTE: we currently support virtio-net specific MSIX
        Ok(())
    }

    fn virtio_has_feature(&self, feature: u64) -> bool {
        self.active_features & feature != 0
    }

    fn virtio_attach_finish(&mut self) -> Result<(), VirtioDriverErr> {
        self.virtio_pci_attach_finish()?;
        self.virtio_pci_setup_intrs()?;

        let mut phy_addrs = Vec::new();
        for queue in self.virtqueues.iter() {
            {
                let mut node = MCSNode::new();
                let rx = queue.rx.lock(&mut node);
                let phy_addr = rx.vq_dma.get_phy_addr().as_usize() as u64;
                phy_addrs.push((rx.vq_index, phy_addr));
            }
            {
                let mut node = MCSNode::new();
                let tx = queue.tx.lock(&mut node);
                let phy_addr = tx.vq_dma.get_phy_addr().as_usize() as u64;
                phy_addrs.push((tx.vq_index, phy_addr));
            }
        }

        for (idx, phy_addr) in phy_addrs {
            self.virtio_pci_setup_queue(idx, phy_addr)?;
        }

        self.common_cfg
            .virtio_set_device_status(VIRTIO_CONFIG_DEVICE_STATUS_DRIVER_OK)?;

        Ok(())
    }

    /// To reset the device to a known state, do following:
    ///  virtio_reset();              // this will stop the device activity
    ///  <dequeue finished requests>; // virtio_dequeue() still can be called
    ///  <revoke pending requests in the vqs if any>;
    ///  virtio_reinit_start();       // dequeue prohibited
    ///  <some other initialization>;
    ///  virtio_reinit_end();         // device activated; enqueue allowed
    /// Once attached, features are assumed to not change again.
    fn virtio_reset(&mut self) -> Result<(), VirtioDriverErr> {
        self.common_cfg
            .virtio_set_device_status(VIRTIO_CONFIG_DEVICE_STATUS_RESET)?;
        self.active_features = 0;
        Ok(())
    }

    fn virtio_reinit_start(&mut self) -> Result<(), VirtioDriverErr> {
        self.common_cfg
            .virtio_set_device_status(VIRTIO_CONFIG_DEVICE_STATUS_ACK)?;
        self.common_cfg
            .virtio_set_device_status(VIRTIO_CONFIG_DEVICE_STATUS_DRIVER)?;
        self.virtio_pci_negotiate_features()?;
        self.virtio_pci_setup_intrs()?;

        let mut phy_addrs = Vec::new();
        for queue in self.virtqueues.iter() {
            {
                let mut node = MCSNode::new();
                let mut rx = queue.rx.lock(&mut node);
                rx.init();
                let vq_index = rx.vq_index;
                let phy_addr = rx.vq_dma.get_phy_addr().as_usize() as u64;
                phy_addrs.push((vq_index, phy_addr));
            }
            {
                let mut node = MCSNode::new();
                let mut tx = queue.tx.lock(&mut node);
                tx.init();
                let vq_index = tx.vq_index;
                let phy_addr = tx.vq_dma.get_phy_addr().as_usize() as u64;
                phy_addrs.push((vq_index, phy_addr));
            }
        }

        for (idx, phy_addr) in phy_addrs {
            self.virtio_pci_setup_queue(idx, phy_addr)?;
        }

        Ok(())
    }

    fn virtio_reinit_end(&mut self) -> Result<(), VirtioDriverErr> {
        self.common_cfg
            .virtio_set_device_status(VIRTIO_CONFIG_DEVICE_STATUS_DRIVER_OK)?;

        Ok(())
    }

    /// Allocate a vq.
<<<<<<< HEAD
=======
    #[allow(dead_code)]
>>>>>>> a8897431
    fn virtio_alloc_vq(&mut self, index: u16) -> Result<Virtq, VirtioDriverErr> {
        let vq_size = self.virtio_pci_read_queue_size(index)? as usize;
        if vq_size == 0 {
            return Err(VirtioDriverErr::NoVirtqueue);
        }
        if (vq_size - 1) & vq_size != 0 {
            return Err(VirtioDriverErr::InvalidQueueSize);
        }
        if vq_size > MAX_VQ_SIZE {
            return Err(VirtioDriverErr::InvalidQueueSize);
        }

        // alloc and map the memory
        let allocsize = core::mem::size_of::<VirtqDMA>();
        let vq_dma = DMAPool::new(0, allocsize / PAGESIZE).ok_or(VirtioDriverErr::DMAPool)?;
<<<<<<< HEAD

        let allocsize = MCLBYTES as usize * MAX_VQ_SIZE;
        let data_buf = DMAPool::new(0, allocsize / PAGESIZE).ok_or(VirtioDriverErr::DMAPool)?;
=======
>>>>>>> a8897431

        let mut vq = Virtq {
            vq_dma,
            vq_freelist: LinkedList::new(),
            vq_num: vq_size,
            vq_mask: vq_size - 1,
            vq_avail_idx: 0,
            vq_used_idx: 0,
            vq_index: index,
            vq_intr_vec: 0,
<<<<<<< HEAD
            data_buf,
            rx_buffer: RingQ::new(RECV_QUEUE_SIZE),
=======
>>>>>>> a8897431
        };

        vq.init();

        Ok(vq)
    }

    fn vio_iff(&mut self) -> Result<(), VirtioDriverErr> {
        self.flags.insert(NetFlags::MULTICAST);
        self.flags.insert(NetFlags::PROMISC);
        Ok(())
    }

    fn vio_init(&mut self) -> Result<(), VirtioDriverErr> {
        self.vio_stop()?;

        for queue in self.virtqueues.iter_mut() {
            let mut node = MCSNode::new();
            let mut rx = queue.rx.lock(&mut node);
            rx.vio_populate_rx_mbufs()?;
        }

        self.vio_iff()?;
        self.flags.insert(NetFlags::RUNNING);

        Ok(())
    }

    fn vio_stop(&mut self) -> Result<(), VirtioDriverErr> {
        self.flags.remove(NetFlags::RUNNING);
        self.virtio_reset()?;

        for queue in self.virtqueues.iter_mut() {
            let mut node = MCSNode::new();
            let mut rx = queue.rx.lock(&mut node);
            rx.vio_rxeof()?;
        }

        self.virtio_reinit_start()?;

        for queue in self.virtqueues.iter_mut() {
            {
                let mut node = MCSNode::new();
                let mut rx = queue.rx.lock(&mut node);
                rx.virtio_start_vq_intr();
            }
            {
                let mut node = MCSNode::new();
                let mut tx = queue.tx.lock(&mut node);
                tx.virtio_stop_vq_intr();
            }
        }

        self.virtio_reinit_end()
    }
}

pub struct VirtioNet {
    inner: RwLock<VirtioNetInner>,
}

impl VirtioNet {
    pub fn new(info: PCIeInfo) -> Result<Self, PCIeDeviceErr> {
        let mut inner = VirtioNetInner::new(info);

        inner.virtio_pci_attach()?;
        inner.vio_attach()?;

        Ok(Self {
            inner: RwLock::new(inner),
        })
    }
}

impl PCIeDevice for VirtioNet {
    fn device_name(&self) -> Cow<'static, str> {
        "Virtio-net".into()
    }
}

impl NetDevice for VirtioNet {
    fn num_queues(&self) -> usize {
        1
    }

    fn flags(&self) -> NetFlags {
        let inner = self.inner.read();
        inner.flags
    }

    fn device_short_name(&self) -> Cow<'static, str> {
        "virtio-net".into()
    }

    fn capabilities(&self) -> NetCapabilities {
        let inner = self.inner.read();
        inner.capabilities
    }

    fn link_status(&self) -> LinkStatus {
        let inner = self.inner.read();
        if inner.virtio_has_feature(VIRTIO_NET_F_STATUS) {
            let status = inner.net_cfg.virtio_get_status().unwrap_or(0);
            if status & VIRTIO_NET_S_LINK_UP == 0 {
                return LinkStatus::Down;
            }
        }

        let duplex = inner.net_cfg.virtio_get_duplex();
        match duplex {
            Ok(0x00) => LinkStatus::UpHalfDuplex,
            Ok(0x01) => LinkStatus::UpFullDuplex,
            Ok(0xff) => {
                log::warn!("virtio-net: duplex is unknown");
                LinkStatus::Unknown
            }
            _ => {
                log::warn!("virtio-net: cannot get duplex");
                LinkStatus::Down
            }
        }
    }

    fn link_speed(&self) -> u64 {
        let inner = self.inner.read();
        let speed = inner.net_cfg.virtio_get_speed();

        match speed {
            Ok(0xffffffff) => {
                log::warn!("virtio-net: speed is unknown");
                0
            }
            Ok(speed) => speed as u64,
            _ => {
                log::warn!("virtio-net: cannot get speed");
                0
            }
        }
    }

    fn mac_address(&self) -> [u8; 6] {
        let inner = self.inner.read();
        inner.mac_addr
    }

    fn recv(&self, que_id: usize) -> Result<Option<EtherFrameBuf>, NetDevError> {
        let inner = self.inner.read();

        let mut node = MCSNode::new();
        let mut rx = inner.virtqueues[que_id].rx.lock(&mut node);

        if let Some(data) = rx.rx_buffer.pop() {
            return Ok(Some(data));
        }

        rx.vio_rxeof().or(Err(NetDevError::DeviceError))?;

        if let Some(data) = rx.rx_buffer.pop() {
            Ok(Some(data))
        } else {
            Ok(None)
        }
    }

    fn can_send(&self) -> bool {
        let inner = self.inner.read();
        if !inner.flags.contains(NetFlags::UP) {
            return false;
        }

        if self.link_status() == LinkStatus::Down {
            return false;
        }

        true
    }

    fn send(&self, data: EtherFrameRef, que_id: usize) -> Result<(), NetDevError> {
        let frames = [data];

        let mut inner = self.inner.write();

        let vq_index = {
            let mut node = MCSNode::new();
            let mut tx = inner.virtqueues[que_id].tx.lock(&mut node);
            tx.vio_start(&frames).or(Err(NetDevError::DeviceError))?;
            tx.vq_index
        };

        inner
            .virtio_pci_kick(vq_index)
            .or(Err(NetDevError::DeviceError))?;

        Ok(())
    }

    fn up(&self) -> Result<(), NetDevError> {
        let mut inner = self.inner.write();
        if inner.flags.contains(NetFlags::UP) {
            return Err(NetDevError::AlreadyUp);
        }

        if let Err(err_init) = inner.vio_init() {
            if let Err(err_stop) = inner.vio_stop() {
                log::error!("virtio-net: stop failed: {err_stop:?}");
            }
            log::error!("virtio-net: init failed: {err_init:?}");
            Err(NetDevError::DeviceError)
        } else {
            inner.flags.insert(NetFlags::UP);
            Ok(())
        }
    }

    fn down(&self) -> Result<(), NetDevError> {
        let mut inner = self.inner.write();

        if inner.flags.contains(NetFlags::UP) {
            if let Err(e) = inner.vio_stop() {
                log::error!("virtio-net: stop failed: {e:?}");
                Err(NetDevError::DeviceError)
            } else {
                inner.flags.remove(NetFlags::UP);
                Ok(())
            }
        } else {
            Err(NetDevError::AlreadyDown)
        }
    }

    fn interrupt(&self, irq: u16) -> Result<(), NetDevError> {
        let mut inner = self.inner.write();

        let irq_type = if let Some(irq_type) = inner.irq_to_type.get(&irq) {
            irq_type
        } else {
            return Ok(());
        };

        // TODO: handle each interrupt
        match irq_type {
            IRQType::Config => Ok(()),
            IRQType::Control => Ok(()),
            IRQType::Queue(idx) => {
                let vq_index = {
                    let mut node = MCSNode::new();
                    let mut rx = inner.virtqueues[*idx].rx.lock(&mut node);
                    if rx.vq_used_idx != rx.vq_dma.as_ref().used.idx {
                        rx.vio_rx_intr().or(Err(NetDevError::DeviceError))?;
                    }
                    rx.vq_index
                };
                {
                    let mut node = MCSNode::new();
                    let mut tx = inner.virtqueues[*idx].tx.lock(&mut node);
                    if tx.vq_used_idx != tx.vq_dma.as_ref().used.idx {
                        tx.vio_tx_intr().or(Err(NetDevError::DeviceError))?;
                    }
                }
                inner
                    .virtio_pci_kick(vq_index)
                    .or(Err(NetDevError::DeviceError))?;
                Ok(())
            }
        }
    }

    fn irqs(&self) -> Vec<u16> {
        let inner = self.inner.read();

        let mut result = Vec::new();
        if let PCIeInt::MsiX(vec) = &inner.pcie_int {
            for (irq, _) in vec {
                result.push(irq.get_irq());
            }
        }

        result
    }

    fn rx_irq_to_que_id(&self, irq: u16) -> Option<usize> {
        let inner = self.inner.read();

        if let Some(IRQType::Queue(idx)) = inner.irq_to_type.get(&irq) {
            assert!(*idx == 0); // TODO: support multiple queues
            return Some(*idx);
        }

        None
    }

    fn add_multicast_addr(&self, _addr: &[u8; 6]) -> Result<(), NetDevError> {
        todo!()
    }

    fn remove_multicast_addr(&self, _addr: &[u8; 6]) -> Result<(), NetDevError> {
        todo!()
    }

    fn poll_in_service(&self) -> Result<(), NetDevError> {
        todo!()
    }

    fn poll_mode(&self) -> bool {
        // TODO: Implement this
        false
    }

    fn poll(&self) -> bool {
        todo!()
    }

    fn tick(&self) -> Result<(), NetDevError> {
        todo!()
    }

    fn tick_msec(&self) -> Option<u64> {
        // TODO: Implement this
        None
    }
}<|MERGE_RESOLUTION|>--- conflicted
+++ resolved
@@ -129,10 +129,6 @@
     _pad2: [u8; 2042],              // 4096 - 2054 = 2042 bytes
 } // 4096 * 3 = 12288 bytes in total
 
-<<<<<<< HEAD
-=======
-#[allow(dead_code)]
->>>>>>> a8897431
 struct Virtq {
     vq_dma: DMAPool<VirtqDMA>,
     vq_freelist: LinkedList<usize>,
@@ -142,22 +138,15 @@
     vq_used_idx: u16,
     vq_index: u16,
     vq_intr_vec: u16,
-<<<<<<< HEAD
 
     data_buf: DMAPool<RxTxBuffer>,
     rx_buffer: RingQ<EtherFrameBuf>,
-=======
->>>>>>> a8897431
 }
 
 impl Virtq {
     fn init(&mut self) {
         assert!(self.vq_num > 0);
 
-<<<<<<< HEAD
-        // virtio_enqueue_trim needs monotonely raising entries, therefore initialize in reverse order
-=======
->>>>>>> a8897431
         self.vq_freelist = LinkedList::new();
         for i in (0..self.vq_num).rev() {
             self.vq_freelist.push_front(i);
@@ -167,24 +156,15 @@
         self.vq_used_idx = 0;
     }
 
-<<<<<<< HEAD
-=======
-    #[allow(dead_code)]
->>>>>>> a8897431
     fn vq_alloc_entry(&mut self) -> Option<usize> {
         self.vq_freelist.pop_front()
     }
 
-<<<<<<< HEAD
-=======
-    #[allow(dead_code)]
->>>>>>> a8897431
     fn vq_free_entry(&mut self, slot: usize) {
         self.vq_freelist.push_front(slot);
     }
 
     /// enqueue_prep: allocate a slot number
-<<<<<<< HEAD
     fn virtio_enqueue_prep(&mut self) -> Option<usize> {
         self.vq_alloc_entry()
     }
@@ -360,11 +340,10 @@
         }
 
         Ok(())
-=======
-    #[allow(dead_code)]
+    }
+
     fn virtio_enqueue_prep(&mut self) -> Option<usize> {
         self.vq_alloc_entry()
->>>>>>> a8897431
     }
 }
 
@@ -798,10 +777,6 @@
     }
 
     /// Allocate a vq.
-<<<<<<< HEAD
-=======
-    #[allow(dead_code)]
->>>>>>> a8897431
     fn virtio_alloc_vq(&mut self, index: u16) -> Result<Virtq, VirtioDriverErr> {
         let vq_size = self.virtio_pci_read_queue_size(index)? as usize;
         if vq_size == 0 {
@@ -817,12 +792,9 @@
         // alloc and map the memory
         let allocsize = core::mem::size_of::<VirtqDMA>();
         let vq_dma = DMAPool::new(0, allocsize / PAGESIZE).ok_or(VirtioDriverErr::DMAPool)?;
-<<<<<<< HEAD
 
         let allocsize = MCLBYTES as usize * MAX_VQ_SIZE;
         let data_buf = DMAPool::new(0, allocsize / PAGESIZE).ok_or(VirtioDriverErr::DMAPool)?;
-=======
->>>>>>> a8897431
 
         let mut vq = Virtq {
             vq_dma,
@@ -833,11 +805,8 @@
             vq_used_idx: 0,
             vq_index: index,
             vq_intr_vec: 0,
-<<<<<<< HEAD
             data_buf,
             rx_buffer: RingQ::new(RECV_QUEUE_SIZE),
-=======
->>>>>>> a8897431
         };
 
         vq.init();
