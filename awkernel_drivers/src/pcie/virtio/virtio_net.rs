use crate::pcie::{
    capability::virtio::VirtioCap,
    pcie_id,
    virtio::config::{
        virtio_common_config::VirtioCommonConfig, virtio_net_config::VirtioNetConfig,
        virtio_notify_config::VirtioNotifyConfig,
    },
    virtio::VirtioDriverErr,
    PCIeDevice, PCIeDeviceErr, PCIeInfo,
};
use alloc::{
    borrow::Cow,
    boxed::Box,
    collections::{BTreeMap, LinkedList},
    format,
    sync::Arc,
    vec::Vec,
};
use awkernel_async_lib_verified::ringq::RingQ;
use awkernel_lib::{
    addr::Addr,
    dma_pool::DMAPool,
    interrupt::IRQ,
    net::net_device::{
        EtherFrameBuf, EtherFrameRef, LinkStatus, NetCapabilities, NetDevError, NetDevice, NetFlags,
    },
    paging::PAGESIZE,
    sync::{
        mutex::{MCSNode, Mutex},
        rwlock::RwLock,
    },
};

const DEVICE_SHORT_NAME: &str = "virtio-net";

const RECV_QUEUE_SIZE: usize = 32; // To Be Determined

const VIRTIO_NET_ID: u16 = 0x1041;

// device-specific feature bits
const VIRTIO_NET_F_MAC: u64 = 1 << 5;
const VIRTIO_NET_F_STATUS: u64 = 1 << 16;
const VIRTIO_NET_F_SPEED_DUPLEX: u64 = 1 << 63;

// Reserved Feature Bits
const VIRTIO_F_NOTIFY_ON_EMPTY: u64 = 1 << 24;
const VIRTIO_F_VERSION_1: u64 = 1 << 32;
const VIRTIO_F_ACCESS_PLATFORM: u64 = 1 << 33;

// device status bits
const VIRTIO_CONFIG_DEVICE_STATUS_RESET: u8 = 0;
const VIRTIO_CONFIG_DEVICE_STATUS_ACK: u8 = 1;
const VIRTIO_CONFIG_DEVICE_STATUS_DRIVER: u8 = 2;
const VIRTIO_CONFIG_DEVICE_STATUS_DRIVER_OK: u8 = 4;
const VIRTIO_CONFIG_DEVICE_STATUS_FEATURES_OK: u8 = 8;
const _VIRTIO_CONFIG_DEVICE_STATUS_DEVICE_NEEDS_RESET: u8 = 64;
const VIRTIO_CONFIG_DEVICE_STATUS_FAILED: u8 = 128;

// Virtio Structure PCI Capabilities cfg_type
const VIRTIO_PCI_CAP_COMMON_CFG: u8 = 1; // Common configuration
const VIRTIO_PCI_CAP_NOTIFY_CFG: u8 = 2; // Notifications
const _VIRTIO_PCI_CAP_ISR_CFG: u8 = 3; // ISR Status
const VIRTIO_PCI_CAP_DEVICE_CFG: u8 = 4; // Device specific configuration
const _VIRTIO_PCI_CAP_PCI_CFG: u8 = 5; // PCI configuration access
const _VIRTIO_PCI_CAP_SHARED_MEMORY_CFG: u8 = 8; // Shared memory region
const _VIRTIO_PCI_CAP_VENDOR_CFG: u8 = 9; // Vendor-specific data

const VIRTIO_NET_S_LINK_UP: u16 = 1;

const MAX_VQ_SIZE: usize = 256; // TODO: to be considered

const VIRTQ_DESC_F_WRITE: u16 = 2;

const VRING_AVAIL_F_NO_INTERRUPT: u16 = 1;

const MCLSHIFT: u32 = 11;
const MCLBYTES: u32 = 1 << MCLSHIFT;
type RxTxBuffer = [[u8; MCLBYTES as usize]; MAX_VQ_SIZE];

pub enum IRQType {
    Config,
    Control,
    Queue(usize),
}

// TODO: support MSI and legacy interrupts
enum PCIeInt {
    None,
    MsiX(Vec<(IRQ, IRQType)>),
}

// Virtio ring descriptors: 16 bytes.
// These can chain together via "next".
#[repr(C, packed)]
struct VirtqDesc {
    addr: u64,  // Address (guest-physical).
    len: u32,   // Length.
    flags: u16, // The flags as indicated above.
    next: u16,  // Next field if flags & NEXT.
}

#[repr(C, packed)]
struct VirtqAvail {
    flags: u16,
    idx: u16,
    ring: [u16; MAX_VQ_SIZE],
    used_event: u16, // Only if VIRTIO_F_EVENT_IDX
}

// u32 is used here for ids for padding reasons.
#[repr(C, packed)]
struct VirtqUsedElem {
    id: u32, // Index of start of used descriptor chain.
    len: u32, // The number of bytes written into the device writable portion of
             // the buffer described by the descriptor chain.
}

#[repr(C, packed)]
struct VirtqUsed {
    flags: u16,
    idx: u16,
    ring: [VirtqUsedElem; MAX_VQ_SIZE],
    avail_event: u16, // Only if VIRTIO_F_EVENT_IDX
}

// This is the memory layout on DMA
#[repr(C, packed)]
struct VirtqDMA {
    desc: [VirtqDesc; MAX_VQ_SIZE], // 4096 bytes
    avail: VirtqAvail,              // 518 bytes
    _pad: [u8; 3578],               // 4096 - 518 = 3578 bytes
    used: VirtqUsed,                // 2054 bytes
    _pad2: [u8; 2042],              // 4096 - 2054 = 2042 bytes
} // 4096 * 3 = 12288 bytes in total

struct Virtq {
    vq_dma: DMAPool<VirtqDMA>,
    vq_freelist: LinkedList<usize>,
    vq_num: usize,
    vq_mask: usize,
    vq_avail_idx: u16,
    vq_used_idx: u16,
    vq_index: u16,
    vq_intr_vec: u16,

    data_buf: DMAPool<RxTxBuffer>,
    rx_buffer: RingQ<EtherFrameBuf>,
}

impl Virtq {
    fn init(&mut self) {
        assert!(self.vq_num > 0);

        self.vq_freelist = LinkedList::new();
        for i in (0..self.vq_num).rev() {
            self.vq_freelist.push_front(i);
        }

        self.vq_avail_idx = 0;
        self.vq_used_idx = 0;
    }

    fn vq_alloc_entry(&mut self) -> Option<usize> {
        self.vq_freelist.pop_front()
    }

    fn vq_free_entry(&mut self, slot: usize) {
        self.vq_freelist.push_front(slot);
    }

    /// enqueue_prep: allocate a slot number
    fn virtio_enqueue_prep(&mut self) -> Option<usize> {
        self.vq_alloc_entry()
    }

    /// enqueue_reserve: allocate remaining slots and build the descriptor chain.
    fn virtio_enqueue_reserve(&mut self, slot: usize) {
        self.vq_dma.as_mut().desc[slot].flags = 0;
    }

    /// enqueue: enqueue a single dmamap.
    fn virtio_enqueue(&mut self, slot: usize, len: usize, write: bool) {
        let desc = &mut self.vq_dma.as_mut().desc[slot];

        desc.addr = (self.data_buf.get_phy_addr().as_usize() + slot * MCLBYTES as usize) as u64;
        desc.len = len as u32;
        if !write {
            desc.flags |= VIRTQ_DESC_F_WRITE;
        }
        desc.next = 0;
    }

    /// enqueue_commit: add it to the available ring.
    fn virtio_enqueue_commit(&mut self, slot: usize) {
        let avail = &mut self.vq_dma.as_mut().avail;

        avail.ring[self.vq_avail_idx as usize & self.vq_mask] = slot as u16;
        self.vq_avail_idx += 1;
        avail.idx = self.vq_avail_idx;
    }

    /// dequeue: dequeue a request from uring.
    fn virtio_dequeue(&mut self) -> Option<(usize, u32)> {
        if self.vq_used_idx == self.vq_dma.as_ref().used.idx {
            return None;
        }

        let used_idx = self.vq_used_idx & self.vq_mask as u16;
        self.vq_used_idx += 1;

        let used_ring = &self.vq_dma.as_ref().used.ring[used_idx as usize];
        Some((used_ring.id as usize, used_ring.len))
    }

    /// dequeue_commit: complete dequeue; the slot is recycled for future use.
    /// if you forget to call this the slot will be leaked.
    fn virtio_dequeue_commit(&mut self, slot: usize) {
        self.vq_free_entry(slot);
    }

    /// Stop vq interrupt.  No guarantee.
    fn virtio_stop_vq_intr(&mut self) {
        self.vq_dma.as_mut().avail.flags |= VRING_AVAIL_F_NO_INTERRUPT;
    }

    /// Start vq interrupt.  No guarantee.
    fn virtio_start_vq_intr(&mut self) -> bool {
        self.vq_dma.as_mut().avail.flags &= !VRING_AVAIL_F_NO_INTERRUPT;
        self.vq_used_idx != self.vq_dma.as_ref().used.idx
    }

    /// add mbufs for all the empty receive slots
    fn vio_populate_rx_mbufs(&mut self) {
        for _ in 0..self.vq_num {
            let slot = if let Some(slot) = self.virtio_enqueue_prep() {
                slot
            } else {
                break;
            };

            self.virtio_enqueue_reserve(slot);
            self.virtio_enqueue(slot, MCLBYTES as usize, false);
            self.virtio_enqueue_commit(slot);
        }
    }

    /// dequeue received packets
    fn vio_rxeof(&mut self) -> u16 {
        let mut freed = 0;

        while let Some((slot, len)) = self.virtio_dequeue() {
            let buf = self.data_buf.as_mut();
            let data = buf[slot];

            // TODO: handle VirtIO-net header
            // For now, we just skip the header by [12..]
            let data = data[0..len as usize][12..].to_vec();

            self.rx_buffer
                .push(EtherFrameBuf { data, vlan: None })
                .unwrap();

            self.virtio_dequeue_commit(slot);
            freed += 1;
        }

        freed
    }

    fn vio_rx_intr(&mut self) {
        let freed = self.vio_rxeof();
        if freed > 0 {
            self.vio_populate_rx_mbufs();
        }
    }

    fn vio_tx_dequeue(&mut self) -> u16 {
        let mut freed = 0;
        while let Some((slot, _len)) = self.virtio_dequeue() {
            self.virtio_dequeue_commit(slot);
            freed += 1;
        }

        freed
    }

    fn vio_txeof(&mut self) {
        let freed = self.vio_tx_dequeue();
        if freed > 0 {
            self.virtio_stop_vq_intr();
        }
    }

    fn vio_tx_intr(&mut self) {
        self.vio_txeof();
    }

    fn vio_encap(&mut self, slot: usize, frame: &EtherFrameRef) -> usize {
        let len = frame.data.len();
        let buf = self.data_buf.as_mut();
        let dst = &mut buf[slot].as_mut_ptr();
        let header_len = core::mem::size_of::<VirtioNetHdr>();
        unsafe {
            // TODO: handle VirtIO-net header
            // For now, we just skip the header by dst.add(header_len)
            core::ptr::copy_nonoverlapping(frame.data.as_ptr(), dst.add(header_len), len);
        }

        header_len + len
    }

    fn vio_start(&mut self, frames: &[EtherFrameRef]) {
        self.vio_tx_dequeue();

        for frame in frames {
            let slot = match self.virtio_enqueue_prep() {
                Some(slot) => slot,
                None => break,
            };

            let len = self.vio_encap(slot, frame);
            self.virtio_enqueue_reserve(slot);
            self.virtio_enqueue(slot, len, true);
            self.virtio_enqueue_commit(slot);
        }

        if self.virtio_start_vq_intr() {
            self.vio_tx_dequeue();
        }
    }
}

/// Packet header structure
#[allow(dead_code)]
#[repr(C, packed)]
struct VirtioNetHdr {
    flags: u8,
    gso_type: u8,
    hdr_len: u16,
    gso_size: u16,
    csum_start: u16,
    csum_offset: u16,
    num_buffers: u16, // only present if VIRTIO_NET_F_MRG_RXBUF is negotiated
}

const _VIRTIO_NET_HDR_F_NEEDS_CSUM: u8 = 1;
const _VIRTIO_NET_HDR_F_DATA_VALID: u8 = 2;
const _VIRTIO_NET_HDR_GSO_NONE: u8 = 0;
const _VIRTIO_NET_HDR_GSO_TCPV4: u8 = 1;
const _VIRTIO_NET_HDR_GSO_UDP: u8 = 3;
const _VIRTIO_NET_HDR_GSO_TCPV6: u8 = 4;
const _VIRTIO_NET_HDR_GSO_ECN: u8 = 0x80;

pub fn match_device(vendor: u16, id: u16) -> bool {
    vendor == pcie_id::VIRTIO_VENDOR_ID && id == VIRTIO_NET_ID
}

pub fn attach(mut info: PCIeInfo) -> Result<Arc<dyn PCIeDevice + Sync + Send>, PCIeDeviceErr> {
    // Non-transitional devices SHOULD have a PCI Revision ID of 1 or higher.
    if info.get_revision_id() == 0 {
        return Err(PCIeDeviceErr::RevisionIDMismatch);
    }

    // Map the memory regions of MMIO.
    if let Err(e) = info.map_bar() {
        log::warn!("Failed to map the memory regions of MMIO: {e:?}");
        return Err(PCIeDeviceErr::PageTableFailure);
    }

    // Read capabilities of PCIe.
    info.read_capability();

    let virtio_net = VirtioNet::new(info)?;

    let result = Arc::new(virtio_net);

    awkernel_lib::net::add_interface(result.clone(), None);

    Ok(result)
}

struct Queue {
    rx: Mutex<Virtq>,
    tx: Mutex<Virtq>,
}

struct VirtioNetInner {
    info: PCIeInfo,
    mac_addr: [u8; 6],
    common_cfg: VirtioCommonConfig,
    net_cfg: VirtioNetConfig,
    notify_cfg: VirtioNotifyConfig,
    notify_off_multiplier: u32,
    driver_features: u64,
    active_features: u64,
    flags: NetFlags,
    capabilities: NetCapabilities,
    virtqueues: Vec<Queue>,
    irq_to_type: BTreeMap<u16, IRQType>,
    pcie_int: PCIeInt,
}

impl VirtioNetInner {
    pub fn new(info: PCIeInfo) -> Self {
        Self {
            info,
            mac_addr: [0; 6],
            common_cfg: VirtioCommonConfig::default(),
            net_cfg: VirtioNetConfig::default(),
            notify_cfg: VirtioNotifyConfig::default(),
            notify_off_multiplier: 0,
            driver_features: 0,
            active_features: 0,
            flags: NetFlags::empty(),
            capabilities: NetCapabilities::empty(),
            virtqueues: Vec::new(),
            irq_to_type: BTreeMap::new(),
            pcie_int: PCIeInt::None,
        }
    }

    fn virtio_pci_find_capability(&self, cfg_type: u8) -> Result<VirtioCap, VirtioDriverErr> {
        for cap in &self.info.virtio_caps {
            if cap.get_cfg_type() == cfg_type {
                return Ok(cap.clone());
            }
        }
        Err(VirtioDriverErr::NoCap)
    }

    fn virtio_pci_attach_10(&mut self) -> Result<(), VirtioDriverErr> {
        let common_cfg_cap = self.virtio_pci_find_capability(VIRTIO_PCI_CAP_COMMON_CFG)?;
        let net_cfg_cap = self.virtio_pci_find_capability(VIRTIO_PCI_CAP_DEVICE_CFG)?;
        let notify_cap = self.virtio_pci_find_capability(VIRTIO_PCI_CAP_NOTIFY_CFG)?;

        self.notify_off_multiplier = notify_cap.get_notify_off_multiplier();

        self.common_cfg.init(&self.info, common_cfg_cap)?;
        self.net_cfg.init(&self.info, net_cfg_cap)?;
        self.notify_cfg.init(&self.info, notify_cap)?;

        Ok(())
    }

    fn virtio_pci_attach(&mut self) -> Result<(), VirtioDriverErr> {
        // TODO: setup MSIX

        self.virtio_pci_attach_10()?;

        self.common_cfg
            .virtio_set_device_status(VIRTIO_CONFIG_DEVICE_STATUS_RESET)?;
        self.common_cfg
            .virtio_set_device_status(VIRTIO_CONFIG_DEVICE_STATUS_ACK)?;
        self.common_cfg
            .virtio_set_device_status(VIRTIO_CONFIG_DEVICE_STATUS_DRIVER)?;

        Ok(())
    }

    fn vio_attach(&mut self) -> Result<(), VirtioDriverErr> {
        self.driver_features = 0;
        self.driver_features |= VIRTIO_NET_F_MAC;
        self.driver_features |= VIRTIO_NET_F_STATUS;
        self.driver_features |= VIRTIO_NET_F_SPEED_DUPLEX;

        self.virtio_pci_negotiate_features()?;

        if self.virtio_has_feature(VIRTIO_NET_F_MAC) {
            self.mac_addr = self.net_cfg.virtio_get_mac_addr()?;
        } else {
            todo!()
        }

        self.capabilities = NetCapabilities::empty();
        self.flags = NetFlags::BROADCAST | NetFlags::SIMPLEX | NetFlags::MULTICAST;

        let num_queues = 1; // TODO: support multiple queues
        for i in 0..num_queues {
            let mut rx = self.virtio_alloc_vq(2 * i)?;
            rx.virtio_start_vq_intr();
            rx.vq_intr_vec = i + 2;

            let mut tx = self.virtio_alloc_vq(2 * i + 1)?;
            tx.virtio_stop_vq_intr();
            tx.vq_intr_vec = i + 2;

            self.virtqueues.push(Queue {
                rx: Mutex::new(rx),
                tx: Mutex::new(tx),
            });
        }

        {
            let mut irqs = Vec::new();

            let irq = self.virtio_pci_msix_establish(0, IRQType::Config)?;
            irqs.push((irq, IRQType::Config));

            let irq = self.virtio_pci_msix_establish(1, IRQType::Control)?;
            irqs.push((irq, IRQType::Control));

            for i in 0..num_queues {
                let irq = self.virtio_pci_msix_establish(i + 2, IRQType::Queue(i as usize))?;
                irqs.push((irq, IRQType::Queue(i as usize)));
            }

            self.pcie_int = PCIeInt::MsiX(irqs);
        }

        self.virtio_attach_finish()?;

        Ok(())
    }

    fn virtio_pci_negotiate_features(&mut self) -> Result<(), VirtioDriverErr> {
        self.active_features = 0;

        // TODO: VIRTIO_F_RING_INDIRECT_DESC related setup
        // TODO: VIRTIO_F_RING_EVENT_IDX related setup

        self.virtio_pci_negotiate_features_10()?;

        Ok(())
    }

    fn virtio_pci_negotiate_features_10(&mut self) -> Result<(), VirtioDriverErr> {
        self.driver_features |= VIRTIO_F_VERSION_1;

        // Without this SEV doesn't work with a KVM/qemu hypervisor on amd64
        self.driver_features |= VIRTIO_F_ACCESS_PLATFORM;

        // notify on empty is 0.9 only
        self.driver_features &= !VIRTIO_F_NOTIFY_ON_EMPTY;

        let device_features = self.common_cfg.virtio_get_device_features()?;

        let negotiated_features = device_features & self.driver_features;

        self.common_cfg
            .virtio_set_driver_features(negotiated_features);

        self.common_cfg
            .virtio_set_device_status(VIRTIO_CONFIG_DEVICE_STATUS_FEATURES_OK)?;

        let device_status = self.common_cfg.virtio_get_device_status()?;
        if device_status & VIRTIO_CONFIG_DEVICE_STATUS_FEATURES_OK == 0 {
            self.common_cfg
                .virtio_set_device_status(VIRTIO_CONFIG_DEVICE_STATUS_FAILED)?;
            return Err(VirtioDriverErr::InitFailure);
        }

        self.active_features = negotiated_features;

        // TODO: VIRTIO_F_RING_INDIRECT_DESC related setup

        if negotiated_features & VIRTIO_F_VERSION_1 == 0 {
            self.common_cfg
                .virtio_set_device_status(VIRTIO_CONFIG_DEVICE_STATUS_FAILED)?;
            return Err(VirtioDriverErr::InitFailure);
        }

        Ok(())
    }

    fn virtio_pci_setup_queue(&mut self, vq_idx: u16, addr: u64) -> Result<(), VirtioDriverErr> {
        self.common_cfg.virtio_set_queue_select(vq_idx)?;

        if addr == 0 {
            self.common_cfg.virtio_set_queue_enable(0)?;
            self.common_cfg.virtio_set_queue_desc(0)?;
            self.common_cfg.virtio_set_queue_avail(0)?;
            self.common_cfg.virtio_set_queue_used(0)?;
        } else {
            let avail_offset = 4096; // TODO: offset of _avail in VirtqDMA
            let used_offset = 8192; // TODO: offset of _used in VirtqDMA
            self.common_cfg.virtio_set_queue_desc(addr)?;
            self.common_cfg
                .virtio_set_queue_avail(addr + avail_offset)?;
            self.common_cfg.virtio_set_queue_used(addr + used_offset)?;
            self.common_cfg.virtio_set_queue_enable(1)?;
        }

        Ok(())
    }

    fn virtio_pci_read_queue_size(&mut self, idx: u16) -> Result<u16, VirtioDriverErr> {
        self.common_cfg.virtio_set_queue_select(idx)?;
        self.common_cfg.virtio_get_queue_size()
    }

    fn virtio_pci_set_msix_config_vector(&mut self, vector: u16) -> Result<(), VirtioDriverErr> {
        self.common_cfg.virtio_set_config_msix_vector(vector)
    }

    fn virtio_pci_set_msix_queue_vector(
        &mut self,
        idx: u16,
        vector: u16,
    ) -> Result<(), VirtioDriverErr> {
        self.common_cfg.virtio_set_queue_select(idx)?;
        self.common_cfg.virtio_set_queue_msix_vector(vector)
    }

    fn virtio_pci_kick(&mut self, idx: u16) -> Result<(), VirtioDriverErr> {
        let queue_notify_off = self.common_cfg.virtio_get_queue_notify_off()? as usize;
        let notify_off_multiplier = self.notify_off_multiplier as usize;
        let offset = queue_notify_off * notify_off_multiplier;
        self.notify_cfg.virtio_set_notify(offset, idx)
    }

    fn virtio_pci_msix_establish(
        &mut self,
        idx: u16,
        irq_type: IRQType,
    ) -> Result<IRQ, VirtioDriverErr> {
        let segment_number = self.info.segment_group as usize;
        let bfd = self.info.get_bfd();
        let msix = self
            .info
            .get_msix_mut()
            .ok_or(VirtioDriverErr::InitFailure)?;
        let irq_name = format!("{DEVICE_SHORT_NAME}-{bfd}-{idx}");
        let mut irq_new = msix
            .register_handler(
                irq_name.into(),
                Box::new(move |irq| {
                    awkernel_lib::net::net_interrupt(irq);
                }),
                segment_number,
                awkernel_lib::cpu::raw_cpu_id() as u32,
                idx as usize,
            )
            .or(Err(VirtioDriverErr::InitFailure))?;
        irq_new.enable();

        self.irq_to_type.insert(irq_new.get_irq(), irq_type);

        let msix = self.info.get_msix_mut().unwrap();
        msix.enable();

        Ok(irq_new)
    }

    fn virtio_pci_setup_intrs(&mut self) -> Result<(), VirtioDriverErr> {
        for i in 0..self.virtqueues.len() {
            let (idx, vector) = {
                let mut node = MCSNode::new();
                let rx = self.virtqueues[i].rx.lock(&mut node);
                (rx.vq_index, rx.vq_intr_vec)
            };
            self.virtio_pci_set_msix_queue_vector(idx, vector)?;

            let (idx, vector) = {
                let mut node = MCSNode::new();
                let tx = self.virtqueues[i].tx.lock(&mut node);
                (tx.vq_index, tx.vq_intr_vec)
            };
            self.virtio_pci_set_msix_queue_vector(idx, vector)?;
        }

        self.virtio_pci_set_msix_config_vector(0)
    }

    fn virtio_pci_attach_finish(&mut self) -> Result<(), VirtioDriverErr> {
<<<<<<< HEAD
        // NOTE: we currently support virtio-net specific MSIX
=======
        // NOTE: msix is already assigned by vio_attach()
>>>>>>> 70364454
        Ok(())
    }

    fn virtio_has_feature(&self, feature: u64) -> bool {
        self.active_features & feature != 0
    }

    fn virtio_attach_finish(&mut self) -> Result<(), VirtioDriverErr> {
        self.virtio_pci_attach_finish()?;
        self.virtio_pci_setup_intrs()?;

        for i in 0..self.virtqueues.len() {
            let (idx, phy_addr) = {
                let mut node = MCSNode::new();
                let rx = self.virtqueues[i].rx.lock(&mut node);
                (rx.vq_index, rx.vq_dma.get_phy_addr().as_usize() as u64)
            };
            self.virtio_pci_setup_queue(idx, phy_addr)?;

            let (idx, phy_addr) = {
                let mut node = MCSNode::new();
                let tx = self.virtqueues[i].tx.lock(&mut node);
                (tx.vq_index, tx.vq_dma.get_phy_addr().as_usize() as u64)
            };
            self.virtio_pci_setup_queue(idx, phy_addr)?;
        }

        self.common_cfg
            .virtio_set_device_status(VIRTIO_CONFIG_DEVICE_STATUS_DRIVER_OK)?;

        Ok(())
    }

    /// To reset the device to a known state, do following:
    ///  virtio_reset();              // this will stop the device activity
    ///  <dequeue finished requests>; // virtio_dequeue() still can be called
    ///  <revoke pending requests in the vqs if any>;
    ///  virtio_reinit_start();       // dequeue prohibited
    ///  <some other initialization>;
    ///  virtio_reinit_end();         // device activated; enqueue allowed
    /// Once attached, features are assumed to not change again.
    fn virtio_reset(&mut self) -> Result<(), VirtioDriverErr> {
        self.common_cfg
            .virtio_set_device_status(VIRTIO_CONFIG_DEVICE_STATUS_RESET)?;
        self.active_features = 0;
        Ok(())
    }

    fn virtio_reinit_start(&mut self) -> Result<(), VirtioDriverErr> {
        self.common_cfg
            .virtio_set_device_status(VIRTIO_CONFIG_DEVICE_STATUS_ACK)?;
        self.common_cfg
            .virtio_set_device_status(VIRTIO_CONFIG_DEVICE_STATUS_DRIVER)?;
        self.virtio_pci_negotiate_features()?;
        self.virtio_pci_setup_intrs()?;

        let mut phy_addrs = Vec::new();
        for queue in self.virtqueues.iter() {
            {
                let mut node = MCSNode::new();
                let mut rx = queue.rx.lock(&mut node);
                rx.init();
                let vq_index = rx.vq_index;
                let phy_addr = rx.vq_dma.get_phy_addr().as_usize() as u64;
                phy_addrs.push((vq_index, phy_addr));
            }
            {
                let mut node = MCSNode::new();
                let mut tx = queue.tx.lock(&mut node);
                tx.init();
                let vq_index = tx.vq_index;
                let phy_addr = tx.vq_dma.get_phy_addr().as_usize() as u64;
                phy_addrs.push((vq_index, phy_addr));
            }
        }

        for (idx, phy_addr) in phy_addrs {
            self.virtio_pci_setup_queue(idx, phy_addr)?;
        }

        Ok(())
    }

    fn virtio_reinit_end(&mut self) -> Result<(), VirtioDriverErr> {
        self.common_cfg
            .virtio_set_device_status(VIRTIO_CONFIG_DEVICE_STATUS_DRIVER_OK)?;

        Ok(())
    }

    /// Allocate a vq.
    fn virtio_alloc_vq(&mut self, index: u16) -> Result<Virtq, VirtioDriverErr> {
        let vq_size = self.virtio_pci_read_queue_size(index)? as usize;
        if vq_size == 0 {
            return Err(VirtioDriverErr::NoVirtqueue);
        }
        if (vq_size - 1) & vq_size != 0 {
            return Err(VirtioDriverErr::InvalidQueueSize);
        }
        if vq_size > MAX_VQ_SIZE {
            return Err(VirtioDriverErr::InvalidQueueSize);
        }

        // alloc and map the memory
        let allocsize = core::mem::size_of::<VirtqDMA>();
        let vq_dma = DMAPool::new(0, allocsize / PAGESIZE).ok_or(VirtioDriverErr::DMAPool)?;

        let allocsize = MCLBYTES as usize * MAX_VQ_SIZE;
        let data_buf = DMAPool::new(0, allocsize / PAGESIZE).ok_or(VirtioDriverErr::DMAPool)?;

        let mut vq = Virtq {
            vq_dma,
            vq_freelist: LinkedList::new(),
            vq_num: vq_size,
            vq_mask: vq_size - 1,
            vq_avail_idx: 0,
            vq_used_idx: 0,
            vq_index: index,
            vq_intr_vec: 0,
            data_buf,
            rx_buffer: RingQ::new(RECV_QUEUE_SIZE),
        };

        vq.init();

        Ok(vq)
    }

    fn vio_iff(&mut self) -> Result<(), VirtioDriverErr> {
        self.flags.insert(NetFlags::MULTICAST);
        self.flags.insert(NetFlags::PROMISC);
        Ok(())
    }

    fn vio_init(&mut self) -> Result<(), VirtioDriverErr> {
        self.vio_stop()?;

        for queue in self.virtqueues.iter_mut() {
            let mut node = MCSNode::new();
            let mut rx = queue.rx.lock(&mut node);
            rx.vio_populate_rx_mbufs();
        }

        self.vio_iff()?;
        self.flags.insert(NetFlags::RUNNING);

        Ok(())
    }

    fn vio_stop(&mut self) -> Result<(), VirtioDriverErr> {
        self.flags.remove(NetFlags::RUNNING);
        self.virtio_reset()?;

        for queue in self.virtqueues.iter_mut() {
            let mut node = MCSNode::new();
            let mut rx = queue.rx.lock(&mut node);
            rx.vio_rxeof();
        }

        self.virtio_reinit_start()?;

        for queue in self.virtqueues.iter_mut() {
            {
                let mut node = MCSNode::new();
                let mut rx = queue.rx.lock(&mut node);
                rx.virtio_start_vq_intr();
            }
            {
                let mut node = MCSNode::new();
                let mut tx = queue.tx.lock(&mut node);
                tx.virtio_stop_vq_intr();
            }
        }

        self.virtio_reinit_end()
    }
}

pub struct VirtioNet {
    inner: RwLock<VirtioNetInner>,
}

impl VirtioNet {
    pub fn new(info: PCIeInfo) -> Result<Self, PCIeDeviceErr> {
        let mut inner = VirtioNetInner::new(info);

        inner.virtio_pci_attach()?;
        inner.vio_attach()?;

        Ok(Self {
            inner: RwLock::new(inner),
        })
    }
}

impl PCIeDevice for VirtioNet {
    fn device_name(&self) -> Cow<'static, str> {
        "Virtio-net".into()
    }
}

impl NetDevice for VirtioNet {
    fn num_queues(&self) -> usize {
        let inner = self.inner.read();
        inner.virtqueues.len()
    }

    fn flags(&self) -> NetFlags {
        let inner = self.inner.read();
        inner.flags
    }

    fn device_short_name(&self) -> Cow<'static, str> {
        "virtio-net".into()
    }

    fn capabilities(&self) -> NetCapabilities {
        let inner = self.inner.read();
        inner.capabilities
    }

    fn link_status(&self) -> LinkStatus {
        let inner = self.inner.read();
        if inner.virtio_has_feature(VIRTIO_NET_F_STATUS) {
            let status = inner.net_cfg.virtio_get_status().unwrap_or(0);
            if status & VIRTIO_NET_S_LINK_UP == 0 {
                return LinkStatus::Down;
            }
        }

        let duplex = inner.net_cfg.virtio_get_duplex();
        match duplex {
            Ok(0x00) => LinkStatus::UpHalfDuplex,
            Ok(0x01) => LinkStatus::UpFullDuplex,
            Ok(0xff) => {
                log::warn!("virtio-net: duplex is unknown");
                LinkStatus::Unknown
            }
            _ => {
                log::warn!("virtio-net: cannot get duplex");
                LinkStatus::Down
            }
        }
    }

    fn link_speed(&self) -> u64 {
        let inner = self.inner.read();
        let speed = inner.net_cfg.virtio_get_speed();

        match speed {
            Ok(0xffffffff) => {
                log::warn!("virtio-net: speed is unknown");
                0
            }
            Ok(speed) => speed as u64,
            _ => {
                log::warn!("virtio-net: cannot get speed");
                0
            }
        }
    }

    fn mac_address(&self) -> [u8; 6] {
        let inner = self.inner.read();
        inner.mac_addr
    }

    fn recv(&self, que_id: usize) -> Result<Option<EtherFrameBuf>, NetDevError> {
        let inner = self.inner.read();

        let mut node = MCSNode::new();
        let mut rx = inner.virtqueues[que_id].rx.lock(&mut node);

        if let Some(data) = rx.rx_buffer.pop() {
            return Ok(Some(data));
        }

        rx.vio_rxeof();

        if let Some(data) = rx.rx_buffer.pop() {
            Ok(Some(data))
        } else {
            Ok(None)
        }
    }

    fn can_send(&self) -> bool {
        let inner = self.inner.read();
        if !inner.flags.contains(NetFlags::UP) {
            return false;
        }

        if self.link_status() == LinkStatus::Down {
            return false;
        }

        true
    }

    fn send(&self, data: EtherFrameRef, que_id: usize) -> Result<(), NetDevError> {
        let frames = [data];

        {
            let inner = self.inner.read();
            let mut node = MCSNode::new();
            let mut tx = inner.virtqueues[que_id].tx.lock(&mut node);
            tx.vio_start(&frames);
        }

        let vq_index = (que_id * 2 + 1) as u16;
        let mut inner = self.inner.write();
        inner
            .virtio_pci_kick(vq_index)
            .or(Err(NetDevError::DeviceError))?;

        Ok(())
    }

    fn up(&self) -> Result<(), NetDevError> {
        let mut inner = self.inner.write();
        if inner.flags.contains(NetFlags::UP) {
            return Err(NetDevError::AlreadyUp);
        }

        if let Err(err_init) = inner.vio_init() {
            if let Err(err_stop) = inner.vio_stop() {
                log::error!("virtio-net: stop failed: {err_stop:?}");
            }
            log::error!("virtio-net: init failed: {err_init:?}");
            Err(NetDevError::DeviceError)
        } else {
            inner.flags.insert(NetFlags::UP);
            Ok(())
        }
    }

    fn down(&self) -> Result<(), NetDevError> {
        let mut inner = self.inner.write();

        if inner.flags.contains(NetFlags::UP) {
            if let Err(e) = inner.vio_stop() {
                log::error!("virtio-net: stop failed: {e:?}");
                Err(NetDevError::DeviceError)
            } else {
                inner.flags.remove(NetFlags::UP);
                Ok(())
            }
        } else {
            Err(NetDevError::AlreadyDown)
        }
    }

    fn interrupt(&self, irq: u16) -> Result<(), NetDevError> {
        let inner = self.inner.read();

        let irq_type = if let Some(irq_type) = inner.irq_to_type.get(&irq) {
            irq_type
        } else {
            return Ok(());
        };

        // TODO: handle each interrupt
        match irq_type {
            IRQType::Config => Ok(()),
            IRQType::Control => Ok(()),
            IRQType::Queue(idx) => {
                {
                    let mut node = MCSNode::new();
                    let mut rx = inner.virtqueues[*idx].rx.lock(&mut node);
                    if rx.vq_used_idx != rx.vq_dma.as_ref().used.idx {
                        rx.vio_rx_intr();
                    }
                }
                {
                    let mut node = MCSNode::new();
                    let mut tx = inner.virtqueues[*idx].tx.lock(&mut node);
                    if tx.vq_used_idx != tx.vq_dma.as_ref().used.idx {
                        tx.vio_tx_intr();
                    }
                }

                let vq_index = (*idx * 2) as u16;
                drop(inner);
                let mut inner = self.inner.write();
                inner
                    .virtio_pci_kick(vq_index)
                    .or(Err(NetDevError::DeviceError))?;

                Ok(())
            }
        }
    }

    fn irqs(&self) -> Vec<u16> {
        let inner = self.inner.read();

        let mut result = Vec::new();
        if let PCIeInt::MsiX(vec) = &inner.pcie_int {
            for (irq, _) in vec {
                result.push(irq.get_irq());
            }
        }

        result
    }

    fn rx_irq_to_que_id(&self, irq: u16) -> Option<usize> {
        let inner = self.inner.read();

        if let Some(IRQType::Queue(idx)) = inner.irq_to_type.get(&irq) {
            assert!(*idx == 0); // TODO: support multiple queues
            return Some(*idx);
        }

        None
    }

    fn add_multicast_addr(&self, _addr: &[u8; 6]) -> Result<(), NetDevError> {
        todo!()
    }

    fn remove_multicast_addr(&self, _addr: &[u8; 6]) -> Result<(), NetDevError> {
        todo!()
    }

    fn poll_in_service(&self) -> Result<(), NetDevError> {
        todo!()
    }

    fn poll_mode(&self) -> bool {
        // TODO: Implement this
        false
    }

    fn poll(&self) -> bool {
        todo!()
    }

    fn tick(&self) -> Result<(), NetDevError> {
        todo!()
    }

    fn tick_msec(&self) -> Option<u64> {
        // TODO: Implement this
        None
    }
}<|MERGE_RESOLUTION|>--- conflicted
+++ resolved
@@ -662,11 +662,7 @@
     }
 
     fn virtio_pci_attach_finish(&mut self) -> Result<(), VirtioDriverErr> {
-<<<<<<< HEAD
-        // NOTE: we currently support virtio-net specific MSIX
-=======
         // NOTE: msix is already assigned by vio_attach()
->>>>>>> 70364454
         Ok(())
     }
 
