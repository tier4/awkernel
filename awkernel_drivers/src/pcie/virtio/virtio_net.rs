--- conflicted
+++ resolved
@@ -464,15 +464,12 @@
         self.common_cfg.virtio_set_queue_select(idx)?;
         self.common_cfg.virtio_get_queue_size()
     }
-
-<<<<<<< HEAD
-    fn virtio_pci_kick(&mut self, idx: u16) -> Result<(), VirtioDriverErr> {
-=======
-    fn _virtio_pci_set_msix_config_vector(&mut self, vector: u16) -> Result<(), VirtioDriverErr> {
+  
+  　fn virtio_pci_set_msix_config_vector(&mut self, vector: u16) -> Result<(), VirtioDriverErr> {
         self.common_cfg.virtio_set_config_msix_vector(vector)
     }
-
-    fn _virtio_pci_set_msix_queue_vector(
+  
+  　fn virtio_pci_set_msix_queue_vector(
         &mut self,
         idx: u16,
         vector: u16,
@@ -481,8 +478,7 @@
         self.common_cfg.virtio_set_queue_msix_vector(vector)
     }
 
-    fn _virtio_pci_kick(&mut self, idx: u16) -> Result<(), VirtioDriverErr> {
->>>>>>> 0d32ff3f
+    fn virtio_pci_kick(&mut self, idx: u16) -> Result<(), VirtioDriverErr> {
         let offset = self.common_cfg.virtio_get_queue_notify_off()? as usize
             * self.notify_cap.virtio_get_notify_off_multiplier()? as usize;
 
@@ -527,19 +523,6 @@
         Ok(())
     }
 
-    fn virtio_pci_set_msix_queue_vector(
-        &mut self,
-        idx: u16,
-        vector: u16,
-    ) -> Result<(), VirtioDriverErr> {
-        self.common_cfg.virtio_set_queue_select(idx)?;
-        self.common_cfg.virtio_set_queue_msix_vector(vector)
-    }
-
-    fn virtio_pci_set_msix_config_vector(&mut self, vector: u16) -> Result<(), VirtioDriverErr> {
-        self.common_cfg.virtio_set_config_msix_vector(vector)
-    }
-
     fn virtio_pci_setup_intrs(&mut self) -> Result<(), VirtioDriverErr> {
         let vector = self.tx_vq.as_ref().unwrap().vq_intr_vec;
         self.virtio_pci_set_msix_queue_vector(1, vector)?; // tx
