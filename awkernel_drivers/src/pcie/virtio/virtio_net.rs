--- conflicted
+++ resolved
@@ -7,15 +7,7 @@
     vendor == pcie_id::VIRTIO_VENDOR_ID && id == VIRTIO_NET_ID
 }
 
-<<<<<<< HEAD
 pub fn attach(info: PCIeInfo) -> Result<Arc<dyn PCIeDevice + Sync + Send>, PCIeDeviceErr> {
-    // Non-transitional devices SHOULD have a PCI Revision ID of 1 or higher.
-    if info.get_revision_id() == 0 {
-        return Err(PCIeDeviceErr::RevisionIDMismatch);
-    }
-
-=======
-pub fn attach(mut info: PCIeInfo) -> Result<Arc<dyn PCIeDevice + Sync + Send>, PCIeDeviceErr> {
     // Initialize PCIeInfo
 
     // Map the memory regions of MMIO.
@@ -26,8 +18,12 @@
 
     // Read capabilities of PCIe.
     info.read_capability();
+  
+    // Non-transitional devices SHOULD have a PCI Revision ID of 1 or higher.
+    if info.get_revision_id() == 0 {
+        return Err(PCIeDeviceErr::RevisionIDMismatch);
+    }
 
->>>>>>> 4c50d96c
     // TODO: Implement
     log::info!("TODO: VirtIO-net attach() is to be implemented");
     Ok(info.unknown_device())
