--- conflicted
+++ resolved
@@ -31,7 +31,6 @@
 pub const NVME_TIMO_IDENT: u32 = 10000; /* ms to probe/identify */
 pub const NVME_TIMO_DELAYNS: u64 = 10; /* ns to wait in poll loop */
 
-<<<<<<< HEAD
 // Global NVMe device instance (single device assumption)
 pub static NVME_DEVICE: RwLock<Option<Arc<Nvme>>> = RwLock::new(None);
 
@@ -53,8 +52,6 @@
     }
 }
 
-=======
->>>>>>> 0063a071
 #[derive(Debug, Clone, Copy, Default)]
 struct PollState {
     _sqe: SubQueueEntry,
@@ -191,13 +188,9 @@
     ccb_prpls: Option<DMAPool<u64>>,
     nn: u32,
     identify: Option<IdentifyController>,
-<<<<<<< HEAD
-    namespaces: Option<Vec<Namespace>>,
+    namespaces: Vec<Option<IdentifyNamespace>>,
     irq_to_queue: BTreeMap<u16, NvmeQueueType>,
     pcie_int: PCIeInt,
-=======
-    namespaces: Vec<Option<IdentifyNamespace>>,
->>>>>>> 0063a071
 }
 
 impl NvmeInner {
@@ -247,13 +240,9 @@
             ccb_prpls: None,
             nn: 0,
             identify: None,
-<<<<<<< HEAD
-            namespaces: None,
+            namespaces: Vec::new(),
             irq_to_queue: BTreeMap::new(),
             pcie_int: PCIeInt::None,
-=======
-            namespaces: Vec::new(),
->>>>>>> 0063a071
         })
     }
 
