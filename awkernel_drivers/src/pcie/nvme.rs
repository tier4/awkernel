--- conflicted
+++ resolved
@@ -1052,15 +1052,7 @@
         inner.ccbs_free();
         inner.ccbs_alloc(64)?;
 
-<<<<<<< HEAD
-        // Setup interrupts BEFORE creating I/O queue so we know which interrupt vector to use
         inner.setup_interrupts();
-
-        // Unmask interrupts BEFORE creating I/O queue (like OpenBSD does)
-        // Only unmask vector 0 since both queues share it
-=======
-        inner.setup_interrupts();
->>>>>>> 894ec982
         write_reg(&inner.info, NVME_INTMC, 0x1)?;
 
         let io_q = inner.allocate_queue(1, QUEUE_SIZE as u32, inner.dstrd)?;
@@ -1100,10 +1092,10 @@
             PCIeInt::None => {
                 log::warn!("No interrupts configured - device in polling mode only!");
             }
-            PCIeInt::Msi(irq) => {
+            PCIeInt::_Msi(irq) => {
                 log::info!("MSI interrupt configured with IRQ {:?}", irq);
             }
-            PCIeInt::MsiX(irq) => {
+            PCIeInt::_MsiX(irq) => {
                 log::info!("MSI-X interrupt configured:");
                 log::info!("  IRQ {} -> Both Admin and I/O queues", irq.get_irq());
             }
