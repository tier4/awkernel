use super::{PCIeDevice, PCIeDeviceErr, PCIeInfo};
use alloc::{format, sync::Arc};
use awkernel_lib::{
    addr::Addr,
    barrier::{bus_space_barrier, BUS_SPACE_BARRIER_READ, BUS_SPACE_BARRIER_WRITE},
    delay::wait_microsec,
    dma_pool::DMAPool,
    paging::PAGESIZE,
<<<<<<< HEAD
    sync::{mcs::MCSNode, mutex::Mutex, rwlock::RwLock},
=======
    sync::{mutex::Mutex, rwlock::RwLock},
>>>>>>> cdca38ff
};

mod nvme_regs;
use nvme_regs::*;

const DEVICE_NAME: &str = "NVMe Controller";
const _DEVICE_SHORT_NAME: &str = "nvme";

pub const PAGE_SHIFT: u32 = PAGESIZE.trailing_zeros(); // 2^12 = 4096
pub const MAXPHYS: usize = 64 * 1024; /* max raw I/O transfer size */
// TODO - to be considered.

struct Queue {
<<<<<<< HEAD
    subq: Mutex<SubQueue>,
    comq: Mutex<ComQueue>,
    _id: u16,
    entries: u32,
=======
    _subq: Mutex<SubQueue>,
    _comq: Mutex<ComQueue>,
    _id: u16,
    _entries: u32,
>>>>>>> cdca38ff
}

pub(super) fn attach(
    mut info: PCIeInfo,
) -> Result<Arc<dyn PCIeDevice + Sync + Send>, PCIeDeviceErr> {
    // Initialize PCIeInfo

    // Map the memory regions of MMIO.
    if let Err(e) = info.map_bar() {
        log::warn!("NVMe: Failed to map the memory regions of MMIO: {e:?}");
        return Err(PCIeDeviceErr::PageTableFailure);
    }

    // Read capabilities of PCIe.
    info.read_capability();

    let nvme = Nvme::new(info)?;

    Ok(Arc::new(nvme))
}
struct NvmeInner {
    info: PCIeInfo,
    dstrd: u32,
    rdy_to: u32,
    mps: usize,
    _mdts: usize,
    _max_prpl: usize,
}
impl NvmeInner {
    fn new(info: PCIeInfo) -> Result<Self, NvmeDriverErr> {
        let reg = read_reg(&info, NVME_VS)?;
        if reg == 0xffffffff {
            log::error!("NVMe: Invalid register mapping");
            return Err(NvmeDriverErr::InitFailure);
        }

        let cap =
            read_reg(&info, NVME_CAP)? as u64 | ((read_reg(&info, NVME_CAP + 4)? as u64) << 32);
        let dstrd = NVME_CAP_DSTRD(cap);

        // Check page size compatibility
        let mpsmin = NVME_CAP_MPSMIN(cap);
        let mpsmax = NVME_CAP_MPSMAX(cap);

        if mpsmin > PAGE_SHIFT {
            log::error!(
                "NVMe: minimum page size {} is greater than CPU page size {}",
                1 << mpsmin,
                1 << PAGE_SHIFT
            );
            return Err(NvmeDriverErr::IncompatiblePageSize);
        }

        let mps = if mpsmax < PAGE_SHIFT {
            1 << mpsmax
        } else {
            1 << PAGE_SHIFT
        };

        let rdy_to = NVME_CAP_TO(cap);
        let mdts = MAXPHYS;
        let max_prpl = mdts / mps;

        Ok(Self {
            info,
            dstrd,
            rdy_to,
            mps,
            _mdts: mdts,
            _max_prpl: max_prpl,
        })
    }

    fn enable(&self, admin_q: &Queue) -> Result<(), NvmeDriverErr> {
        let mut cc = read_reg(&self.info, NVME_CC)?;
        if cc & NVME_CC_EN != 0 {
            return self.ready(NVME_CSTS_RDY);
        }

        //if (sc->sc_ops->op_enable != NULL)
        //sc->sc_ops->op_enable(sc);

        write_reg(
            &self.info,
            NVME_AQA,
            NVME_AQA_ACQS(admin_q.entries) | NVME_AQA_ASQS(admin_q.entries),
        )?;
        bus_space_barrier(BUS_SPACE_BARRIER_WRITE);

        let subq_phy_addr;
        {
            let mut node = MCSNode::new();
            let subq = admin_q.subq.lock(&mut node);
            subq_phy_addr = subq.sub_ring.get_phy_addr().as_usize();
        }
        write_reg(&self.info, NVME_ASQ, subq_phy_addr as u32)?;
        write_reg(&self.info, NVME_ASQ + 4, (subq_phy_addr >> 32) as u32)?;
        bus_space_barrier(BUS_SPACE_BARRIER_WRITE);

        let comq_phy_addr;
        {
            let mut node = MCSNode::new();
            let comq = admin_q.comq.lock(&mut node);
            comq_phy_addr = comq.com_ring.get_phy_addr().as_usize();
        }
        write_reg(&self.info, NVME_ACQ, comq_phy_addr as u32)?;
        write_reg(&self.info, NVME_ACQ + 4, (comq_phy_addr >> 32) as u32)?;
        bus_space_barrier(BUS_SPACE_BARRIER_WRITE);

        cc &= !(NVME_CC_IOCQES_MASK
            | NVME_CC_IOSQES_MASK
            | NVME_CC_SHN_MASK
            | NVME_CC_AMS_MASK
            | NVME_CC_MPS_MASK
            | NVME_CC_CSS_MASK);
        cc |= NVME_CC_IOSQES(6); /* Submission queue entry size == 2**6 (64) */
        cc |= NVME_CC_IOCQES(4); /* Completion queue entry size == 2**4 (16) */
        cc |= NVME_CC_SHN(NVME_CC_SHN_NONE);
        cc |= NVME_CC_CSS(NVME_CC_CSS_NVM);
        cc |= NVME_CC_AMS(NVME_CC_AMS_RR);
        cc |= NVME_CC_MPS(self.mps.trailing_zeros());
        cc |= NVME_CC_EN;

        write_reg(&self.info, NVME_CC, cc)?;
        bus_space_barrier(BUS_SPACE_BARRIER_READ | BUS_SPACE_BARRIER_WRITE);

        self.ready(NVME_CSTS_RDY)
    }

    fn disable(&self) -> Result<(), NvmeDriverErr> {
        let mut cc = read_reg(&self.info, NVME_CC)?;

        if cc & NVME_CC_EN != 0 {
            let csts = read_reg(&self.info, NVME_CSTS)?;
            if csts & NVME_CSTS_CFS == 0 {
                self.ready(NVME_CSTS_RDY)?;
            }
        }

        cc &= !NVME_CC_EN;

        write_reg(&self.info, NVME_CC, cc)?;
        bus_space_barrier(BUS_SPACE_BARRIER_READ | BUS_SPACE_BARRIER_WRITE);

        self.ready(0)
    }

    fn ready(&self, rdy: u32) -> Result<(), NvmeDriverErr> {
        let mut i: u32 = 0;

        while (read_reg(&self.info, NVME_CSTS)? & NVME_CSTS_RDY) != rdy {
            if i > self.rdy_to {
                return Err(NvmeDriverErr::NotReady);
            }
            i += 1;

            wait_microsec(1000);
            bus_space_barrier(BUS_SPACE_BARRIER_READ);
        }

        Ok(())
    }

    fn allocate_queue(&self, id: u16, entries: u32, dstrd: u32) -> Result<Queue, NvmeDriverErr> {
        let subq_size = core::mem::size_of::<SubRing>();
        let sub_ring_pages = subq_size.div_ceil(PAGESIZE);
        let sub_ring = DMAPool::new(self.info.segment_group as usize, sub_ring_pages)
            .ok_or(NvmeDriverErr::DMAPool)?;
        let sqtdbl = NVME_SQTDBL(id, dstrd);

        let subq = SubQueue {
<<<<<<< HEAD
            sub_ring,
=======
            _sub_ring: sub_ring,
>>>>>>> cdca38ff
            _sqtdbl: sqtdbl as usize,
            _tail: 0,
        };

        let comq_size = core::mem::size_of::<ComRing>();
        let com_ring_pages = comq_size.div_ceil(PAGESIZE);
        let com_ring = DMAPool::new(self.info.segment_group as usize, com_ring_pages)
            .ok_or(NvmeDriverErr::DMAPool)?;
        let cqhdbl = NVME_CQHDBL(id, dstrd);

        let comq = ComQueue {
<<<<<<< HEAD
            com_ring,
=======
            _com_ring: com_ring,
>>>>>>> cdca38ff
            _cqhdbl: cqhdbl as usize,
            _head: 0,
            _phase: NVME_CQE_PHASE,
        };

        let que = Queue {
<<<<<<< HEAD
            subq: Mutex::new(subq),
            comq: Mutex::new(comq),
            _id: id,
            entries,
=======
            _subq: Mutex::new(subq),
            _comq: Mutex::new(comq),
            _id: id,
            _entries: entries,
>>>>>>> cdca38ff
        };

        Ok(que)
    }
}

struct Nvme {
    // The order of lock acquisition must be as follows:
    //
    // 1. `NvmeInner`'s lock
    // 2. `Queue`'s lock
    // 3. `Queue`'s unlock
    // 4. `NvmeInner`'s unlock
    //
    // Otherwise, a deadlock will occur.
    _admin_q: Queue,
    inner: RwLock<NvmeInner>,
}
impl Nvme {
    fn new(info: PCIeInfo) -> Result<Self, PCIeDeviceErr> {
        let inner = NvmeInner::new(info)?;

        inner.disable()?;

<<<<<<< HEAD
        let admin_q = inner.allocate_queue(NVME_ADMIN_Q, QUEUE_SIZE as u32, inner.dstrd)?;

        inner.enable(&admin_q)?;
=======
        let _admin_q = inner.allocate_queue(NVME_ADMIN_Q, QUEUE_SIZE as u32, inner.dstrd)?;
>>>>>>> cdca38ff

        let nvme = Self {
            _admin_q: admin_q,
            inner: RwLock::new(inner),
        };

        Ok(nvme)
    }
}

impl PCIeDevice for Nvme {
    fn device_name(&self) -> alloc::borrow::Cow<'static, str> {
        let inner = self.inner.read();
        let bfd = inner.info.get_bfd();
        let name = format!("{bfd}:{DEVICE_NAME}");
        name.into()
    }
}

#[derive(Debug, Clone, Copy, PartialEq)]
pub enum NvmeDriverErr {
    InitFailure,
    NoBar0,
    ReadFailure,
    DMAPool,
    NotReady,
    NotImplemented,
    NoAdminQueue,
    CommandTimeout,
    CommandFailed,
    NoCcb,
    IncompatiblePageSize,
}

impl From<NvmeDriverErr> for PCIeDeviceErr {
    fn from(value: NvmeDriverErr) -> Self {
        log::error!("nvme: {value:?}");
        match value {
            NvmeDriverErr::InitFailure => PCIeDeviceErr::InitFailure,
            NvmeDriverErr::NoBar0 => PCIeDeviceErr::InitFailure,
            NvmeDriverErr::ReadFailure => PCIeDeviceErr::ReadFailure,
            NvmeDriverErr::NotReady => PCIeDeviceErr::InitFailure,
            NvmeDriverErr::DMAPool => PCIeDeviceErr::InitFailure,
            NvmeDriverErr::NotImplemented => PCIeDeviceErr::NotImplemented,
            NvmeDriverErr::NoAdminQueue => PCIeDeviceErr::InitFailure,
            NvmeDriverErr::CommandTimeout => PCIeDeviceErr::InitFailure,
            NvmeDriverErr::CommandFailed => PCIeDeviceErr::InitFailure,
            NvmeDriverErr::NoCcb => PCIeDeviceErr::InitFailure,
            NvmeDriverErr::IncompatiblePageSize => PCIeDeviceErr::InitFailure,
        }
    }
}

#[inline(always)]
pub fn write_reg(info: &PCIeInfo, offset: usize, value: u32) -> Result<(), NvmeDriverErr> {
    let mut bar0 = info.get_bar(0).ok_or(NvmeDriverErr::NoBar0)?;
    bar0.write32(offset, value);
    Ok(())
}

#[inline(always)]
pub fn write_reg_array(
    info: &PCIeInfo,
    offset: usize,
    index: usize,
    value: u32,
) -> Result<(), NvmeDriverErr> {
    let mut bar0 = info.get_bar(0).ok_or(NvmeDriverErr::NoBar0)?;
    bar0.write32(offset + (index << 2), value);
    Ok(())
}
#[inline(always)]
pub fn read_reg(info: &PCIeInfo, offset: usize) -> Result<u32, NvmeDriverErr> {
    let bar0 = info.get_bar(0).ok_or(NvmeDriverErr::NoBar0)?;
    bar0.read32(offset).ok_or(NvmeDriverErr::ReadFailure)
}

#[inline(always)]
pub fn read_reg_array(info: &PCIeInfo, offset: usize, index: usize) -> Result<u32, NvmeDriverErr> {
    let bar0 = info.get_bar(0).ok_or(NvmeDriverErr::NoBar0)?;
    bar0.read32(offset + (index << 2))
        .ok_or(NvmeDriverErr::ReadFailure)
}<|MERGE_RESOLUTION|>--- conflicted
+++ resolved
@@ -6,13 +6,8 @@
     delay::wait_microsec,
     dma_pool::DMAPool,
     paging::PAGESIZE,
-<<<<<<< HEAD
     sync::{mcs::MCSNode, mutex::Mutex, rwlock::RwLock},
-=======
-    sync::{mutex::Mutex, rwlock::RwLock},
->>>>>>> cdca38ff
-};
-
+  
 mod nvme_regs;
 use nvme_regs::*;
 
@@ -24,18 +19,10 @@
 // TODO - to be considered.
 
 struct Queue {
-<<<<<<< HEAD
     subq: Mutex<SubQueue>,
     comq: Mutex<ComQueue>,
     _id: u16,
     entries: u32,
-=======
-    _subq: Mutex<SubQueue>,
-    _comq: Mutex<ComQueue>,
-    _id: u16,
-    _entries: u32,
->>>>>>> cdca38ff
-}
 
 pub(super) fn attach(
     mut info: PCIeInfo,
@@ -206,11 +193,7 @@
         let sqtdbl = NVME_SQTDBL(id, dstrd);
 
         let subq = SubQueue {
-<<<<<<< HEAD
             sub_ring,
-=======
-            _sub_ring: sub_ring,
->>>>>>> cdca38ff
             _sqtdbl: sqtdbl as usize,
             _tail: 0,
         };
@@ -222,28 +205,17 @@
         let cqhdbl = NVME_CQHDBL(id, dstrd);
 
         let comq = ComQueue {
-<<<<<<< HEAD
-            com_ring,
-=======
             _com_ring: com_ring,
->>>>>>> cdca38ff
             _cqhdbl: cqhdbl as usize,
             _head: 0,
             _phase: NVME_CQE_PHASE,
         };
 
         let que = Queue {
-<<<<<<< HEAD
             subq: Mutex::new(subq),
             comq: Mutex::new(comq),
             _id: id,
             entries,
-=======
-            _subq: Mutex::new(subq),
-            _comq: Mutex::new(comq),
-            _id: id,
-            _entries: entries,
->>>>>>> cdca38ff
         };
 
         Ok(que)
@@ -268,13 +240,9 @@
 
         inner.disable()?;
 
-<<<<<<< HEAD
         let admin_q = inner.allocate_queue(NVME_ADMIN_Q, QUEUE_SIZE as u32, inner.dstrd)?;
 
         inner.enable(&admin_q)?;
-=======
-        let _admin_q = inner.allocate_queue(NVME_ADMIN_Q, QUEUE_SIZE as u32, inner.dstrd)?;
->>>>>>> cdca38ff
 
         let nvme = Self {
             _admin_q: admin_q,
