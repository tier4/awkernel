--- conflicted
+++ resolved
@@ -398,19 +398,8 @@
     }
 
     fn poll_fill(ccb: &Ccb, sqe: &mut SubQueueEntry) {
-<<<<<<< HEAD
-        match &ccb.cookie {
-            Some(CcbCookie::_State(state)) => {
-                *sqe = state._sqe;
-            }
-            Some(CcbCookie::_QueueCmd(_)) => {
-                Self::sqe_fill(ccb, sqe);
-            }
-            _ => {}
-=======
         if let Some(CcbCookie::_State(state)) = &ccb.cookie {
             *sqe = state._sqe;
->>>>>>> 7878e9a0
         }
     }
 
@@ -509,7 +498,6 @@
         sqe.cdw10 = 1_u32.to_le();
     }
 
-<<<<<<< HEAD
     fn sqe_fill(ccb: &Ccb, sqe: &mut SubQueueEntry) {
         if let Some(CcbCookie::_QueueCmd(sqe_q)) = &ccb.cookie {
             unsafe {
@@ -585,8 +573,6 @@
         Ok(())
     }
 
-=======
->>>>>>> 7878e9a0
     fn identify(&mut self, admin_q: &Queue) -> Result<(), NvmeDriverErr> {
         let ccb_id = self.ccb_get()?.ok_or(NvmeDriverErr::NoCcb)?;
 
@@ -611,22 +597,11 @@
         }
 
         let id = unsafe { &*ptr };
-<<<<<<< HEAD
-        self.nn = id.nn;
-=======
->>>>>>> 7878e9a0
 
         let serial = core::str::from_utf8(&id.sn).unwrap_or("unknown");
         let model = core::str::from_utf8(&id.mn).unwrap_or("unknown");
         let firmware = core::str::from_utf8(&id.fr).unwrap_or("unknown");
 
-<<<<<<< HEAD
-        log::info!("NVMe Controller:");
-        log::info!("  Serial: {}", serial.trim());
-        log::info!("  Model: {}", model.trim());
-        log::info!("  Firmware: {}", firmware.trim());
-        log::info!("  Namespaces: {}", self.nn);
-=======
         self.nn = u32::from_le(id.nn);
 
         log::info!(
@@ -636,17 +611,11 @@
             firmware.trim(),
             self.nn
         );
->>>>>>> 7878e9a0
 
         // At least one Apple NVMe device presents a second, bogus disk that is
         // inaccessible, so cap targets at 1.
         let mn = id.mn;
-<<<<<<< HEAD
-        let mut nn = u32::from_le(id.nn);
-        if id.nn > 1
-=======
         if self.nn > 1
->>>>>>> 7878e9a0
             && (mn.len() >= 5
                 && mn[0] == b'A'
                 && mn[1] == b'P'
@@ -654,17 +623,9 @@
                 && mn[3] == b'L'
                 && mn[4] == b'E')
         {
-<<<<<<< HEAD
-            nn = 1;
-        }
-
-        self.nn = nn;
-
-=======
             self.nn = 1;
         }
 
->>>>>>> 7878e9a0
         self.identify = Some(*id);
 
         Ok(())
@@ -704,13 +665,9 @@
         inner.ccbs_free();
         inner.ccbs_alloc(64)?;
 
-<<<<<<< HEAD
         let io_q = inner.allocate_queue(1, QUEUE_SIZE as u32, inner.dstrd)?;
 
         inner.create_io_queue(&admin_q, &io_q)?;
-=======
-        let _io_q = inner.allocate_queue(1, QUEUE_SIZE as u32, inner.dstrd)?;
->>>>>>> 7878e9a0
 
         let nvme = Self {
             _admin_q: admin_q,
