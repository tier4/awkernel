<<<<<<< HEAD
use super::{registers, PCIeDevice, PCIeDeviceErr, PCIeInfo};
use alloc::{borrow::Cow, boxed::Box, collections::VecDeque, format, sync::Arc, vec::Vec};
=======
use super::{PCIeDevice, PCIeDeviceErr, PCIeInfo};
use alloc::{boxed::Box, collections::VecDeque, format, sync::Arc, vec::Vec};
>>>>>>> 19528a1b
use awkernel_lib::{
    addr::Addr,
    barrier::{
        bus_space_barrier, membar_consumer, membar_producer, BUS_SPACE_BARRIER_READ,
        BUS_SPACE_BARRIER_WRITE,
    },
    delay::wait_microsec,
    dma_pool::DMAPool,
    interrupt::IRQ,
    paging::PAGESIZE,
    sync::{mcs::MCSNode, mutex::Mutex, rwlock::RwLock},
};
use core::sync::atomic::{AtomicBool, Ordering};

mod nvme_regs;
use nvme_regs::*;

const DEVICE_NAME: &str = " NVMe Controller";
const DEVICE_SHORT_NAME: &str = "nvme";

pub const PAGE_SHIFT: u32 = PAGESIZE.trailing_zeros(); // 2^12 = 4096
pub const MAXPHYS: usize = 64 * 1024; /* max raw I/O transfer size. TODO - to be considered. */
pub const NVME_TIMO_IDENT: u32 = 10000; /* ms to probe/identify */
pub const NVME_TIMO_DELAYNS: u64 = 10; /* ns to wait in poll loop */

<<<<<<< HEAD
// Global NVMe device instance (single device assumption)
pub static NVME_DEVICE: RwLock<Option<Arc<Nvme>>> = RwLock::new(None);

=======
pub static NVME_DEVICE: RwLock<Option<Arc<Nvme>>> = RwLock::new(None); // TODO - this will be removed in the future, after the interrupt handller task for storage device is implemented.
>>>>>>> 19528a1b

#[derive(Debug, Clone, Copy, Default)]
struct PollState {
    _sqe: SubQueueEntry,
    _cqe: ComQueueEntry,
}

enum CcbCookie {
    _Controller(DMAPool<IdentifyController>),
    _State(PollState),
    _QueueCmd(SubQueueEntryQ),
    Io {
        lba: u64,
        blocks: u32,
        nsid: u32,
        read: bool,
    },
    Flush {
        nsid: u32,
    },
}

struct Ccb {
    //_dmamap - TODO - this is not used for IdenifyController, so it is removed for now.
    cookie: Option<CcbCookie>,

    done: Option<fn(&mut Ccb, &ComQueueEntry)>,
    _prpl_off: usize,
    _prpl_dva: u64,
    _prpl: Option<usize>,
    _id: u16,
    // Completion tracking for async operations (testing support)
    completed: Arc<AtomicBool>,
}

struct CcbList {
    _free_list: VecDeque<u16>,
}

struct Queue {
    subq: Mutex<SubQueue>,
    comq: Mutex<ComQueue>,
    _id: u16,
    entries: u32,
}

impl Queue {
    fn submit<F>(&self, info: &PCIeInfo, ccb: &Ccb, fill: F) -> Result<(), NvmeDriverErr>
    where
        F: FnOnce(&Ccb, &mut SubQueueEntry),
    {
        let mut node = MCSNode::new();
        let mut subq = self.subq.lock(&mut node);
        let mut tail = subq._tail;

        let sqe = &mut subq.sub_ring.as_mut()[tail as usize];
        *sqe = SubQueueEntry::default();

        fill(ccb, sqe);
        sqe.cid = ccb._id;

        // Ensure all writes to the submission queue entry are complete
        // before updating the tail pointer (like OpenBSD's bus_dmamap_sync)
        membar_producer();

        tail += 1;
        if tail >= self.entries {
            tail = 0;
        }
        subq._tail = tail;

        // Ensure tail update is visible before doorbell write
        membar_producer();
        write_reg(info, subq._sqtdbl, subq._tail)?;

        Ok(())
    }

    fn complete(&self, info: &PCIeInfo, ccbs: &mut [Ccb]) -> Result<bool, NvmeDriverErr> {
        let mut node = MCSNode::new();
        let mut comq = if let Some(guard) = self.comq.try_lock(&mut node) {
            guard
        } else {
            return Ok(false);
        };

        let mut head = comq._head;
        let mut rv = false;
        loop {
            let cqe = &comq.com_ring.as_ref()[head as usize];
            let flags = u16::from_le(cqe.flags);

            if (flags & NVME_CQE_PHASE) != comq._phase {
                break;
            }

            membar_consumer();

            let cid = cqe.cid;
            let ccb = &mut ccbs[cid as usize];

            if let Some(done_fn) = ccb.done {
                done_fn(ccb, cqe);
            } else {
                return Err(NvmeDriverErr::NoCallback);
            }

            head += 1;
            if head >= self.entries {
                head = 0;
                comq._phase ^= NVME_CQE_PHASE;
            }

            rv = true;
        }

        if rv {
            comq._head = head;
            write_reg(info, comq._cqhdbl, comq._head)?;
        }

        Ok(rv)
    }
}

struct NvmeInner {
    info: PCIeInfo,
    dstrd: u32,
    rdy_to: u32,
    mps: usize,
    _mdts: usize,
    _max_prpl: usize,
    ccb_list: Option<Mutex<CcbList>>,
    ccbs: Option<Vec<Ccb>>,
    ccb_prpls: Option<DMAPool<u64>>,
    nn: u32,
    identify: Option<IdentifyController>,
    namespaces: Vec<Option<IdentifyNamespace>>,
    pcie_int: PCIeInt,
}

impl NvmeInner {
    fn new(info: PCIeInfo) -> Result<Self, NvmeDriverErr> {
        let reg = read_reg(&info, NVME_VS)?;
        if reg == 0xffffffff {
            log::error!("NVMe: Invalid register mapping");
            return Err(NvmeDriverErr::InitFailure);
        }

        let cap =
            read_reg(&info, NVME_CAP)? as u64 | ((read_reg(&info, NVME_CAP + 4)? as u64) << 32);
        let dstrd = NVME_CAP_DSTRD(cap);

        // Check page size compatibility
        let mpsmin = NVME_CAP_MPSMIN(cap);
        let mpsmax = NVME_CAP_MPSMAX(cap);

        if mpsmin > PAGE_SHIFT {
            log::error!(
                "NVMe: minimum page size {} is greater than CPU page size {}",
                1 << mpsmin,
                1 << PAGE_SHIFT
            );
            return Err(NvmeDriverErr::IncompatiblePageSize);
        }

        let mps = if mpsmax < PAGE_SHIFT {
            1 << mpsmax
        } else {
            1 << PAGE_SHIFT
        };

        let rdy_to = NVME_CAP_TO(cap);
        let mdts = MAXPHYS;
        let max_prpl = mdts / mps;

        Ok(Self {
            info,
            dstrd,
            rdy_to,
            mps,
            _mdts: mdts,
            _max_prpl: max_prpl,
            ccb_list: None,
            ccbs: None,
            ccb_prpls: None,
            nn: 0,
            identify: None,
            namespaces: Vec::new(),
<<<<<<< HEAD
            pcie_int: PCIeInt::None,
=======
>>>>>>> 19528a1b
        })
    }

    fn enable(&self, admin_q: &Queue) -> Result<(), NvmeDriverErr> {
        let mut cc = read_reg(&self.info, NVME_CC)?;
        if cc & NVME_CC_EN != 0 {
            return self.ready(NVME_CSTS_RDY);
        }

        write_reg(
            &self.info,
            NVME_AQA,
            NVME_AQA_ACQS(admin_q.entries) | NVME_AQA_ASQS(admin_q.entries),
        )?;
        bus_space_barrier(BUS_SPACE_BARRIER_WRITE);

        let subq_phy_addr = {
            let mut node = MCSNode::new();
            let subq = admin_q.subq.lock(&mut node);
            subq.sub_ring.get_phy_addr().as_usize()
        };
        write_reg(&self.info, NVME_ASQ, subq_phy_addr as u32)?;
        write_reg(
            &self.info,
            NVME_ASQ + 4,
            (subq_phy_addr as u64 >> 32) as u32,
        )?;
        bus_space_barrier(BUS_SPACE_BARRIER_WRITE);

        let comq_phy_addr = {
            let mut node = MCSNode::new();
            let comq = admin_q.comq.lock(&mut node);
            comq.com_ring.get_phy_addr().as_usize()
        };
        write_reg(&self.info, NVME_ACQ, comq_phy_addr as u32)?;
        write_reg(
            &self.info,
            NVME_ACQ + 4,
            (comq_phy_addr as u64 >> 32) as u32,
        )?;
        bus_space_barrier(BUS_SPACE_BARRIER_WRITE);

        cc &= !(NVME_CC_IOCQES_MASK
            | NVME_CC_IOSQES_MASK
            | NVME_CC_SHN_MASK
            | NVME_CC_AMS_MASK
            | NVME_CC_MPS_MASK
            | NVME_CC_CSS_MASK);
        cc |= NVME_CC_IOSQES(6); /* Submission queue entry size == 2**6 (64) */
        cc |= NVME_CC_IOCQES(4); /* Completion queue entry size == 2**4 (16) */
        cc |= NVME_CC_SHN(NVME_CC_SHN_NONE);
        cc |= NVME_CC_CSS(NVME_CC_CSS_NVM);
        cc |= NVME_CC_AMS(NVME_CC_AMS_RR);
        cc |= NVME_CC_MPS(self.mps.trailing_zeros());
        cc |= NVME_CC_EN;

        write_reg(&self.info, NVME_CC, cc)?;
        bus_space_barrier(BUS_SPACE_BARRIER_READ | BUS_SPACE_BARRIER_WRITE);

        self.ready(NVME_CSTS_RDY)
    }

    fn disable(&self) -> Result<(), NvmeDriverErr> {
        let mut cc = read_reg(&self.info, NVME_CC)?;

        if cc & NVME_CC_EN != 0 {
            let csts = read_reg(&self.info, NVME_CSTS)?;
            if csts & NVME_CSTS_CFS == 0 {
                self.ready(NVME_CSTS_RDY)?;
            }
        }

        cc &= !NVME_CC_EN;

        write_reg(&self.info, NVME_CC, cc)?;
        bus_space_barrier(BUS_SPACE_BARRIER_READ | BUS_SPACE_BARRIER_WRITE);

        self.ready(0)
    }

    fn ready(&self, rdy: u32) -> Result<(), NvmeDriverErr> {
        let mut i: u32 = 0;

        while (read_reg(&self.info, NVME_CSTS)? & NVME_CSTS_RDY) != rdy {
            if i > self.rdy_to {
                return Err(NvmeDriverErr::NotReady);
            }
            i += 1;

            wait_microsec(1000);
            bus_space_barrier(BUS_SPACE_BARRIER_READ);
        }

        Ok(())
    }

    fn allocate_queue(&self, id: u16, entries: u32, dstrd: u32) -> Result<Queue, NvmeDriverErr> {
        let subq_size = core::mem::size_of::<SubRing>();
        let sub_ring_pages = subq_size.div_ceil(PAGESIZE);
        let sub_ring = DMAPool::new(self.info.segment_group as usize, sub_ring_pages)
            .ok_or(NvmeDriverErr::DMAPool)?;
        let sqtdbl = NVME_SQTDBL(id, dstrd);

        let subq = SubQueue {
            sub_ring,
            _sqtdbl: sqtdbl as usize,
            _tail: 0,
        };

        let comq_size = core::mem::size_of::<ComRing>();
        let com_ring_pages = comq_size.div_ceil(PAGESIZE);
        let com_ring = DMAPool::new(self.info.segment_group as usize, com_ring_pages)
            .ok_or(NvmeDriverErr::DMAPool)?;
        let cqhdbl = NVME_CQHDBL(id, dstrd);

        let comq = ComQueue {
            com_ring,
            _cqhdbl: cqhdbl as usize,
            _head: 0,
            _phase: NVME_CQE_PHASE,
        };

        let que = Queue {
            subq: Mutex::new(subq),
            comq: Mutex::new(comq),
            _id: id,
            entries,
        };

        Ok(que)
    }

    fn ccbs_alloc(&mut self, nccbs: u16) -> Result<(), NvmeDriverErr> {
        let mut ccbs = Vec::with_capacity(nccbs as usize);
        let mut free_list = VecDeque::with_capacity(nccbs as usize);

        let prpl_size = core::mem::size_of::<u64>() * self._max_prpl * nccbs as usize;
        let prpl_pages = prpl_size.div_ceil(PAGESIZE);

        let prpl_dma = DMAPool::<u64>::new(self.info.segment_group as usize, prpl_pages)
            .ok_or(NvmeDriverErr::DMAPool)?;

        let prpl_virt_base = prpl_dma.get_virt_addr().as_usize();
        let prpl_phys_base = prpl_dma.get_phy_addr().as_usize() as u64;

        self.ccb_prpls = Some(prpl_dma);

        let mut off = 0;
        for i in 0..nccbs {
            let ccb = Ccb {
                cookie: None,
                done: None,
                _prpl_off: off,
                _prpl_dva: prpl_phys_base + off as u64,
                _prpl: Some(prpl_virt_base + off),
                _id: i,
                completed: Arc::new(AtomicBool::new(true)), // Initially completed (not in use)
            };
            ccbs.push(ccb);
            free_list.push_back(i);

            off += core::mem::size_of::<u64>() * self._max_prpl;
        }

        self.ccbs = Some(ccbs);
        self.ccb_list = Some(Mutex::new(CcbList {
            _free_list: free_list,
        }));

        Ok(())
    }

    fn ccbs_free(&mut self) {
        self.ccb_list = None;
        self.ccbs = None;
        self.ccb_prpls = None;
    }

    fn ccb_get(&self) -> Result<Option<u16>, NvmeDriverErr> {
        let mut node = MCSNode::new();
        let ccb_list = self.ccb_list.as_ref().ok_or(NvmeDriverErr::InitFailure)?;
        let mut list = ccb_list.lock(&mut node);
        Ok(list._free_list.pop_front())
    }

    fn ccb_put(&mut self, ccb_id: u16) -> Result<(), NvmeDriverErr> {
        let ccbs = self.ccbs.as_mut().ok_or(NvmeDriverErr::InitFailure)?;
        let ccb = &mut ccbs[ccb_id as usize];
        ccb.done = None;

        let mut node = MCSNode::new();
        let ccb_list = self.ccb_list.as_ref().ok_or(NvmeDriverErr::InitFailure)?;
        let mut list = ccb_list.lock(&mut node);
        list._free_list.push_front(ccb_id);

        Ok(())
    }

    fn poll_fill(ccb: &Ccb, sqe: &mut SubQueueEntry) {
        if let Some(CcbCookie::_State(state)) = &ccb.cookie {
            *sqe = state._sqe;
        }
    }

    fn poll_done(ccb: &mut Ccb, cqe: &ComQueueEntry) {
        if let Some(CcbCookie::_State(state)) = &mut ccb.cookie {
            state._cqe = *cqe;
            state._cqe.flags |= NVME_CQE_PHASE.to_le();
        }
    }

    fn poll<F>(&mut self, q: &Queue, ccb_id: u16, fill_fn: F, ms: u32) -> Result<u16, NvmeDriverErr>
    where
        F: FnOnce(&Ccb, &mut SubQueueEntry),
    {
        let mut state = PollState {
            _sqe: SubQueueEntry::default(),
            _cqe: ComQueueEntry::default(),
        };

        {
            let ccbs = self.ccbs.as_mut().ok_or(NvmeDriverErr::InitFailure)?;
            let ccb = &mut ccbs[ccb_id as usize];
            fill_fn(ccb, &mut state._sqe);
        }

        let (original_done, original_cookie) = {
            let ccbs = self.ccbs.as_mut().ok_or(NvmeDriverErr::InitFailure)?;
            let ccb = &mut ccbs[ccb_id as usize];
            let done = ccb.done;
            let cookie = ccb.cookie.take();

            ccb.done = Some(Self::poll_done);
            ccb.cookie = Some(CcbCookie::_State(state));

            (done, cookie)
        };

        {
            let ccbs = self.ccbs.as_ref().ok_or(NvmeDriverErr::InitFailure)?;
            let ccb = &ccbs[ccb_id as usize];
            q.submit(&self.info, ccb, Self::poll_fill)?;
        }

        let mut us = if ms == 0 { u32::MAX } else { ms * 1000 };
        loop {
            let ccbs = self.ccbs.as_mut().ok_or(NvmeDriverErr::InitFailure)?;
            let ccb = &ccbs[ccb_id as usize];
            let phase_set = match &ccb.cookie {
                Some(CcbCookie::_State(state)) => state._cqe.flags & NVME_CQE_PHASE.to_le() != 0,
                _ => return Err(NvmeDriverErr::NoCcb),
            };
            if phase_set {
                break;
            }

            if !q.complete(&self.info, ccbs)? {
                wait_microsec(NVME_TIMO_DELAYNS);
            }

            bus_space_barrier(BUS_SPACE_BARRIER_READ);

            if ms != 0 {
                if us <= NVME_TIMO_DELAYNS as u32 {
                    break;
                }
                us -= NVME_TIMO_DELAYNS as u32;
            }
        }

        let cqe = {
            let ccbs = self.ccbs.as_mut().ok_or(NvmeDriverErr::InitFailure)?;
            let ccb = &mut ccbs[ccb_id as usize];
            let cqe = match &ccb.cookie {
                Some(CcbCookie::_State(state)) => state._cqe,
                _ => return Err(NvmeDriverErr::NoCcb),
            };
            ccb.cookie = original_cookie;
            if let Some(done_fn) = original_done {
                done_fn(ccb, &cqe);
            }
            cqe
        };

        let flags = u16::from_le(cqe.flags);

        Ok(flags & !NVME_CQE_PHASE)
    }

    fn fill_identify(ccb: &Ccb, sqe: &mut SubQueueEntry) {
        sqe.opcode = NVM_ADMIN_IDENTIFY;
        if let Some(CcbCookie::_Controller(mem)) = ccb.cookie.as_ref() {
            unsafe {
                sqe.entry.prp[0] = (mem.get_phy_addr().as_usize() as u64).to_le();
            }
        }
        sqe.cdw10 = 1_u32.to_le();
    }

    fn sqe_fill(ccb: &Ccb, sqe: &mut SubQueueEntry) {
        if let Some(CcbCookie::_QueueCmd(sqe_q)) = &ccb.cookie {
            unsafe {
                let sqe_ptr = sqe as *mut SubQueueEntry as *mut u8;
                let sqe_q_ptr = sqe_q as *const SubQueueEntryQ as *const u8;
                core::ptr::copy_nonoverlapping(
                    sqe_q_ptr,
                    sqe_ptr,
                    core::mem::size_of::<SubQueueEntryQ>(),
                );
            }
        } else if let Some(CcbCookie::_State(state)) = &ccb.cookie {
            *sqe = state._sqe;
        }
    }

    fn create_io_queue(&mut self, admin_q: &Queue, io_q: &Queue) -> Result<(), NvmeDriverErr> {
        let mut sqe = SubQueueEntryQ::default();

        let ccb_id = self.ccb_get()?.ok_or(NvmeDriverErr::NoCcb)?;

        // Create I/O Completion Queue
        sqe.opcode = NVM_ADMIN_ADD_IOCQ;
        sqe.prp1 = {
            let mut node = MCSNode::new();
            let comq = io_q.comq.lock(&mut node);
            comq.com_ring.get_phy_addr().as_usize() as u64
        }
        .to_le();

        sqe.qsize = ((io_q.entries - 1) as u16).to_le();
        sqe.qid = io_q._id.to_le();
        sqe.qflags = NVM_SQE_CQ_IEN | NVM_SQE_Q_PC;
        // ENHANCE: It better to use a separate interrupt vector for I/O queues and not reuse the same ID as the admin queue. However, this is how OpenBSD does it, so we follow that for now.
        {
            let ccbs = self.ccbs.as_mut().ok_or(NvmeDriverErr::InitFailure)?;
            let ccb = &mut ccbs[ccb_id as usize];
            ccb.cookie = Some(CcbCookie::_QueueCmd(sqe));
            ccb.done = None;
        }

        let rv = self.poll(admin_q, ccb_id, Self::sqe_fill, NVME_TIMO_QOP)?;

        if rv != 0 {
            self.ccb_put(ccb_id)?;
            log::error!("Create I/O Completion Queue failed with status: 0x{rv:x}");
            return Err(NvmeDriverErr::CommandFailed);
        }

        // Create I/O Submission Queue - reuse the same CCB
        sqe = SubQueueEntryQ::default();
        sqe.opcode = NVM_ADMIN_ADD_IOSQ;
        sqe.prp1 = {
            let mut node = MCSNode::new();
            let subq = io_q.subq.lock(&mut node);
            subq.sub_ring.get_phy_addr().as_usize() as u64
        }
        .to_le();

        sqe.qid = io_q._id.to_le();
        sqe.qsize = ((io_q.entries - 1) as u16).to_le();
        sqe.cqid = io_q._id.to_le();
        sqe.qflags = NVM_SQE_Q_PC;
        {
            let ccbs = self.ccbs.as_mut().ok_or(NvmeDriverErr::InitFailure)?;
            let ccb = &mut ccbs[ccb_id as usize];
            ccb.cookie = Some(CcbCookie::_QueueCmd(sqe));
            ccb.done = None;
        }

        let rv = self.poll(admin_q, ccb_id, Self::sqe_fill, NVME_TIMO_QOP)?;

        self.ccb_put(ccb_id)?;

        if rv != 0 {
            log::error!("Create I/O Submission Queue failed with status: 0x{rv:x}");
            return Err(NvmeDriverErr::CommandFailed);
        }

        Ok(())
    }

    fn identify(&mut self, admin_q: &Queue) -> Result<(), NvmeDriverErr> {
        let ccb_id = self.ccb_get()?.ok_or(NvmeDriverErr::NoCcb)?;

        let dma_size = core::mem::size_of::<IdentifyController>();
        let pages = dma_size.div_ceil(PAGESIZE);
        let mem: DMAPool<IdentifyController> =
            DMAPool::new(self.info.segment_group as usize, pages).ok_or(NvmeDriverErr::DMAPool)?;
        let ptr = mem.get_virt_addr().as_ptr::<IdentifyController>();

        {
            let sc_ccbs = self.ccbs.as_mut().ok_or(NvmeDriverErr::InitFailure)?;
            let ccb = &mut sc_ccbs[ccb_id as usize];
            ccb.cookie = Some(CcbCookie::_Controller(mem));
            ccb.done = None;
        }

        let rv = self.poll(admin_q, ccb_id, Self::fill_identify, NVME_TIMO_IDENT)?;
        self.ccb_put(ccb_id)?;

        if rv != 0 {
            return Err(NvmeDriverErr::CommandFailed);
        }

        let id = unsafe { &*ptr };

        let serial = core::str::from_utf8(&id.sn).unwrap_or("unknown");
        let model = core::str::from_utf8(&id.mn).unwrap_or("unknown");
        let firmware = core::str::from_utf8(&id.fr).unwrap_or("unknown");

        self.nn = u32::from_le(id.nn);

        log::info!(
            "NVMe Controller - Serial: {}, Model: {}, Firmware: {}, Namespaces: {}",
            serial.trim(),
            model.trim(),
            firmware.trim(),
            self.nn
        );

        // At least one Apple NVMe device presents a second, bogus disk that is
        // inaccessible, so cap targets at 1.
        let mn = id.mn;
        if self.nn > 1
            && (mn.len() >= 5
                && mn[0] == b'A'
                && mn[1] == b'P'
                && mn[2] == b'P'
                && mn[3] == b'L'
                && mn[4] == b'E')
        {
            self.nn = 1;
        }

        self.identify = Some(*id);

        Ok(())
    }

    fn namespace_size(ns: &IdentifyNamespace) -> u64 {
        let ncap = u64::from_le(ns.ncap); // Max allowed allocation.
        let nsze = u64::from_le(ns.nsze);

        if (ns.nsfeat & NVME_ID_NS_NSFEAT_THIN_PROV) != 0 && ncap < nsze {
            ncap
        } else {
            nsze
        }
    }

    fn identify_namespace(&mut self, admin_q: &Queue, nsid: u32) -> Result<bool, NvmeDriverErr> {
        let ccb_id = self.ccb_get()?.ok_or(NvmeDriverErr::NoCcb)?;

        let dma_size = core::mem::size_of::<IdentifyNamespace>();
        let pages = dma_size.div_ceil(PAGESIZE);
        let mem: DMAPool<IdentifyNamespace> =
            DMAPool::new(self.info.segment_group as usize, pages).ok_or(NvmeDriverErr::DMAPool)?;

        let mut sqe = SubQueueEntry {
            opcode: NVM_ADMIN_IDENTIFY,
            nsid: nsid.to_le(),
            ..Default::default()
        };
        unsafe {
            sqe.entry.prp[0] = (mem.get_phy_addr().as_usize() as u64).to_le();
        }

        {
            let sc_ccbs = self.ccbs.as_mut().ok_or(NvmeDriverErr::InitFailure)?;
            let ccb = &mut sc_ccbs[ccb_id as usize];
            ccb.cookie = Some(CcbCookie::_State(PollState {
                _sqe: sqe,
                _cqe: ComQueueEntry::default(),
            }));
            ccb.done = None;
        }

        let rv = self.poll(admin_q, ccb_id, Self::sqe_fill, NVME_TIMO_IDENT)?;

        self.ccb_put(ccb_id)?;

        if rv != 0 {
            return Ok(false); // Namespace not found.
        }

        let ptr = mem.get_virt_addr().as_ptr::<IdentifyNamespace>();
        let ident = unsafe { &*ptr };

        // Note: For thin-provisioned namespaces, this might skip namespaces that could be
        // allocated later. However, we maintain this check following the OpenBSD behavior, which skips namespaces with zero size.
        if Self::namespace_size(ident) > 0 {
            // Commit namespace if it has a size greater than zero
            self.namespaces.push(Some(*ident));
            Ok(true)
        } else {
            // Don't attach a namespace if its size is zero
            self.namespaces.push(None);
            Ok(false)
        }
    }

<<<<<<< HEAD
    /// Main interrupt handler for MSI/MSI-X interrupts
    fn intr(&mut self, admin_q: &Queue, io_q: &Queue) -> bool {
        let mut rv = false;

        // Process I/O queue completions first
        if let Some(ccbs) = self.ccbs.as_mut() {
            match io_q.complete(&self.info, ccbs) {
                Ok(completed) => {
                    if completed {
                        rv = true;
                    }
                }
                Err(e) => {
                    log::error!("intr: Error processing I/O completions: {:?}", e);
                }
            }
        }

        // Process admin queue completions
        if let Some(ccbs) = self.ccbs.as_mut() {
            match admin_q.complete(&self.info, ccbs) {
                Ok(completed) => {
                    if completed {
                        rv = true;
                    }
                }
                Err(e) => {
                    log::error!("intr: Error processing admin completions: {:?}", e);
                }
            }
        }

        rv
    }

    /// Fill I/O command in submission queue entry
    /// Based on OpenBSD's nvme_scsi_io_fill()
    fn io_fill(ccb: &Ccb, sqe: &mut SubQueueEntry) {
        if let Some(CcbCookie::Io {
            lba,
            blocks,
            nsid,
            read,
        }) = &ccb.cookie
        {
            // Cast to I/O-specific SQE type
            let sqe_io = unsafe { &mut *(sqe as *mut SubQueueEntry as *mut SubQueueEntryIo) };

            // Set opcode based on direction (from OpenBSD)
            sqe_io.opcode = if *read { NVM_CMD_READ } else { NVM_CMD_WRITE };

            // Set namespace ID
            sqe_io.nsid = u32::to_le(*nsid);

            // Set LBA and block count
            sqe_io.slba = u64::to_le(*lba);
            sqe_io.nlb = u16::to_le((*blocks - 1) as u16); // NLB is 0-based

            // For now, we'll use PRP1 only (single page transfers)
            // TODO: Add PRPL support for multi-page transfers
            if let Some(prpl_ptr) = ccb._prpl {
                let prp_list = unsafe { core::slice::from_raw_parts(prpl_ptr as *const u64, 1) };
                unsafe {
                    sqe_io.entry.prp[0] = prp_list[0];
                }
            }
        } else {
            log::error!("io_fill called with non-IO cookie");
        }
    }

    /// Process I/O command completion
    /// Based on OpenBSD's nvme_scsi_io_done()
    fn io_done(ccb: &mut Ccb, cqe: &ComQueueEntry) {
        let flags = u16::from_le(cqe.flags);
        let status = (flags >> 1) & 0x7ff; // Extract status code

        if status == NVME_CQE_SC_SUCCESS {
            if let Some(CcbCookie::Io {
                lba,
                blocks,
                nsid,
                read,
            }) = &ccb.cookie
            {
                log::debug!(
                    "NVMe I/O completed: {} {} blocks at LBA {} on nsid {}",
                    if *read { "read" } else { "write" },
                    blocks,
                    lba,
                    nsid
                );
            }
        } else {
            log::error!("NVMe I/O failed with status: 0x{status:x}");
        }

        // Mark the operation as completed for async waiting
        ccb.completed.store(true, Ordering::Release);
    }

    /// Process flush command completion
    /// Based on OpenBSD's nvme_scsi_sync_done()
    fn sync_done(ccb: &mut Ccb, cqe: &ComQueueEntry) {
        let flags = u16::from_le(cqe.flags);
        let status = (flags >> 1) & 0x7ff; // Extract status code

        if status == NVME_CQE_SC_SUCCESS {
            if let Some(CcbCookie::Flush { nsid }) = &ccb.cookie {
                log::debug!("NVMe flush completed on nsid {}", nsid);
            }
        } else {
            log::error!("NVMe flush failed with status: 0x{status:x}");
        }

        // Mark the operation as completed for async waiting
        ccb.completed.store(true, Ordering::Release);
    }

    /// Fill flush command in submission queue entry
    /// Based on OpenBSD's nvme_scsi_sync_fill()
    fn sync_fill(ccb: &Ccb, sqe: &mut SubQueueEntry) {
        if let Some(CcbCookie::Flush { nsid }) = &ccb.cookie {
            // Clear the SQE first (following OpenBSD's pattern)
            *sqe = SubQueueEntry::default();
            sqe.opcode = NVM_CMD_FLUSH;
            sqe.nsid = u32::to_le(*nsid);
        } else {
            log::error!("sync_fill called with non-flush cookie");
        }
    }

    /// Submit I/O command to the I/O queue
    /// Based on OpenBSD's nvme_scsi_io()
    #[allow(clippy::too_many_arguments)]
    pub fn submit_io(
        &mut self,
        io_q: &Queue,
        nsid: u32,
        lba: u64,
        blocks: u32,
        data_phys: u64,
        read: bool,
        poll: bool,
    ) -> Result<(u16, Option<Arc<AtomicBool>>), NvmeDriverErr> {
        // Get a CCB
        let ccb_id = self.ccb_get()?.ok_or(NvmeDriverErr::NoCcb)?;
        let ccb = &mut self.ccbs.as_mut().ok_or(NvmeDriverErr::InitFailure)?[ccb_id as usize];

        // Set up the I/O cookie
        ccb.cookie = Some(CcbCookie::Io {
            lba,
            blocks,
            nsid,
            read,
        });

        // Set up done callback (following OpenBSD's nvme_scsi_io)
        ccb.done = Some(Self::io_done);

        // Store the physical address in the PRPL
        if let Some(prpl_ptr) = ccb._prpl {
            let prp_list = unsafe { core::slice::from_raw_parts_mut(prpl_ptr as *mut u64, 1) };
            prp_list[0] = data_phys;
        }

        if poll {
            // Synchronous polling mode - use the poll() function like OpenBSD
            self.poll(io_q, ccb_id, Self::io_fill, 30000)?; // 30 second timeout
            let _ = self.ccb_put(ccb_id);
            Ok((ccb_id, None))
        } else {
            // Asynchronous mode - just submit and return like OpenBSD
            // Clear the completion flag before submitting
            ccb.completed.store(false, Ordering::Release);

            // Get a clone of the completion flag to return
            let completion_flag = ccb.completed.clone();

            // Submit the command
            io_q.submit(&self.info, ccb, Self::io_fill)?;

            // Return the CCB ID and completion flag so the caller can wait and free it later
            Ok((ccb_id, Some(completion_flag)))
        }
    }

    /// Submit flush command
    /// Based on OpenBSD's nvme_scsi_sync()
    pub fn submit_flush(
        &mut self,
        io_q: &Queue,
        nsid: u32,
        poll: bool,
    ) -> Result<(u16, Option<Arc<AtomicBool>>), NvmeDriverErr> {
        // Get a CCB
        let ccb_id = self.ccb_get()?.ok_or(NvmeDriverErr::NoCcb)?;
        let ccb = &mut self.ccbs.as_mut().ok_or(NvmeDriverErr::InitFailure)?[ccb_id as usize];

        // Set up the flush cookie
        ccb.cookie = Some(CcbCookie::Flush { nsid });

        // Set up done callback (following OpenBSD's nvme_scsi_sync)
        ccb.done = Some(Self::sync_done);

        if poll {
            // Synchronous polling mode - use the poll() function like OpenBSD
            log::info!("Polling for flush completion, ccb_id={ccb_id}");
            self.poll(io_q, ccb_id, Self::sync_fill, 10000)?; // 10 second timeout
            log::info!("Flush completed successfully");
            let _ = self.ccb_put(ccb_id);
            Ok((ccb_id, None))
        } else {
            // Asynchronous mode - just submit and return like OpenBSD
            // Clear the completion flag before submitting
            ccb.completed.store(false, Ordering::Release);

            // Get a clone of the completion flag to return
            let completion_flag = ccb.completed.clone();

            // Submit the command
            io_q.submit(&self.info, ccb, Self::sync_fill)?;

            // Return the CCB ID and completion flag so the caller can wait and free it later
            Ok((ccb_id, Some(completion_flag)))
        }
    }

    /// Setup interrupts by trying MSI-X first, then MSI, then falling back to polling
    fn setup_interrupts(&mut self) {
        // Try MSI-X first
        if let Ok(pcie_int) = Self::allocate_msix(&mut self.info) {
            log::info!("NVMe: MSI-X interrupts configured successfully");
            self.pcie_int = pcie_int;
        } else if let Ok(pcie_int) = Self::allocate_msi(&mut self.info) {
            log::info!("NVMe: MSI interrupts configured successfully");
            self.pcie_int = pcie_int;
        } else {
            log::warn!("NVMe: No MSI-X/MSI support, falling back to polling mode");
=======
    fn intr(&mut self, admin_q: &Queue, io_q: &Queue) -> Result<bool, NvmeDriverErr> {
        let mut rv = false;

        if let Some(ccbs) = self.ccbs.as_mut() {
            rv = io_q.complete(&self.info, ccbs)?;
        }

        if let Some(ccbs) = self.ccbs.as_mut() {
            if admin_q.complete(&self.info, ccbs)? {
                rv = true;
            }
        }

        Ok(rv)
    }

    fn setup_interrupts(&mut self) {
        if let Ok(pcie_int) = self.allocate_msix() {
            self.pcie_int = pcie_int;
        } else if let Ok(pcie_int) = self.allocate_msi() {
            self.pcie_int = pcie_int;
        } else {
>>>>>>> 19528a1b
            self.pcie_int = PCIeInt::None;
        }
    }

<<<<<<< HEAD
    /// Allocate MSI-X interrupts
    fn allocate_msix(info: &mut PCIeInfo) -> Result<PCIeInt, NvmeDriverErr> {
        let segment_group = info.get_segment_group();
        let bfd = info.get_bfd();
        
        let msix = info.get_msix_mut().ok_or(NvmeDriverErr::InitFailure)?;
        
        log::info!("MSI-X capability found for NVMe {}", bfd);
        
        // Register single interrupt for both admin and I/O queues (like OpenBSD)
        // ENHANCE: It better to use a separate interrupt vector for I/O queues
        let mut irq = msix.register_handler(
            Cow::from(format!("nvme-{}", bfd)),
            Box::new(|irq| {
                let device = NVME_DEVICE.read();
                if let Some(nvme) = device.as_ref() {
                    let _ = nvme.process_interrupt(irq);
                }
            }),
            segment_group as usize,
            0, // target CPU
            0, // MSI-X entry 0 for both queues
        ).map_err(|e| {
            log::error!("Failed to register MSI-X handler: {:?}", e);
            NvmeDriverErr::InitFailure
        })?;
        
        // Enable the interrupt
        irq.enable();
        
        // Disable MSI and legacy interrupts before enabling MSI-X (following igb pattern)
        if let Some(msi) = info.get_msi_mut() {
            msi.disable();
        }
        info.disable_legacy_interrupt();
        
        // Get MSI-X again and enable it
        let msix = info.get_msix_mut().unwrap();
        msix.enable();
        
        log::info!("Registered NVMe MSI-X interrupt: IRQ {}", irq.get_irq());
        
        let mut irqs = Vec::new();
        irqs.push(irq);
        Ok(PCIeInt::MsiX(irqs))
    }

    /// Allocate MSI interrupts
    fn allocate_msi(info: &mut PCIeInfo) -> Result<PCIeInt, NvmeDriverErr> {
        // Disable MSI-X if present
        if let Some(msix) = info.get_msix_mut() {
            msix.disable();
        }
        
        let segment_group = info.get_segment_group();
        let bfd = info.get_bfd();
        
        let msi = info.get_msi_mut().ok_or(NvmeDriverErr::InitFailure)?;
        
        log::info!("MSI capability found for NVMe {}", bfd);
        
        // Disable then re-enable MSI
        msi.disable();
        
        let mut irq = msi.register_handler(
            Cow::from(format!("nvme-{}", bfd)),
            Box::new(|irq| {
                let device = NVME_DEVICE.read();
                if let Some(nvme) = device.as_ref() {
                    let _ = nvme.process_interrupt(irq);
                }
            }),
            segment_group as usize,
            0, // target CPU
        ).map_err(|e| {
            log::error!("Failed to register MSI handler: {:?}", e);
            NvmeDriverErr::InitFailure
        })?;
        
        // Enable the interrupt and MSI
        irq.enable();
        msi.enable();
        
        log::info!("Registered NVMe MSI interrupt: IRQ {}", irq.get_irq());
        
=======
    fn allocate_msix(&mut self) -> Result<PCIeInt, NvmeDriverErr> {
        let segment_group = self.info.get_segment_group();
        let bfd = self.info.get_bfd();

        let msix = self.info.get_msix_mut().ok_or(NvmeDriverErr::InitFailure)?;

        let irq_name = format!("{DEVICE_SHORT_NAME}-{bfd}-0");
        // Register single interrupt for both admin and I/O queues (like OpenBSD)
        // ENHANCE: It better to use a separate interrupt vector for I/O queues
        let mut irq = msix
            .register_handler(
                irq_name.into(),
                Box::new(|irq| {
                    let device = NVME_DEVICE.read();
                    if let Some(nvme) = device.as_ref() {
                        let _ = nvme.interrupt(irq);
                    }
                }),
                segment_group as usize,
                awkernel_lib::cpu::raw_cpu_id() as u32,
                0,
            )
            .map_err(|e| {
                log::error!("Failed to register MSI-X handler: {:?}", e);
                NvmeDriverErr::InitFailure
            })?;

        irq.enable();

        if let Some(msi) = self.info.get_msi_mut() {
            msi.disable();
        }
        self.info.disable_legacy_interrupt();

        let msix = self.info.get_msix_mut().unwrap();
        msix.enable();

        Ok(PCIeInt::MsiX(irq))
    }

    fn allocate_msi(&mut self) -> Result<PCIeInt, NvmeDriverErr> {
        if let Some(msix) = self.info.get_msix_mut() {
            msix.disable();
        }

        let segment_group = self.info.get_segment_group();
        let bfd = self.info.get_bfd();

        let msi = self.info.get_msi_mut().ok_or(NvmeDriverErr::InitFailure)?;

        msi.disable();

        let irq_name = format!("{DEVICE_SHORT_NAME}-{bfd}-0");
        let mut irq = msi
            .register_handler(
                irq_name.into(),
                Box::new(|irq| {
                    let device = NVME_DEVICE.read();
                    if let Some(nvme) = device.as_ref() {
                        let _ = nvme.interrupt(irq);
                    }
                }),
                segment_group as usize,
                awkernel_lib::cpu::raw_cpu_id() as u32,
            )
            .map_err(|e| {
                log::error!("Failed to register MSI handler: {:?}", e);
                NvmeDriverErr::InitFailure
            })?;

        irq.enable();
        msi.enable();

>>>>>>> 19528a1b
        Ok(PCIeInt::Msi(irq))
    }
}

// Interrupt configuration for the NVMe device
// The IRQ values are stored here for record-keeping, while actual interrupt
// routing uses the irq_to_queue map for efficiency
enum PCIeInt {
    None,
    Msi(IRQ),
    MsiX(Vec<IRQ>),
}

pub struct Nvme {
    // The order of lock acquisition must be as follows:
    //
    // 1. `NvmeInner`'s lock
    // 2. `Queue`'s lock
    // 3. `Queue`'s unlock
    // 4. `NvmeInner`'s unlock
    //
    // Otherwise, a deadlock will occur.
    admin_q: Queue,
    io_q: Queue,
    inner: RwLock<NvmeInner>,
}

impl Nvme {
    fn new(mut info: PCIeInfo) -> Result<Self, PCIeDeviceErr> {
        // Enable bus mastering and interrupts in PCIe command register
        let mut cmd = info.read_status_command();
        cmd.set(registers::StatusCommand::BUS_MASTER, true); // Enable DMA
        cmd.set(registers::StatusCommand::INTERRUPT_DISABLE, false); // Enable interrupts
        info.write_status_command(cmd);
        log::info!("NVMe: Enabled bus mastering and interrupts in PCIe command register");

        let mut inner = NvmeInner::new(info)?;

        inner.disable()?;

        let admin_q = inner.allocate_queue(NVME_ADMIN_Q, QUEUE_SIZE as u32, inner.dstrd)?;

        inner.ccbs_alloc(16)?;

        inner.enable(&admin_q)?;

        inner.identify(&admin_q)?;

        // We now know the real values of sc_mdts and sc_max_prpl.
        inner.ccbs_free();
        inner.ccbs_alloc(64)?;

        // Setup interrupts BEFORE creating I/O queue so we know which interrupt vector to use
        inner.setup_interrupts();

        // Unmask interrupts BEFORE creating I/O queue (like OpenBSD does)
        // Only unmask vector 0 since both queues share it
        write_reg(&inner.info, NVME_INTMC, 0x1)?;

        let io_q = inner.allocate_queue(1, QUEUE_SIZE as u32, inner.dstrd)?;

        inner.create_io_queue(&admin_q, &io_q)?;

<<<<<<< HEAD
=======
        write_reg(&inner.info, NVME_INTMC, 1)?;

>>>>>>> 19528a1b
        let nn = inner.nn;
        if nn > 0 {
            inner.namespaces.reserve_exact((nn + 1) as usize);
            let mut identified_count = 0;
            for nsid in 1..=nn {
                if inner.identify_namespace(&admin_q, nsid)? {
                    identified_count += 1;
                }
            }

            if identified_count < nn {
                log::info!("NVMe: Identified {identified_count} namespace(s), out of {nn} total");
            }
        }

        let nvme = Self {
            admin_q,
            io_q,
            inner: RwLock::new(inner),
        };

        Ok(nvme)
    }

<<<<<<< HEAD
    fn process_interrupt(&self, _irq: u16) -> Result<(), NvmeDriverErr> {
        // Process both admin and I/O completions
        let mut inner = self.inner.write();
        inner.intr(&self.admin_q, &self.io_q);
        Ok(())
    }

    /// Debug function to log interrupt configuration
    pub fn debug_interrupt_config(&self) {
        let inner = self.inner.read();
        log::info!("=== NVMe Interrupt Configuration Debug ===");

        match &inner.pcie_int {
            PCIeInt::None => {
                log::warn!("No interrupts configured - device in polling mode only!");
            }
            PCIeInt::Msi(irq) => {
                log::info!("MSI interrupt configured with IRQ {:?}", irq);
            }
            PCIeInt::MsiX(irqs) => {
                log::info!("MSI-X interrupt configured:");
                for irq in irqs {
                    log::info!("  IRQ {} -> Both Admin and I/O queues", irq.get_irq());
                }
            }
        }

        // Check controller interrupt mask register
        if let Ok(intms) = read_reg(&inner.info, NVME_INTMS) {
            log::info!("NVME_INTMS (Interrupt Mask Set): 0x{:08x}", intms);
        }
        if let Ok(intmc) = read_reg(&inner.info, NVME_INTMC) {
            log::info!("NVME_INTMC (Interrupt Mask Clear): 0x{:08x}", intmc);
        }

        log::info!("==========================================");
    }

    /// Wait for I/O completion and cleanup CCB
    /// This is for testing purposes - in a real system, the upper layer would handle this
    fn wait_for_completion(
        &self,
        ccb_id: u16,
        completion_flag: Arc<AtomicBool>,
    ) -> Result<(), NvmeDriverErr> {
        // For testing purposes, wait for async completion
        // In a real system, the upper layer (SCSI) would handle this
        let mut iterations = 0;
        const MAX_ITERATIONS: u32 = 4_000_000; // 40 seconds with 10us delays

        loop {
            if completion_flag.load(Ordering::Acquire) {
                break;
            }

            if iterations >= MAX_ITERATIONS {
                let mut inner = self.inner.write();
                let _ = inner.ccb_put(ccb_id);
                return Err(NvmeDriverErr::CommandTimeout);
            }

            wait_microsec(10);
            iterations += 1;
        }

        // Free the CCB
        let mut inner = self.inner.write();
        let _ = inner.ccb_put(ccb_id);
        Ok(())
    }

    /// Submit a read command
    pub fn read_sectors(
        &self,
        nsid: u32,
        lba: u64,
        blocks: u32,
        data_phys: u64,
        poll: bool,
    ) -> Result<(), NvmeDriverErr> {
        let mut inner = self.inner.write();
        let (ccb_id, completion_flag) =
            inner.submit_io(&self.io_q, nsid, lba, blocks, data_phys, true, poll)?;
        drop(inner);

        let completion_flag = completion_flag.unwrap_or_else(|| Arc::new(AtomicBool::new(true)));

        if !poll {
            // For testing, wait for completion
            // In a real system, we'd return immediately like OpenBSD
            self.wait_for_completion(ccb_id, completion_flag)?;
        }

        Ok(())
    }

    /// Submit a write command
    pub fn write_sectors(
        &self,
        nsid: u32,
        lba: u64,
        blocks: u32,
        data_phys: u64,
        poll: bool,
    ) -> Result<(), NvmeDriverErr> {
        let mut inner = self.inner.write();
        let (ccb_id, completion_flag) =
            inner.submit_io(&self.io_q, nsid, lba, blocks, data_phys, false, poll)?;
        drop(inner);

        let completion_flag = completion_flag.unwrap_or_else(|| Arc::new(AtomicBool::new(true)));

        if !poll {
            // For testing, wait for completion
            // In a real system, we'd return immediately like OpenBSD
            self.wait_for_completion(ccb_id, completion_flag)?;
        }

        Ok(())
    }

    /// Submit a flush command
    pub fn flush(&self, nsid: u32, poll: bool) -> Result<(), NvmeDriverErr> {
        let mut inner = self.inner.write();
        let (ccb_id, completion_flag) = inner.submit_flush(&self.io_q, nsid, poll)?;
        drop(inner);

        let completion_flag = completion_flag.unwrap_or_else(|| Arc::new(AtomicBool::new(true)));

        if !poll {
            // For testing, wait for completion
            // In a real system, we'd return immediately like OpenBSD
            self.wait_for_completion(ccb_id, completion_flag)?;
        }

=======
    fn interrupt(&self, _irq: u16) -> Result<(), NvmeDriverErr> {
        let mut inner = self.inner.write();
        let _ = inner.intr(&self.admin_q, &self.io_q)?;
>>>>>>> 19528a1b
        Ok(())
    }
}

impl PCIeDevice for Nvme {
    fn device_name(&self) -> alloc::borrow::Cow<'static, str> {
        let inner = self.inner.read();
        let bfd = inner.info.get_bfd();
        let name = format!("{bfd}:{DEVICE_NAME}");
        name.into()
    }
}

impl PCIeDevice for Arc<Nvme> {
    fn device_name(&self) -> alloc::borrow::Cow<'static, str> {
        (**self).device_name()
    }
}

#[derive(Debug, Clone, Copy, PartialEq)]
pub enum NvmeDriverErr {
    InitFailure,
    NoBar0,
    ReadFailure,
    DMAPool,
    NotReady,
    NotImplemented,
    NoAdminQueue,
    CommandTimeout,
    CommandFailed,
    NoCcb,
    IncompatiblePageSize,
    NoCallback,
}

enum PCIeInt {
    None,
    Msi(IRQ),
    MsiX(IRQ),
}

impl From<NvmeDriverErr> for PCIeDeviceErr {
    fn from(value: NvmeDriverErr) -> Self {
        log::error!("nvme: {value:?}");
        match value {
            NvmeDriverErr::InitFailure => PCIeDeviceErr::InitFailure,
            NvmeDriverErr::NoBar0 => PCIeDeviceErr::InitFailure,
            NvmeDriverErr::ReadFailure => PCIeDeviceErr::ReadFailure,
            NvmeDriverErr::NotReady => PCIeDeviceErr::InitFailure,
            NvmeDriverErr::DMAPool => PCIeDeviceErr::InitFailure,
            NvmeDriverErr::NotImplemented => PCIeDeviceErr::NotImplemented,
            NvmeDriverErr::NoAdminQueue => PCIeDeviceErr::InitFailure,
            NvmeDriverErr::CommandTimeout => PCIeDeviceErr::InitFailure,
            NvmeDriverErr::CommandFailed => PCIeDeviceErr::InitFailure,
            NvmeDriverErr::NoCcb => PCIeDeviceErr::InitFailure,
            NvmeDriverErr::IncompatiblePageSize => PCIeDeviceErr::InitFailure,
            NvmeDriverErr::NoCallback => PCIeDeviceErr::CommandFailure,
        }
    }
}

#[inline(always)]
pub fn write_reg(info: &PCIeInfo, offset: usize, value: u32) -> Result<(), NvmeDriverErr> {
    let mut bar0 = info.get_bar(0).ok_or(NvmeDriverErr::NoBar0)?;
    bar0.write32(offset, value);
    Ok(())
}

#[inline(always)]
pub fn write_reg_array(
    info: &PCIeInfo,
    offset: usize,
    index: usize,
    value: u32,
) -> Result<(), NvmeDriverErr> {
    let mut bar0 = info.get_bar(0).ok_or(NvmeDriverErr::NoBar0)?;
    bar0.write32(offset + (index << 2), value);
    Ok(())
}
#[inline(always)]
pub fn read_reg(info: &PCIeInfo, offset: usize) -> Result<u32, NvmeDriverErr> {
    let bar0 = info.get_bar(0).ok_or(NvmeDriverErr::NoBar0)?;
    bar0.read32(offset).ok_or(NvmeDriverErr::ReadFailure)
}

#[inline(always)]
pub fn read_reg_array(info: &PCIeInfo, offset: usize, index: usize) -> Result<u32, NvmeDriverErr> {
    let bar0 = info.get_bar(0).ok_or(NvmeDriverErr::NoBar0)?;
    bar0.read32(offset + (index << 2))
        .ok_or(NvmeDriverErr::ReadFailure)
}

pub(super) fn attach(
    mut info: PCIeInfo,
) -> Result<Arc<dyn PCIeDevice + Sync + Send>, PCIeDeviceErr> {
    // Map the memory regions of MMIO.
    if let Err(e) = info.map_bar() {
        log::warn!("NVMe: Failed to map the memory regions of MMIO: {e:?}");
        return Err(PCIeDeviceErr::PageTableFailure);
    }

    // Read capabilities of PCIe.
    info.read_capability();

    let nvme = Nvme::new(info)?;
    let nvme_arc = Arc::new(nvme);

    // Store the device globally
    let mut device = NVME_DEVICE.write();
    *device = Some(nvme_arc.clone());

    Ok(nvme_arc as Arc<dyn PCIeDevice + Sync + Send>)
}<|MERGE_RESOLUTION|>--- conflicted
+++ resolved
@@ -1,10 +1,5 @@
-<<<<<<< HEAD
 use super::{registers, PCIeDevice, PCIeDeviceErr, PCIeInfo};
 use alloc::{borrow::Cow, boxed::Box, collections::VecDeque, format, sync::Arc, vec::Vec};
-=======
-use super::{PCIeDevice, PCIeDeviceErr, PCIeInfo};
-use alloc::{boxed::Box, collections::VecDeque, format, sync::Arc, vec::Vec};
->>>>>>> 19528a1b
 use awkernel_lib::{
     addr::Addr,
     barrier::{
@@ -30,13 +25,7 @@
 pub const NVME_TIMO_IDENT: u32 = 10000; /* ms to probe/identify */
 pub const NVME_TIMO_DELAYNS: u64 = 10; /* ns to wait in poll loop */
 
-<<<<<<< HEAD
-// Global NVMe device instance (single device assumption)
-pub static NVME_DEVICE: RwLock<Option<Arc<Nvme>>> = RwLock::new(None);
-
-=======
 pub static NVME_DEVICE: RwLock<Option<Arc<Nvme>>> = RwLock::new(None); // TODO - this will be removed in the future, after the interrupt handller task for storage device is implemented.
->>>>>>> 19528a1b
 
 #[derive(Debug, Clone, Copy, Default)]
 struct PollState {
@@ -226,10 +215,7 @@
             nn: 0,
             identify: None,
             namespaces: Vec::new(),
-<<<<<<< HEAD
             pcie_int: PCIeInt::None,
-=======
->>>>>>> 19528a1b
         })
     }
 
@@ -729,42 +715,6 @@
             self.namespaces.push(None);
             Ok(false)
         }
-    }
-
-<<<<<<< HEAD
-    /// Main interrupt handler for MSI/MSI-X interrupts
-    fn intr(&mut self, admin_q: &Queue, io_q: &Queue) -> bool {
-        let mut rv = false;
-
-        // Process I/O queue completions first
-        if let Some(ccbs) = self.ccbs.as_mut() {
-            match io_q.complete(&self.info, ccbs) {
-                Ok(completed) => {
-                    if completed {
-                        rv = true;
-                    }
-                }
-                Err(e) => {
-                    log::error!("intr: Error processing I/O completions: {:?}", e);
-                }
-            }
-        }
-
-        // Process admin queue completions
-        if let Some(ccbs) = self.ccbs.as_mut() {
-            match admin_q.complete(&self.info, ccbs) {
-                Ok(completed) => {
-                    if completed {
-                        rv = true;
-                    }
-                }
-                Err(e) => {
-                    log::error!("intr: Error processing admin completions: {:?}", e);
-                }
-            }
-        }
-
-        rv
     }
 
     /// Fill I/O command in submission queue entry
@@ -960,18 +910,6 @@
         }
     }
 
-    /// Setup interrupts by trying MSI-X first, then MSI, then falling back to polling
-    fn setup_interrupts(&mut self) {
-        // Try MSI-X first
-        if let Ok(pcie_int) = Self::allocate_msix(&mut self.info) {
-            log::info!("NVMe: MSI-X interrupts configured successfully");
-            self.pcie_int = pcie_int;
-        } else if let Ok(pcie_int) = Self::allocate_msi(&mut self.info) {
-            log::info!("NVMe: MSI interrupts configured successfully");
-            self.pcie_int = pcie_int;
-        } else {
-            log::warn!("NVMe: No MSI-X/MSI support, falling back to polling mode");
-=======
     fn intr(&mut self, admin_q: &Queue, io_q: &Queue) -> Result<bool, NvmeDriverErr> {
         let mut rv = false;
 
@@ -994,98 +932,10 @@
         } else if let Ok(pcie_int) = self.allocate_msi() {
             self.pcie_int = pcie_int;
         } else {
->>>>>>> 19528a1b
             self.pcie_int = PCIeInt::None;
         }
     }
 
-<<<<<<< HEAD
-    /// Allocate MSI-X interrupts
-    fn allocate_msix(info: &mut PCIeInfo) -> Result<PCIeInt, NvmeDriverErr> {
-        let segment_group = info.get_segment_group();
-        let bfd = info.get_bfd();
-        
-        let msix = info.get_msix_mut().ok_or(NvmeDriverErr::InitFailure)?;
-        
-        log::info!("MSI-X capability found for NVMe {}", bfd);
-        
-        // Register single interrupt for both admin and I/O queues (like OpenBSD)
-        // ENHANCE: It better to use a separate interrupt vector for I/O queues
-        let mut irq = msix.register_handler(
-            Cow::from(format!("nvme-{}", bfd)),
-            Box::new(|irq| {
-                let device = NVME_DEVICE.read();
-                if let Some(nvme) = device.as_ref() {
-                    let _ = nvme.process_interrupt(irq);
-                }
-            }),
-            segment_group as usize,
-            0, // target CPU
-            0, // MSI-X entry 0 for both queues
-        ).map_err(|e| {
-            log::error!("Failed to register MSI-X handler: {:?}", e);
-            NvmeDriverErr::InitFailure
-        })?;
-        
-        // Enable the interrupt
-        irq.enable();
-        
-        // Disable MSI and legacy interrupts before enabling MSI-X (following igb pattern)
-        if let Some(msi) = info.get_msi_mut() {
-            msi.disable();
-        }
-        info.disable_legacy_interrupt();
-        
-        // Get MSI-X again and enable it
-        let msix = info.get_msix_mut().unwrap();
-        msix.enable();
-        
-        log::info!("Registered NVMe MSI-X interrupt: IRQ {}", irq.get_irq());
-        
-        let mut irqs = Vec::new();
-        irqs.push(irq);
-        Ok(PCIeInt::MsiX(irqs))
-    }
-
-    /// Allocate MSI interrupts
-    fn allocate_msi(info: &mut PCIeInfo) -> Result<PCIeInt, NvmeDriverErr> {
-        // Disable MSI-X if present
-        if let Some(msix) = info.get_msix_mut() {
-            msix.disable();
-        }
-        
-        let segment_group = info.get_segment_group();
-        let bfd = info.get_bfd();
-        
-        let msi = info.get_msi_mut().ok_or(NvmeDriverErr::InitFailure)?;
-        
-        log::info!("MSI capability found for NVMe {}", bfd);
-        
-        // Disable then re-enable MSI
-        msi.disable();
-        
-        let mut irq = msi.register_handler(
-            Cow::from(format!("nvme-{}", bfd)),
-            Box::new(|irq| {
-                let device = NVME_DEVICE.read();
-                if let Some(nvme) = device.as_ref() {
-                    let _ = nvme.process_interrupt(irq);
-                }
-            }),
-            segment_group as usize,
-            0, // target CPU
-        ).map_err(|e| {
-            log::error!("Failed to register MSI handler: {:?}", e);
-            NvmeDriverErr::InitFailure
-        })?;
-        
-        // Enable the interrupt and MSI
-        irq.enable();
-        msi.enable();
-        
-        log::info!("Registered NVMe MSI interrupt: IRQ {}", irq.get_irq());
-        
-=======
     fn allocate_msix(&mut self) -> Result<PCIeInt, NvmeDriverErr> {
         let segment_group = self.info.get_segment_group();
         let bfd = self.info.get_bfd();
@@ -1159,18 +1009,8 @@
         irq.enable();
         msi.enable();
 
->>>>>>> 19528a1b
         Ok(PCIeInt::Msi(irq))
     }
-}
-
-// Interrupt configuration for the NVMe device
-// The IRQ values are stored here for record-keeping, while actual interrupt
-// routing uses the irq_to_queue map for efficiency
-enum PCIeInt {
-    None,
-    Msi(IRQ),
-    MsiX(Vec<IRQ>),
 }
 
 pub struct Nvme {
@@ -1223,11 +1063,6 @@
 
         inner.create_io_queue(&admin_q, &io_q)?;
 
-<<<<<<< HEAD
-=======
-        write_reg(&inner.info, NVME_INTMC, 1)?;
-
->>>>>>> 19528a1b
         let nn = inner.nn;
         if nn > 0 {
             inner.namespaces.reserve_exact((nn + 1) as usize);
@@ -1252,14 +1087,6 @@
         Ok(nvme)
     }
 
-<<<<<<< HEAD
-    fn process_interrupt(&self, _irq: u16) -> Result<(), NvmeDriverErr> {
-        // Process both admin and I/O completions
-        let mut inner = self.inner.write();
-        inner.intr(&self.admin_q, &self.io_q);
-        Ok(())
-    }
-
     /// Debug function to log interrupt configuration
     pub fn debug_interrupt_config(&self) {
         let inner = self.inner.read();
@@ -1272,11 +1099,9 @@
             PCIeInt::Msi(irq) => {
                 log::info!("MSI interrupt configured with IRQ {:?}", irq);
             }
-            PCIeInt::MsiX(irqs) => {
+            PCIeInt::MsiX(irq) => {
                 log::info!("MSI-X interrupt configured:");
-                for irq in irqs {
-                    log::info!("  IRQ {} -> Both Admin and I/O queues", irq.get_irq());
-                }
+                log::info!("  IRQ {} -> Both Admin and I/O queues", irq.get_irq());
             }
         }
 
@@ -1388,11 +1213,12 @@
             self.wait_for_completion(ccb_id, completion_flag)?;
         }
 
-=======
+        Ok(())
+    }
+
     fn interrupt(&self, _irq: u16) -> Result<(), NvmeDriverErr> {
         let mut inner = self.inner.write();
         let _ = inner.intr(&self.admin_q, &self.io_q)?;
->>>>>>> 19528a1b
         Ok(())
     }
 }
