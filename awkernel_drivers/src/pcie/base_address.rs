use core::ptr::{read_volatile, write_volatile};

use awkernel_lib::addr::{virt_addr::VirtAddr, Addr};

#[derive(Debug, Clone, Copy, PartialEq, Eq)]
pub enum AddressType {
    T32B, // 32 bit address space
    T64B, // 64 bit address space
}

#[derive(Debug, Clone, PartialEq, Eq)]
pub enum BaseAddress {
    IO {
        reg_addr: Option<VirtAddr>,
        addr: u32,
        size: usize,
    },
    Mmio {
        reg_addr: Option<VirtAddr>,
        addr: usize,
        size: usize,
        address_type: AddressType,
        prefetchable: bool,
        mapped: bool,
    },
    None,
}

impl BaseAddress {
    pub fn is_64bit_memory(&self) -> bool {
        matches!(
            self,
            Self::Mmio {
                address_type: AddressType::T64B,
                ..
            }
        )
    }

    pub fn is_32bit_memory(&self) -> bool {
        matches!(
            self,
            Self::Mmio {
                address_type: AddressType::T32B,
                ..
            }
        )
    }

    pub fn is_io(&self) -> bool {
        matches!(self, Self::IO { .. })
    }

    pub unsafe fn set_base_address(&mut self, addr: usize) {
        match self {
            Self::IO {
                reg_addr: Some(reg_addr),
                ..
            } => {
                write_volatile(reg_addr.as_mut_ptr(), addr as u32);
            }
            Self::Mmio {
                reg_addr: Some(reg_addr),
                address_type,
                ..
            } => {
                if *address_type == AddressType::T32B {
                    write_volatile(reg_addr.as_mut_ptr(), addr as u32);
                } else {
                    let dst = reg_addr.as_mut_ptr::<u32>();
                    write_volatile(dst, ((addr as u64) & 0xffff_ffff) as u32);
                    write_volatile(dst.add(1), ((addr as u64) >> 32) as u32);
                }
            }
            _ => (),
        }
    }

    pub fn read8(&self, offset: usize) -> Option<u8> {
        match self {
            #[cfg(feature = "x86")]
<<<<<<< HEAD
            BaseAddress::IO { .. } => {
                unreachable!()
=======
            BaseAddress::IO { addr, size, .. } => {
                if offset >= *size {
                    return None;
                }

                let mut port1 = x86_64::instructions::port::PortWriteOnly::new(0xCF8);
                let mut port2 = x86_64::instructions::port::PortReadOnly::new(0xCFC);

                let addr = *addr | ((offset as u32) & 0xfc);
                let val = unsafe {
                    port1.write(addr);
                    let tmp: u32 = port2.read();
                    (tmp >> ((offset as u32 & 3) * 8)) as u8
                };

                Some(val)
>>>>>>> cc96cb52
            }
            BaseAddress::Mmio { addr, size, .. } => {
                let dst = *addr + offset;
                assert!(dst + 1 < *addr + *size);
                unsafe { Some(read_volatile(dst as *const u8)) }
            }
            _ => None,
        }
    }

    pub fn read16(&self, offset: usize) -> Option<u16> {
        assert_eq!(offset & 1, 0);
        match self {
            #[cfg(feature = "x86")]
            BaseAddress::IO { addr, size, .. } => {
                if offset >= *size {
                    return None;
                }

                let mut port1 = x86_64::instructions::port::PortWriteOnly::new(0xCF8);
                let mut port2 = x86_64::instructions::port::PortReadOnly::new(0xCFC);

                let addr = *addr | ((offset as u32) & 0xfc);
                let val = unsafe {
                    port1.write(addr);
                    let tmp: u32 = port2.read();
                    (tmp >> ((offset as u32 & 2) * 8)) as u16
                };

                Some(val)
            }
            BaseAddress::Mmio { addr, size, .. } => {
                let dst = *addr + offset;
                assert!(dst + 2 < *addr + *size);
                unsafe { Some(read_volatile(dst as *const u16)) }
            }
            _ => None,
        }
    }

    pub fn read32(&self, offset: usize) -> Option<u32> {
        assert_eq!(offset & 0b11, 0);
        match self {
            #[cfg(feature = "x86")]
            BaseAddress::IO { addr, size, .. } => {
                if offset >= *size {
                    return None;
                }

                unsafe {
                    let mut port1 = x86_64::instructions::port::PortWriteOnly::new(0xCF8);
                    let mut port2 = x86_64::instructions::port::PortReadOnly::new(0xCFC);
                    port1.write(*addr + ((offset as u32) & 0xfc));
                    Some(port2.read())
                }
            }
            BaseAddress::Mmio { addr, size, .. } => {
                let dst = *addr + offset;
                assert!(dst + 4 < *addr + *size);
                unsafe { Some(read_volatile(dst as *const u32)) }
            }
            _ => None,
        }
    }

    pub fn write8(&mut self, offset: usize, val: u8) {
        match self {
            #[cfg(feature = "x86")]
            BaseAddress::IO { addr, size, .. } => {
                if offset >= *size {
                    return;
                }

                unsafe {
                    let mut port1 = x86_64::instructions::port::PortWriteOnly::new(0xCF8);
                    let mut port2 = x86_64::instructions::port::Port::new(0xCFC);

                    let addr = *addr + ((offset as u32) & 0xfc);
                    port1.write(addr);
                    let reg: u32 = port2.read();

                    let mask = !(0xff << ((offset & 3) * 8));

                    port1.write(addr);
                    port2.write((reg & mask) | (val as u32) << ((offset & 3) * 8));
                }
            }
            BaseAddress::Mmio { addr, size, .. } => unsafe {
                let dst = *addr + offset;
                assert!(dst + 1 < *addr + *size);
                write_volatile(dst as *mut u8, val);
            },
            _ => (),
        }
    }

    pub fn write16(&mut self, offset: usize, val: u16) {
        assert_eq!(offset & 1, 0);
        match self {
            #[cfg(feature = "x86")]
            BaseAddress::IO { addr, size, .. } => {
                if offset >= *size {
                    return;
                }

                unsafe {
                    let mut port1 = x86_64::instructions::port::PortWriteOnly::new(0xCF8);
                    let mut port2 = x86_64::instructions::port::Port::new(0xCFC);

                    let addr = *addr + ((offset as u32) & 0xfc);
                    port1.write(addr);
                    let reg: u32 = port2.read();

                    let mask = !(0xffff << ((offset & 2) * 8));

                    port1.write(addr);
                    port2.write((reg & mask) | (val as u32) << ((offset & 2) * 8));
                }
            }
            BaseAddress::Mmio { addr, size, .. } => unsafe {
                let dst = *addr + offset;
                assert!(dst + 2 < *addr + *size);
                write_volatile(dst as *mut u16, val);
            },
            _ => (),
        }
    }

    pub fn write32(&mut self, offset: usize, val: u32) {
        assert_eq!(offset & 0b11, 0);
        match self {
            #[cfg(feature = "x86")]
            BaseAddress::IO { addr, size, .. } => {
                if offset >= *size {
                    return;
                }

                unsafe {
                    let mut port1 = x86_64::instructions::port::PortWriteOnly::new(0xCF8);
                    let mut port2 = x86_64::instructions::port::PortWriteOnly::new(0xCFC);
                    port1.write(*addr + ((offset as u32) & 0xfc));
                    port2.write(val);
                }
            }
            BaseAddress::Mmio { addr, size, .. } => unsafe {
                let dst = *addr + offset;
                assert!(dst + 4 < *addr + *size);
                write_volatile(dst as *mut u32, val);
            },
            _ => (),
        }
    }
}<|MERGE_RESOLUTION|>--- conflicted
+++ resolved
@@ -79,10 +79,6 @@
     pub fn read8(&self, offset: usize) -> Option<u8> {
         match self {
             #[cfg(feature = "x86")]
-<<<<<<< HEAD
-            BaseAddress::IO { .. } => {
-                unreachable!()
-=======
             BaseAddress::IO { addr, size, .. } => {
                 if offset >= *size {
                     return None;
@@ -99,7 +95,6 @@
                 };
 
                 Some(val)
->>>>>>> cc96cb52
             }
             BaseAddress::Mmio { addr, size, .. } => {
                 let dst = *addr + offset;
