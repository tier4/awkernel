use awkernel_lib::delay::{wait_microsec, wait_millisec};

use crate::pcie::PCIeInfo;

use super::{
    igc_base::{
        igc_acquire_phy_base, igc_power_down_phy_copper_base, igc_release_phy_base,
        IGC_RAR_ENTRIES_BASE,
    },
    igc_defines::*,
    igc_hw::{
        IgcHw, IgcMacOperations, IgcMediaType, IgcNvmOperations, IgcNvmType, IgcOperations,
        IgcPhyOperations, IgcPhyType,
    },
    igc_mac::{
        igc_check_alt_mac_addr_generic, igc_disable_pcie_master_generic,
        igc_get_auto_rd_done_generic, igc_put_hw_semaphore_generic,
    },
    igc_phy::{
<<<<<<< HEAD
        igc_get_phy_id, igc_phy_hw_reset_generic, igc_power_up_phy_copper, igc_read_phy_reg_gpy,
=======
        igc_phy_hw_reset_generic, igc_power_up_phy_copper, igc_read_phy_reg_gpy,
        igc_write_phy_reg_gpy,
>>>>>>> c40c4691
    },
    igc_regs::*,
    read_reg, write_flush, write_reg, IgcDriverErr,
};

pub(super) struct I225Flash;

impl IgcOperations for I225Flash {}

impl IgcMacOperations for I225Flash {
    fn init_params(&self, _info: &mut PCIeInfo, hw: &mut IgcHw) -> Result<(), IgcDriverErr> {
        igc_init_mac_params_i225(hw);
        Ok(())
    }

    fn reset_hw(&self, info: &mut PCIeInfo, hw: &mut IgcHw) -> Result<(), IgcDriverErr> {
        igc_reset_hw_i225(self, info, hw)
    }

    fn acquire_swfw_sync(
        &self,
        info: &mut PCIeInfo,
        hw: &mut IgcHw,
        mask: u16,
    ) -> Result<(), IgcDriverErr> {
        igc_acquire_swfw_sync_i225(info, hw, mask)
    }

    fn release_swfw_sync(
        &self,
        info: &mut PCIeInfo,
        hw: &mut IgcHw,
        mask: u16,
    ) -> Result<(), IgcDriverErr> {
        igc_release_swfw_sync_i225(info, hw, mask)
    }
}

impl IgcPhyOperations for I225Flash {
    fn init_params(&self, info: &mut PCIeInfo, hw: &mut IgcHw) -> Result<(), IgcDriverErr> {
        igc_init_phy_params_i225(self, info, hw)
    }

    fn acquire(&self, info: &mut PCIeInfo, hw: &mut IgcHw) -> Result<(), IgcDriverErr> {
        igc_acquire_phy_base(self, info, hw)
    }

    fn release(&self, info: &mut PCIeInfo, hw: &mut IgcHw) -> Result<(), IgcDriverErr> {
        igc_release_phy_base(self, info, hw)
    }

    fn power_up(&self, info: &mut PCIeInfo, hw: &mut IgcHw) -> Result<(), IgcDriverErr> {
        igc_power_up_phy_copper(self, info, hw)
    }

    fn power_down(&self, info: &mut PCIeInfo, hw: &mut IgcHw) -> Result<(), IgcDriverErr> {
        igc_power_down_phy_copper_base(self, info, hw)
    }

    fn reset(&self, info: &mut PCIeInfo, hw: &mut IgcHw) -> Result<(), IgcDriverErr> {
        igc_phy_hw_reset_generic(self, info, hw)
    }

    fn read_reg(
        &self,
        info: &mut PCIeInfo,
        hw: &mut IgcHw,
        offset: u32,
    ) -> Result<u16, IgcDriverErr> {
        igc_read_phy_reg_gpy(self, info, hw, offset)
    }

    fn write_reg(
        &self,
        info: &mut PCIeInfo,
        hw: &mut IgcHw,
        offset: u32,
        data: u16,
    ) -> Result<(), IgcDriverErr> {
        igc_write_phy_reg_gpy(self, info, hw, offset, data)
    }
}

impl IgcNvmOperations for I225Flash {
    fn acquire(&self, info: &mut PCIeInfo, hw: &mut IgcHw) -> Result<(), IgcDriverErr> {
        igc_acquire_swfw_sync_i225(info, hw, IGC_SWFW_EEP_SM)
    }

    fn release(&self, info: &mut PCIeInfo, hw: &mut IgcHw) -> Result<(), IgcDriverErr> {
        igc_release_swfw_sync_i225(info, hw, IGC_SWFW_EEP_SM)
    }

    fn init_params(&self, info: &mut PCIeInfo, hw: &mut IgcHw) -> Result<(), IgcDriverErr> {
        igc_init_nvm_params_i225(info, hw)?;
        hw.nvm.nvm_type = IgcNvmType::FlashHw;
        Ok(())
    }
}

pub(super) struct I225NoFlash;

impl IgcOperations for I225NoFlash {}

impl IgcMacOperations for I225NoFlash {
    fn init_params(&self, _info: &mut PCIeInfo, hw: &mut IgcHw) -> Result<(), IgcDriverErr> {
        igc_init_mac_params_i225(hw);
        Ok(())
    }

    fn reset_hw(&self, info: &mut PCIeInfo, hw: &mut IgcHw) -> Result<(), IgcDriverErr> {
        igc_reset_hw_i225(self, info, hw)
    }

    fn acquire_swfw_sync(
        &self,
        info: &mut PCIeInfo,
        hw: &mut IgcHw,
        mask: u16,
    ) -> Result<(), IgcDriverErr> {
        igc_acquire_swfw_sync_i225(info, hw, mask)
    }

    fn release_swfw_sync(
        &self,
        info: &mut PCIeInfo,
        hw: &mut IgcHw,
        mask: u16,
    ) -> Result<(), IgcDriverErr> {
        igc_release_swfw_sync_i225(info, hw, mask)
    }
}

impl IgcPhyOperations for I225NoFlash {
    fn init_params(&self, info: &mut PCIeInfo, hw: &mut IgcHw) -> Result<(), IgcDriverErr> {
        igc_init_phy_params_i225(self, info, hw)
    }

    fn acquire(&self, info: &mut PCIeInfo, hw: &mut IgcHw) -> Result<(), IgcDriverErr> {
        igc_acquire_phy_base(self, info, hw)
    }

    fn release(&self, info: &mut PCIeInfo, hw: &mut IgcHw) -> Result<(), IgcDriverErr> {
        igc_release_phy_base(self, info, hw)
    }

    fn power_up(&self, info: &mut PCIeInfo, hw: &mut IgcHw) -> Result<(), IgcDriverErr> {
        igc_power_up_phy_copper(self, info, hw)
    }

    fn power_down(&self, info: &mut PCIeInfo, hw: &mut IgcHw) -> Result<(), IgcDriverErr> {
        igc_power_down_phy_copper_base(self, info, hw)
    }

    fn reset(&self, info: &mut PCIeInfo, hw: &mut IgcHw) -> Result<(), IgcDriverErr> {
        igc_phy_hw_reset_generic(self, info, hw)
    }

    fn read_reg(
        &self,
        info: &mut PCIeInfo,
        hw: &mut IgcHw,
        offset: u32,
    ) -> Result<u16, IgcDriverErr> {
        igc_read_phy_reg_gpy(self, info, hw, offset)
    }

    fn write_reg(
        &self,
        info: &mut PCIeInfo,
        hw: &mut IgcHw,
        offset: u32,
        data: u16,
    ) -> Result<(), IgcDriverErr> {
        igc_write_phy_reg_gpy(self, info, hw, offset, data)
    }
}

impl IgcNvmOperations for I225NoFlash {
    fn acquire(&self, info: &mut PCIeInfo, hw: &mut IgcHw) -> Result<(), IgcDriverErr> {
        igc_acquire_swfw_sync_i225(info, hw, IGC_SWFW_EEP_SM)
    }

    fn release(&self, info: &mut PCIeInfo, hw: &mut IgcHw) -> Result<(), IgcDriverErr> {
        igc_release_swfw_sync_i225(info, hw, IGC_SWFW_EEP_SM)
    }

    fn init_params(&self, info: &mut PCIeInfo, hw: &mut IgcHw) -> Result<(), IgcDriverErr> {
        igc_init_nvm_params_i225(info, hw)?;
        hw.nvm.nvm_type = IgcNvmType::Invm;
        Ok(())
    }
}

fn igc_get_flash_presence_i225(info: &PCIeInfo) -> Result<bool, IgcDriverErr> {
    let eec = read_reg(info, IGC_EECD)?;
    Ok(eec & IGC_EECD_FLASH_DETECTED_I225 != 0)
}

/// Reset hardware
/// This resets the hardware into a known state.
fn igc_reset_hw_i225(
    i225: &dyn IgcOperations,
    info: &mut PCIeInfo,
    hw: &mut IgcHw,
) -> Result<(), IgcDriverErr> {
    // Prevent the PCI-E bus from sticking if there is no TLP connection
    // on the last TLP read/write transaction when MAC is reset.
    igc_disable_pcie_master_generic(info)?;

    write_reg(info, IGC_IMC, 0xffffffff)?;

    write_reg(info, IGC_RCTL, 0)?;
    write_reg(info, IGC_TCTL, IGC_TCTL_PSP)?;
    write_flush(info)?;

    wait_millisec(10);

    let ctrl = read_reg(info, IGC_CTRL)?;
    write_reg(info, IGC_CTRL, ctrl | IGC_CTRL_DEV_RST)?;

    igc_get_auto_rd_done_generic(info)?;

    // Clear any pending interrupt events.
    write_reg(info, IGC_IMC, 0xffffffff)?;
    read_reg(info, IGC_ICR)?;

    // Install any alternate MAC address into RAR0
    igc_check_alt_mac_addr_generic(i225, info, hw)?;

    Ok(())
}

/// Acquire the HW semaphore to access the PHY or NVM
fn igc_get_hw_semaphore_i225(info: &mut PCIeInfo, hw: &mut IgcHw) -> Result<(), IgcDriverErr> {
    let mut swsm;
    let timeout = hw.nvm.word_size + 1;
    let mut i = 0;

    // Get the SW semaphore
    while i < timeout {
        swsm = read_reg(info, IGC_SWSM)?;
        if swsm & IGC_SWSM_SMBI == 0 {
            break;
        }

        wait_microsec(50);
        i += 1;
    }

    if i == timeout {
        // In rare circumstances, the SW semaphore may already be held
        // unintentionally. Clear the semaphore once before giving up.
        if hw.dev_spec.clear_semaphore_once {
            hw.dev_spec.clear_semaphore_once = false;
            igc_put_hw_semaphore_generic(info)?;

            i = 0;
            while i < timeout {
                swsm = read_reg(info, IGC_SWSM)?;
                if swsm & IGC_SWSM_SMBI == 0 {
                    break;
                }

                wait_microsec(50);
                i += 1;
            }
        }

        // If we do not have the semaphore here, we have to give up.
        if i == timeout {
            log::debug!("Driver can't access device - SMBI bit is set.");
            return Err(IgcDriverErr::NVM);
        }
    }

    // Get the FW semaphore.
    i = 0;
    while i < timeout {
        swsm = read_reg(info, IGC_SWSM)?;
        write_reg(info, IGC_SWSM, swsm | IGC_SWSM_SWESMBI)?;

        // Semaphore acquired if bit latched
        if read_reg(info, IGC_SWSM)? & IGC_SWSM_SWESMBI != 0 {
            break;
        }

        wait_microsec(50);
        i += 1;
    }

    if i == timeout {
        // Release semaphores
        igc_put_hw_semaphore_generic(info)?;
        log::debug!("Driver can't access the NVM");
        return Err(IgcDriverErr::NVM);
    }

    Ok(())
}

/// Acquire the SW/FW semaphore to access the PHY or NVM.  The mask
/// will also specify which port we're acquiring the lock for.
fn igc_acquire_swfw_sync_i225(
    info: &mut PCIeInfo,
    hw: &mut IgcHw,
    mask: u16,
) -> Result<(), IgcDriverErr> {
    let swmask = mask as u32;
    let fwmask = (mask as u32) << 16;
    let timeout = 200;

    for _ in 0..timeout {
        igc_get_hw_semaphore_i225(info, hw)?;

        let mut swfw_sync = read_reg(info, IGC_SW_FW_SYNC)?;
        if swfw_sync & (fwmask | swmask) == 0 {
            swfw_sync |= swmask;
            if write_reg(info, IGC_SW_FW_SYNC, swfw_sync).is_err() {
                igc_put_hw_semaphore_generic(info)?;
                return Err(IgcDriverErr::SwfwSync);
            }
            return Ok(());
        }

        // Firmware currently using resource (fwmask)
        // or other software thread using resource (swmask)
        igc_put_hw_semaphore_generic(info)?;
        wait_millisec(5);
    }

    // timeout
    Err(IgcDriverErr::SwfwSync)
}

/// Release the SW/FW semaphore used to access the PHY or NVM.  The mask
/// will also specify which port we're releasing the lock for.
fn igc_release_swfw_sync_i225(
    info: &mut PCIeInfo,
    hw: &mut IgcHw,
    mask: u16,
) -> Result<(), IgcDriverErr> {
    while igc_get_hw_semaphore_i225(info, hw).is_err() {}

    let mut swfw_sync = read_reg(info, IGC_SW_FW_SYNC)?;
    swfw_sync &= !(mask as u32);
    write_reg(info, IGC_SW_FW_SYNC, swfw_sync)?;

    igc_put_hw_semaphore_generic(info)?;

    Ok(())
}

fn igc_init_mac_params_i225(hw: &mut IgcHw) {
    // Set media type
    hw.phy.media_type = IgcMediaType::Copper;
    // Set mta register count
    hw.mac.mta_reg_count = 128;
    // Set rar entry count
    hw.mac.rar_entry_count = IGC_RAR_ENTRIES_BASE;

    // Allow a single clear of the SW semaphore on I225
    hw.dev_spec.clear_semaphore_once = true;

    // Set if part includes ASF firmware
    hw.mac.asf_firmware_present = true;
}

fn igc_init_nvm_params_i225(info: &mut PCIeInfo, hw: &mut IgcHw) -> Result<(), IgcDriverErr> {
    let nvm = &mut hw.nvm;
    let eecd = read_reg(info, IGC_EECD)?;

    // Added to a constant, "size" becomes the left-shift value
    // for setting word_size.
    // `+ NVM_WORD_SIZE_BASE_SHIFT`

    let size =
        ((eecd & IGC_EECD_SIZE_EX_MASK) >> IGC_EECD_SIZE_EX_SHIFT) + NVM_WORD_SIZE_BASE_SHIFT;

    // Just in case size is out of range, cap it to the largest
    // EEPROM size supported.
    let size = if size > 15 { 15 } else { size };

    nvm.word_size = 1 << size;
    nvm.opcode_bits = 8;
    nvm.delay_usec = 1;
    nvm.nvm_type = IgcNvmType::EepromSpi;

    nvm.page_size = if eecd & IGC_EECD_ADDR_BITS != 0 {
        32
    } else {
        8
    };

    nvm.address_bits = if eecd & IGC_EECD_ADDR_BITS != 0 {
        16
    } else {
        8
    };

    if nvm.word_size == 1 << 15 {
        nvm.page_size = 128;
    }

    // The original code uses `igc_get_flash_presence_i225()`
    // to check if flash is present and to initialize VNM operations.
    // However, in Awkernel, we don't use it here,
    // but it should be used when creating an instance of `IgcOperations`.

    Ok(())
}

fn igc_init_phy_params_i225(
    ops: &dyn IgcPhyOperations,
    info: &mut PCIeInfo,
    hw: &mut IgcHw,
) -> Result<(), IgcDriverErr> {
    let phy = &mut hw.phy;

    if phy.media_type != IgcMediaType::Copper {
        phy.phy_type = IgcPhyType::None;
        return Ok(());
    }

    phy.autoneg_mask = AUTONEG_ADVERTISE_SPEED_DEFAULT_2500;
    phy.reset_delay_us = 100;

    // Make sure the PHY is in a good state. Several people have reported
    // firmware leaving the PHY's page select register set to something
    // other than the default of zero, which causes the PHY ID read to
    // access something other than the intended register.
    ops.reset(info, hw)?;

    igc_get_phy_id(ops, info, hw)?;
    hw.phy.phy_type = IgcPhyType::I225;

    Ok(())
}<|MERGE_RESOLUTION|>--- conflicted
+++ resolved
@@ -17,12 +17,8 @@
         igc_get_auto_rd_done_generic, igc_put_hw_semaphore_generic,
     },
     igc_phy::{
-<<<<<<< HEAD
         igc_get_phy_id, igc_phy_hw_reset_generic, igc_power_up_phy_copper, igc_read_phy_reg_gpy,
-=======
-        igc_phy_hw_reset_generic, igc_power_up_phy_copper, igc_read_phy_reg_gpy,
         igc_write_phy_reg_gpy,
->>>>>>> c40c4691
     },
     igc_regs::*,
     read_reg, write_flush, write_reg, IgcDriverErr,
