--- conflicted
+++ resolved
@@ -278,11 +278,7 @@
             Self::MasterRequestsPending => write!(f, "Master requests pending."),
             Self::InvalidLinkSettings => write!(f, "Invalid link settings."),
             Self::AutonegNotComplete => write!(f, "Auto negotiation is not completed."),
-<<<<<<< HEAD
-            Self::ResetFailed => write!(f, "Reset failure"),
-=======
             Self::ResetFailed => write!(f, "Reset failure."),
->>>>>>> b1d63c30
             Self::I2c => write!(f, "I2c failure."),
             Self::SwfwSync => write!(f, "Software firmware synchronization failure."),
             Self::PhyAddrInvalid => write!(f, "Phy address invalid."),
