use crate::pcie::PCIeInfo;

// Virtio Structure PCI Capabilities
// struct virtio_pci_cap {
//     cap_vndr: u8,     // Generic PCI field: PCI_CAP_ID_VNDR
//     cap_next: u8,     // Generic PCI field: next ptr.
//     cap_len: u8,      // Generic PCI field: capability length
//     cfg_type: u8,     // Identifies the structure.
//     bar: u8,          // Where to find it.
//     id: u8,           // Multiple capabilities of the same type
//     padding: [u8; 2], // Pad to full dword.
//     offset: u32,      // Offset within bar.
//     length: u32,      // Length of the structure, in bytes.
// }

<<<<<<< HEAD
const VIRTIO_PCI_CAP_CFG_TYPE_OFFSET: usize = 0x03;
const VIRTIO_PCI_CAP_BAR_OFFSET: usize = 0x04;
const VIRTIO_PCI_CAP_OFFSET_OFFSET: usize = 0x08;

#[derive(Debug, Clone)]
=======
const VIRTIO_PCI_CAP_CFG_TYPE: usize = 0x03;
const VIRTIO_PCI_CAP_BAR: usize = 0x04;
const VIRTIO_PCI_CAP_OFFSET: usize = 0x08;

#[allow(dead_code)]
#[derive(Debug)]
>>>>>>> 553b28d7
pub struct VirtioCap {
    cfg_type: u8,
    bar: u8,
    offset: u32,
}

impl VirtioCap {
    pub fn new(info: &PCIeInfo, cap_ptr: usize) -> Self {
<<<<<<< HEAD
        let cfg_type = info
            .config_space
            .read_u8(cap_ptr + VIRTIO_PCI_CAP_CFG_TYPE_OFFSET);
        let bar = info
            .config_space
            .read_u8(cap_ptr + VIRTIO_PCI_CAP_BAR_OFFSET);
        let offset = info
            .config_space
            .read_u32(cap_ptr + VIRTIO_PCI_CAP_OFFSET_OFFSET);
=======
        let cfg_type = info.config_space.read_u8(cap_ptr + VIRTIO_PCI_CAP_CFG_TYPE);
        let bar = info.config_space.read_u8(cap_ptr + VIRTIO_PCI_CAP_BAR);
        let offset = info.config_space.read_u32(cap_ptr + VIRTIO_PCI_CAP_OFFSET);
>>>>>>> 553b28d7

        Self {
            cfg_type,
            bar,
            offset,
        }
    }

<<<<<<< HEAD
    pub fn get_cfg_type(&self) -> u8 {
        self.cfg_type
    }

    pub fn get_bar(&self) -> u8 {
        self.bar
    }

    pub fn get_offset(&self) -> u32 {
=======
    pub fn _get_cfg_type(&self) -> u8 {
        self.cfg_type
    }

    pub fn _get_bar(&self) -> u8 {
        self.bar
    }

    pub fn _get_offset(&self) -> u32 {
>>>>>>> 553b28d7
        self.offset
    }
}<|MERGE_RESOLUTION|>--- conflicted
+++ resolved
@@ -13,20 +13,11 @@
 //     length: u32,      // Length of the structure, in bytes.
 // }
 
-<<<<<<< HEAD
-const VIRTIO_PCI_CAP_CFG_TYPE_OFFSET: usize = 0x03;
-const VIRTIO_PCI_CAP_BAR_OFFSET: usize = 0x04;
-const VIRTIO_PCI_CAP_OFFSET_OFFSET: usize = 0x08;
-
-#[derive(Debug, Clone)]
-=======
 const VIRTIO_PCI_CAP_CFG_TYPE: usize = 0x03;
 const VIRTIO_PCI_CAP_BAR: usize = 0x04;
 const VIRTIO_PCI_CAP_OFFSET: usize = 0x08;
 
-#[allow(dead_code)]
 #[derive(Debug)]
->>>>>>> 553b28d7
 pub struct VirtioCap {
     cfg_type: u8,
     bar: u8,
@@ -35,21 +26,9 @@
 
 impl VirtioCap {
     pub fn new(info: &PCIeInfo, cap_ptr: usize) -> Self {
-<<<<<<< HEAD
-        let cfg_type = info
-            .config_space
-            .read_u8(cap_ptr + VIRTIO_PCI_CAP_CFG_TYPE_OFFSET);
-        let bar = info
-            .config_space
-            .read_u8(cap_ptr + VIRTIO_PCI_CAP_BAR_OFFSET);
-        let offset = info
-            .config_space
-            .read_u32(cap_ptr + VIRTIO_PCI_CAP_OFFSET_OFFSET);
-=======
         let cfg_type = info.config_space.read_u8(cap_ptr + VIRTIO_PCI_CAP_CFG_TYPE);
         let bar = info.config_space.read_u8(cap_ptr + VIRTIO_PCI_CAP_BAR);
         let offset = info.config_space.read_u32(cap_ptr + VIRTIO_PCI_CAP_OFFSET);
->>>>>>> 553b28d7
 
         Self {
             cfg_type,
@@ -58,7 +37,6 @@
         }
     }
 
-<<<<<<< HEAD
     pub fn get_cfg_type(&self) -> u8 {
         self.cfg_type
     }
@@ -68,17 +46,6 @@
     }
 
     pub fn get_offset(&self) -> u32 {
-=======
-    pub fn _get_cfg_type(&self) -> u8 {
-        self.cfg_type
-    }
-
-    pub fn _get_bar(&self) -> u8 {
-        self.bar
-    }
-
-    pub fn _get_offset(&self) -> u32 {
->>>>>>> 553b28d7
         self.offset
     }
 }