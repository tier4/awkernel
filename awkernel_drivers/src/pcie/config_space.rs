use core::ptr::{read_volatile, write_volatile};

use awkernel_lib::addr::{virt_addr::VirtAddr, Addr};

#[derive(Debug, Clone)]
pub enum ConfigSpace {
    #[allow(dead_code)]
    IO(u32),

    Mmio(VirtAddr),
}

impl ConfigSpace {
    #[cfg(feature = "x86")]
    pub fn new_io(bus_number: u8, device_number: u8, function_number: u8) -> Self {
        let base = 0x80000000
            | (bus_number as u32) << 16
            | (device_number as u32) << 11
            | (function_number as u32) << 8;
        Self::IO(base)
    }

    pub fn new_memory(base: VirtAddr) -> Self {
        Self::Mmio(base)
    }

    pub fn addr(&self, offset: usize) -> Option<VirtAddr> {
        let ConfigSpace::Mmio(base) = self else {
            return None;
        };

        Some(*base + offset)
    }

<<<<<<< HEAD
    pub fn read_u8(&self, offset: usize) -> u8 {
=======
    pub fn _read_u8(&self, offset: usize) -> u8 {
>>>>>>> cc96cb52
        match self {
            #[allow(unused_variables)]
            Self::IO(base) => {
                #[cfg(feature = "x86")]
                {
                    let mut port1 = x86_64::instructions::port::PortWriteOnly::new(0xCF8);
                    let mut port2 = x86_64::instructions::port::PortReadOnly::new(0xCFC);

                    let addr = *base | ((offset as u32) & 0xfc);
                    unsafe {
                        port1.write(addr);
                        let tmp: u32 = port2.read();
<<<<<<< HEAD
                        ((tmp >> ((offset & 0x3) * 8)) & 0xff) as u8
=======
                        (tmp >> ((offset as u32 & 3) * 8)) as u8
>>>>>>> cc96cb52
                    }
                }

                #[cfg(not(feature = "x86"))]
                {
                    unreachable!()
                }
            }
            Self::Mmio(base) => {
                let addr = *base + offset;
                unsafe { read_volatile(addr.as_ptr()) }
            }
        }
    }

    pub fn read_u16(&self, offset: usize) -> u16 {
        match self {
            #[allow(unused_variables)]
            Self::IO(base) => {
                #[cfg(feature = "x86")]
                {
                    let mut port1 = x86_64::instructions::port::PortWriteOnly::new(0xCF8);
                    let mut port2 = x86_64::instructions::port::PortReadOnly::new(0xCFC);

                    let addr = *base | ((offset as u32) & 0xfc);
                    unsafe {
                        port1.write(addr);
                        let tmp: u32 = port2.read();
                        (tmp >> ((offset as u32 & 2) * 8)) as u16
                    }
                }

                #[cfg(not(feature = "x86"))]
                {
                    unreachable!()
                }
            }
            Self::Mmio(base) => {
                let addr = *base + offset;
                unsafe { read_volatile(addr.as_ptr()) }
            }
        }
    }

    pub fn read_u32(&self, offset: usize) -> u32 {
        match self {
            #[allow(unused_variables)]
            Self::IO(base) => {
                #[cfg(feature = "x86")]
                {
                    let mut port1 = x86_64::instructions::port::PortWriteOnly::new(0xCF8);
                    let mut port2 = x86_64::instructions::port::PortReadOnly::new(0xCFC);

                    let addr = *base | ((offset as u32) & 0xfc);
                    unsafe {
                        port1.write(addr);
                        port2.read()
                    }
                }

                #[cfg(not(feature = "x86"))]
                {
                    unreachable!()
                }
            }
            Self::Mmio(base) => {
                let addr = *base + offset;
                unsafe { read_volatile(addr.as_ptr()) }
            }
        }
    }

    pub fn write_u8(&self, data: u8, offset: usize) {
        match self {
            #[allow(unused_variables)]
            Self::IO(base) => {
                #[cfg(feature = "x86")]
                {
                    let mut port1 = x86_64::instructions::port::PortWriteOnly::new(0xCF8);
                    let mut port2 = x86_64::instructions::port::PortWriteOnly::new(0xCFC);

                    let addr = *base | ((offset as u32) & 0xfc);
                    unsafe {
                        port1.write(addr);
                        // Ensure we write the correct part of the 32-bit port
                        let shift = (offset & 3) * 8;
                        port2.write((data as u32) << shift);
                    }
                }

                #[cfg(not(feature = "x86"))]
                {
                    unreachable!()
                }
            }
            Self::Mmio(base) => {
                let addr = *base + offset;
                unsafe { write_volatile(addr.as_mut_ptr(), data) }
            }
        }
    }

    pub fn write_u16(&self, data: u16, offset: usize) {
        match self {
            #[allow(unused_variables)]
            Self::IO(base) => {
                #[cfg(feature = "x86")]
                {
                    let mut port1 = x86_64::instructions::port::PortWriteOnly::new(0xCF8);
                    let mut port2 = x86_64::instructions::port::PortWriteOnly::new(0xCFC);

                    let addr = *base | ((offset as u32) & 0xfc);
                    unsafe {
                        port1.write(addr);
                        // Ensure we write the correct part of the 32-bit port
                        if (offset & 2) == 0 {
                            port2.write(data as u32 & 0xFFFF);
                        } else {
                            port2.write((data as u32) << 16);
                        }
                    }
                }

                #[cfg(not(feature = "x86"))]
                {
                    unreachable!()
                }
            }
            Self::Mmio(base) => {
                let addr = *base + offset;
                unsafe { write_volatile(addr.as_mut_ptr(), data) }
            }
        }
    }

    pub fn write_u32(&self, data: u32, offset: usize) {
        match self {
            #[allow(unused_variables)]
            Self::IO(base) => {
                #[cfg(feature = "x86")]
                {
                    let mut port1 = x86_64::instructions::port::PortWriteOnly::new(0xCF8);
                    let mut port2 = x86_64::instructions::port::PortWriteOnly::new(0xCFC);

                    let addr = *base | ((offset as u32) & 0xfc);
                    unsafe {
                        port1.write(addr);
                        port2.write(data);
                    }
                }

                #[cfg(not(feature = "x86"))]
                {
                    unreachable!()
                }
            }
            Self::Mmio(base) => {
                let addr = *base + offset;
                unsafe { write_volatile(addr.as_mut_ptr(), data) }
            }
        }
    }
}<|MERGE_RESOLUTION|>--- conflicted
+++ resolved
@@ -32,11 +32,7 @@
         Some(*base + offset)
     }
 
-<<<<<<< HEAD
     pub fn read_u8(&self, offset: usize) -> u8 {
-=======
-    pub fn _read_u8(&self, offset: usize) -> u8 {
->>>>>>> cc96cb52
         match self {
             #[allow(unused_variables)]
             Self::IO(base) => {
@@ -49,11 +45,7 @@
                     unsafe {
                         port1.write(addr);
                         let tmp: u32 = port2.read();
-<<<<<<< HEAD
-                        ((tmp >> ((offset & 0x3) * 8)) & 0xff) as u8
-=======
                         (tmp >> ((offset as u32 & 3) * 8)) as u8
->>>>>>> cc96cb52
                     }
                 }
 
