--- conflicted
+++ resolved
@@ -455,7 +455,6 @@
     Ok(())
 }
 
-<<<<<<< HEAD
 
 #[cfg(not(feature = "raspi"))]
 const MAX_DEVICE: u8 = 32;
@@ -463,8 +462,6 @@
 #[cfg(feature = "raspi")]
 const MAX_DEVICE: u8 = 2;
 
-=======
->>>>>>> 36f6ba04
 /// Scan for devices on the physical PCIe bus.
 #[inline]
 fn check_bus<F>(bus: &mut PCIeBus, bus_tree: &mut PCIeTree, visited: &mut BTreeSet<u8>, f: &F)
