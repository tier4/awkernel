ifndef $(BSP)
	BSP = raspi3
endif

ifeq ($(RELEASE), 1)
	OPT = --release
	BUILD = release
else
	BUILD = debug
endif

# 2MiB Stack
STACKSIZE = 1024 * 1024 * 2

# 4 CPUs
NUMCPU = 4

ifeq ($(BSP),raspi3)
	RUSTC_MISC_ARGS = -C target-cpu=cortex-a53
	INITADDR = 0x80000
else ifeq ($(BSP),raspi4)
	RUSTC_MISC_ARGS = -C target-cpu=cortex-a72
	INITADDR = 0
endif

ASM_FILE_DEP_AARCH64=kernel/asm/aarch64/device/raspi.S kernel/asm/aarch64/exception.S
ASM_FILE_AARCH64=kernel/asm/aarch64/boot.S
ASM_OBJ_AARCH64=boot_aarch64.o

X86ASM=kernel/asm/x86

ifndef $(CC)
	CC = clang
endif

ifndef $(LD)
	LD = rust-lld -flavor gnu
	# LD = ld.gold
endif

all: raspi x86_64 std

cargo: target/aarch64-kernel/$(BUILD)/awkernel kernel-x86_64.elf std

FORCE:

# AArch64
raspi: kernel8.img

target/aarch64-kernel/$(BUILD)/awkernel: $(ASM_OBJ_AARCH64) aarch64-link-bsp.lds kernel FORCE
	RUSTFLAGS="$(RUSTC_MISC_ARGS)" cargo +nightly $(BSP) $(OPT)

kernel8.img: target/aarch64-kernel/$(BUILD)/awkernel
	rust-objcopy -O binary target/aarch64-kernel/$(BUILD)/awkernel $@

$(ASM_OBJ_AARCH64): $(ASM_FILE_AARCH64) $(ASM_FILE_DEP_AARCH64)
	$(CC) --target=aarch64-elf -c $< -o $@ -D$(BSP) -DSTACKSIZE="$(STACKSIZE)"

aarch64-link-bsp.lds: aarch64-link.lds
	sed "s/#INITADDR#/$(INITADDR)/" aarch64-link.lds | sed "s/#STACKSIZE#/$(STACKSIZE)/" | sed "s/#NUMCPU#/$(NUMCPU)/" > $@

qemu-raspi3:
	qemu-system-aarch64 -m 1024 -M raspi3 -kernel kernel8.img -serial stdio -display none -monitor telnet::5556,server,nowait -d int

debug-raspi3:
	qemu-system-aarch64 -m 1024 -M raspi3b -kernel kernel8.img -serial stdio -display none -monitor telnet::5556,server,nowait -d int -s -S

gdb-raspi3:
	gdb-multiarch -x aarch64-debug.gdb

## x86_64

x86_64: x86_64_boot.img

kernel-x86_64.elf: $(X86ASM) FORCE
	cargo +nightly x86 $(OPT)

x86_64_boot.img: kernel-x86_64.elf
	cargo +nightly run --release --package x86bootdisk -- --kernel $< --output $@

x86_64_uefi.img: kernel-x86_64.elf
	cargo +nightly run --release --package x86bootdisk -- --kernel $< --output $@ --boot-type uefi

$(X86ASM): FORCE
	$(MAKE) -C $@

qemu-x86_64:
	qemu-system-x86_64 -m 512 -drive format=raw,file=x86_64_boot.img -serial stdio -smp 4 -monitor telnet::5556,server,nowait

debug-x86_64:
	qemu-system-x86_64 -m 512 -drive format=raw,file=x86_64_boot.img -serial stdio -smp 4 -display none -monitor telnet::5556,server,nowait -s -S

gdb-x86_64:
	gdb-multiarch -x x86-debug.gdb

<<<<<<< HEAD
## Linux / macOS
=======
## riscv32

riscv32:
	cargo rv32

run-riscv32: target/riscv32imac-unknown-none-elf/debug/awkernel
#	qemu-system-riscv32 -machine virt -bios none -kernel $< -m 512M -nographic -smp 2
	~/ladybird/sim/launch_sim $< --ebreak --htif --tohost 0x80040f88 --fromhost 0x80040f90 --core 2

## Linux
>>>>>>> cf2be725

std: FORCE
	cargo +nightly std $(OPT)

run-std:
	cargo +nightly run --package awkernel --no-default-features --features std $(OPT)

## Test

test: FORCE
	cargo test_awkernel_lib
	cargo test_awkernel_async_lib -- --nocapture
	cargo test_awkernel_drivers

## Clean

clean: FORCE
	rm -f *.o *.elf aarch64-link-bsp.lds *.img kernel/asm/x86/*.o
	cargo clean
	$(MAKE) -C $(X86ASM) clean<|MERGE_RESOLUTION|>--- conflicted
+++ resolved
@@ -93,9 +93,6 @@
 gdb-x86_64:
 	gdb-multiarch -x x86-debug.gdb
 
-<<<<<<< HEAD
-## Linux / macOS
-=======
 ## riscv32
 
 riscv32:
@@ -105,8 +102,7 @@
 #	qemu-system-riscv32 -machine virt -bios none -kernel $< -m 512M -nographic -smp 2
 	~/ladybird/sim/launch_sim $< --ebreak --htif --tohost 0x80040f88 --fromhost 0x80040f90 --core 2
 
-## Linux
->>>>>>> cf2be725
+## Linux / macOS
 
 std: FORCE
 	cargo +nightly std $(OPT)
