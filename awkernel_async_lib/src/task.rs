--- conflicted
+++ resolved
@@ -222,24 +222,6 @@
     pub fn panicked(&self) -> bool {
         self.panicked
     }
-
-    #[inline(always)]
-    pub fn get_dag_info(&self) -> Option<DagInfo> {
-        self.dag_info.clone()
-    }
-<<<<<<< HEAD
-
-    #[inline(always)]
-    pub fn update_release_time(&mut self, time: awkernel_lib::time::Time) {
-        self.release_time = Some(time);
-    }
-
-    #[inline(always)]
-    pub fn get_release_time(&self) -> Option<awkernel_lib::time::Time> {
-        self.release_time
-    }
-=======
->>>>>>> b4f90de5
 }
 
 /// State of task.
@@ -259,16 +241,6 @@
 struct Tasks {
     candidate_id: u32, // Next candidate of task ID.
     id_to_task: BTreeMap<u32, Arc<Task>>,
-}
-
-<<<<<<< HEAD
-#[derive(Copy, Clone)]
-=======
-#[derive(Clone)]
->>>>>>> b4f90de5
-pub struct DagInfo {
-    pub dag_id: u32,
-    pub node_id: u32,
 }
 
 impl Tasks {
