//! Task structure and functions.
//!
//! - `Task` represents a task. This is handled as `Arc<Task>`.
//!     - `Task::wake()` and `Task::wake_by_ref()` call `Task::scheduler::wake_task()` to wake the task up.
//!     - `Task::info`, which type is `TaskInfo`, contains information of the task.
//! - `TaskInfo` represents information of task.
//! - `Tasks` is a set of tasks.

#[cfg(not(feature = "no_preempt"))]
mod preempt;

use crate::scheduler::{self, get_scheduler, Scheduler, SchedulerType};
use alloc::{
    borrow::Cow,
    collections::{btree_map, BTreeMap},
    sync::Arc,
};
use array_macro::array;
use awkernel_lib::{
    cpu::NUM_MAX_CPU,
    sync::mutex::{MCSNode, Mutex},
    unwind::catch_unwind,
};
use core::{
    sync::atomic::{AtomicU32, AtomicU64, Ordering},
    task::{Context, Poll},
};
use futures::{
    future::{BoxFuture, Fuse, FusedFuture},
    task::{waker_ref, ArcWake},
    Future, FutureExt,
};

#[cfg(not(feature = "std"))]
use alloc::vec::Vec;

#[cfg(not(feature = "no_preempt"))]
pub use preempt::{preemption, thread::deallocate_thread_pool};

#[cfg(not(feature = "no_preempt"))]
use preempt::thread::PtrWorkerThreadContext;

/// Return type of futures taken by `awkernel_async_lib::task::spawn`.
pub type TaskResult = Result<(), Cow<'static, str>>;

static TASKS: Mutex<Tasks> = Mutex::new(Tasks::new()); // Set of tasks.
static RUNNING: [AtomicU32; NUM_MAX_CPU] = array![_ => AtomicU32::new(0); NUM_MAX_CPU]; // IDs of running tasks.
static MAX_TASK_PRIORITY: u64 = (1 << 56) - 1; // Maximum task priority.
pub(crate) static NUM_TASK_IN_QUEUE: AtomicU64 = AtomicU64::new(0); // Number of tasks in the queue.

/// Task has ID, future, information, and a reference to a scheduler.
pub struct Task {
    pub id: u32,
    pub name: Cow<'static, str>,
    future: Mutex<Fuse<BoxFuture<'static, TaskResult>>>,
    pub info: Mutex<TaskInfo>,
    scheduler: &'static dyn Scheduler,
    pub priority: PriorityInfo,
}

impl Task {
    #[inline(always)]
    pub fn scheduler_name(&self) -> SchedulerType {
        self.scheduler.scheduler_name()
    }
}

unsafe impl Sync for Task {}
unsafe impl Send for Task {}

impl ArcWake for Task {
    fn wake_by_ref(arc_self: &Arc<Self>) {
        let cloned = arc_self.clone();
        cloned.wake();
    }

    fn wake(self: Arc<Self>) {
        let panicked;

        {
            use State::*;

            let mut node = MCSNode::new();
            let mut info = self.info.lock(&mut node);

            match info.state {
                Running | Runnable | Preempted => {
                    info.need_sched = true;
                    return;
                }
                Terminated | Panicked => {
                    return;
                }
                Ready | Waiting => {
                    info.state = Runnable;
                }
            }

            panicked = info.panicked;
        }

        NUM_TASK_IN_QUEUE.fetch_add(1, Ordering::Release);

        if panicked {
            scheduler::panicked::SCHEDULER.wake_task(self);
        } else {
            self.scheduler.wake_task(self);
        }

        // Notify the primary CPU to wake up workers.
        awkernel_lib::cpu::wake_cpu(0);
    }
}

/// Information of task.
pub struct TaskInfo {
    pub(crate) state: State,
    pub(crate) scheduler_type: SchedulerType,
    pub(crate) num_preempt: u64,
    last_executed_time: awkernel_lib::time::Time,
    absolute_deadline: Option<u64>,
    need_sched: bool,
    pub(crate) need_preemption: bool,
    panicked: bool,

    #[cfg(not(feature = "no_preempt"))]
    thread: Option<PtrWorkerThreadContext>,
}

impl TaskInfo {
    #[cfg(not(feature = "no_preempt"))]
    #[inline(always)]
    pub(crate) fn take_preempt_context(&mut self) -> Option<PtrWorkerThreadContext> {
        self.thread.take()
    }

    #[cfg(not(feature = "no_preempt"))]
    #[inline(always)]
    pub(crate) fn set_preempt_context(&mut self, ctx: PtrWorkerThreadContext) {
        assert!(self.thread.is_none());
        self.thread = Some(ctx)
    }

    #[inline(always)]
    pub fn get_state(&self) -> State {
        self.state
    }

    #[inline(always)]
    pub fn get_scheduler_type(&self) -> SchedulerType {
        if self.panicked {
            SchedulerType::Panicked
        } else {
            self.scheduler_type
        }
    }

    #[inline(always)]
    pub fn update_last_executed(&mut self) {
        self.last_executed_time = awkernel_lib::time::Time::now();
    }

    #[inline(always)]
    pub fn get_last_executed(&self) -> awkernel_lib::time::Time {
        self.last_executed_time
    }

    #[inline(always)]
    pub fn update_absolute_deadline(&mut self, deadline: u64) {
        self.absolute_deadline = Some(deadline);
    }

    #[inline(always)]
    pub fn get_absolute_deadline(&self) -> Option<u64> {
        self.absolute_deadline
    }

    #[inline(always)]
    pub fn get_num_preemption(&self) -> u64 {
        self.num_preempt
    }

    #[inline(always)]
    pub fn panicked(&self) -> bool {
        self.panicked
    }
}

/// State of task.
#[derive(Debug, Clone, Copy, PartialEq, Eq)]
pub enum State {
    Ready,
    Running,
    Runnable,
    Waiting,
    Preempted,
    Terminated,
    Panicked,
}

/// Tasks.
#[derive(Default)]
struct Tasks {
    candidate_id: u32, // Next candidate of task ID.
    id_to_task: BTreeMap<u32, Arc<Task>>,
}

impl Tasks {
    const fn new() -> Self {
        Self {
            candidate_id: 1,
            id_to_task: BTreeMap::new(),
        }
    }

    fn spawn(
        &mut self,
        name: Cow<'static, str>,
        future: Fuse<BoxFuture<'static, TaskResult>>,
        scheduler: &'static dyn Scheduler,
        scheduler_type: SchedulerType,
    ) -> u32 {
        let mut id = self.candidate_id;
        loop {
            if id == 0 {
                id += 1;
            }

            // Find an unused task ID.
            if let btree_map::Entry::Vacant(e) = self.id_to_task.entry(id) {
                let info = Mutex::new(TaskInfo {
                    scheduler_type,
                    state: State::Ready,
                    num_preempt: 0,
                    last_executed_time: awkernel_lib::time::Time::now(),
                    absolute_deadline: None,
                    need_sched: false,
                    need_preemption: false,
                    panicked: false,

                    #[cfg(not(feature = "no_preempt"))]
                    thread: None,
                });

                // Set the task priority.
                // If the scheduler implements dynamic priority scheduling, the task priority will be updated later.
                let task_priority = match scheduler_type {
                    SchedulerType::PrioritizedFIFO(priority)
                    | SchedulerType::PriorityBasedRR(priority) => priority as u64,
                    _ => MAX_TASK_PRIORITY,
                };

                let task = Task {
                    name,
                    future: Mutex::new(future),
                    scheduler,
                    id,
                    info,
                    priority: PriorityInfo::new(scheduler.priority(), task_priority),
                };

                e.insert(Arc::new(task));
                self.candidate_id = id;

                return id;
            } else {
                // The candidate task ID is already used.
                // Check next candidate.
                id += 1;
            }
        }
    }

    #[inline(always)]
    fn wake(&self, id: u32) {
        if let Some(task) = self.id_to_task.get(&id) {
            task.clone().wake();
        }
    }

    #[inline(always)]
    fn remove(&mut self, id: u32) {
        self.id_to_task.remove(&id);
    }
}

/// Spawn a detached task.
/// If you want to spawn tasks in non async functions,
/// use this function.
/// This function takes only futures that return `TaskResult`.
///
/// Use `awkernel_async_lib::spawn` in async functions instead of this.
/// `awkernel_async_lib::spawn` can take any future and joinable.
///
/// # Example
///
/// ```
/// use awkernel_async_lib::{scheduler::SchedulerType, task};
/// let task_id = task::spawn("example task".into(), async { Ok(()) }, SchedulerType::FIFO);
/// ```
pub fn spawn(
    name: Cow<'static, str>,
    future: impl Future<Output = TaskResult> + 'static + Send,
    sched_type: SchedulerType,
) -> u32 {
    let future = future.boxed();

    let scheduler = get_scheduler(sched_type);

    let mut node = MCSNode::new();
    let mut tasks = TASKS.lock(&mut node);
    let id = tasks.spawn(name, future.fuse(), scheduler, sched_type);
    let task = tasks.id_to_task.get(&id).cloned();
    drop(tasks);

    if let Some(task) = task {
        task.wake();
    }

    id
}

/// Get the task ID currently running.
///
/// # Example
///
/// ```
/// if let Some(task_id) = awkernel_async_lib::task::get_current_task(1) { }
/// ```
#[inline(always)]
pub fn get_current_task(cpu_id: usize) -> Option<u32> {
    let id = RUNNING[cpu_id].load(Ordering::Relaxed);
    if id == 0 {
        None
    } else {
        Some(id)
    }
}

#[inline(always)]
fn get_next_task() -> Option<Arc<Task>> {
    #[cfg(not(feature = "no_preempt"))]
    {
        if let Some(next) = preempt::get_next_task() {
            return Some(next);
        }
    }

    scheduler::get_next_task()
}

#[cfg(feature = "perf")]
pub mod perf {
    use awkernel_lib::cpu::NUM_MAX_CPU;
    use core::ptr::{read_volatile, write_volatile};

    #[derive(Debug, Clone, PartialEq, Eq)]
    #[repr(u8)]
    pub enum PerfState {
        Boot = 0,
        Kernel,
        Task,
        ContextSwitch,
        Interrupt,
        Idle,
    }

    impl From<u8> for PerfState {
        fn from(value: u8) -> Self {
            match value {
                0 => Self::Boot,
                1 => Self::Kernel,
                2 => Self::Task,
                3 => Self::ContextSwitch,
                4 => Self::Interrupt,
                5 => Self::Idle,
                _ => panic!("From<u8> for PerfState::from: invalid value"),
            }
        }
    }

    static mut PERF_STATES: [u8; NUM_MAX_CPU] = [0; NUM_MAX_CPU];

    static mut START_TIME: [u64; NUM_MAX_CPU] = [0; NUM_MAX_CPU];

    static mut KERNEL_TIME: [u64; NUM_MAX_CPU] = [0; NUM_MAX_CPU];
    static mut TASK_TIME: [u64; NUM_MAX_CPU] = [0; NUM_MAX_CPU];
    static mut INTERRUPT_TIME: [u64; NUM_MAX_CPU] = [0; NUM_MAX_CPU];
    static mut CONTEXT_SWITCH_TIME: [u64; NUM_MAX_CPU] = [0; NUM_MAX_CPU];
    static mut IDLE_TIME: [u64; NUM_MAX_CPU] = [0; NUM_MAX_CPU];
    static mut PERF_TIME: [u64; NUM_MAX_CPU] = [0; NUM_MAX_CPU];

    fn update_time_and_state(next_state: PerfState) {
        let end = awkernel_lib::delay::cpu_counter();
        let cpu_id = awkernel_lib::cpu::cpu_id();

        let state: PerfState = unsafe { read_volatile(&PERF_STATES[cpu_id]) }.into();
        if state == next_state {
            return;
        }

        let start = unsafe { read_volatile(&START_TIME[cpu_id]) };

        if start > 0 && start <= end {
            let diff = end - start;

            match state {
                PerfState::Kernel => unsafe {
                    let t = read_volatile(&KERNEL_TIME[cpu_id]);
                    write_volatile(&mut KERNEL_TIME[cpu_id], t + diff);
                },
                PerfState::Task => unsafe {
                    let t = read_volatile(&TASK_TIME[cpu_id]);
                    write_volatile(&mut TASK_TIME[cpu_id], t + diff);
                },
                PerfState::Interrupt => unsafe {
                    let t = read_volatile(&INTERRUPT_TIME[cpu_id]);
                    write_volatile(&mut INTERRUPT_TIME[cpu_id], t + diff);
                },
                PerfState::ContextSwitch => unsafe {
                    let t = read_volatile(&CONTEXT_SWITCH_TIME[cpu_id]);
                    write_volatile(&mut CONTEXT_SWITCH_TIME[cpu_id], t + diff);
                },
                PerfState::Idle => unsafe {
                    let t = read_volatile(&IDLE_TIME[cpu_id]);
                    write_volatile(&mut IDLE_TIME[cpu_id], t + diff);
                },
                PerfState::Boot => (),
            }
        }

        let cnt = awkernel_lib::delay::cpu_counter();

        unsafe {
            // Overhead of this.
            let t = read_volatile(&PERF_TIME[cpu_id]);
            write_volatile(&mut PERF_TIME[cpu_id], t + (cnt - end));

            // State transition.
            write_volatile(&mut START_TIME[cpu_id], cnt);
            write_volatile(&mut PERF_STATES[cpu_id], next_state as u8);
        }
    }

    #[inline(always)]
    pub fn start_kernel() {
        update_time_and_state(PerfState::Kernel);
    }

    #[inline(always)]
    pub(crate) fn start_task() {
        update_time_and_state(PerfState::Task);
    }

    /// Return the previous state.
    #[inline(always)]
    pub fn start_interrupt() -> PerfState {
        let cpu_id = awkernel_lib::cpu::cpu_id();
        let previous: PerfState = unsafe { read_volatile(&PERF_STATES[cpu_id]) }.into();
        update_time_and_state(PerfState::Interrupt);
        previous
    }

    #[inline(always)]
    pub fn transition_to(next: PerfState) {
        match next {
            PerfState::Boot => unreachable!(),
            PerfState::Kernel => start_kernel(),
            PerfState::Task => start_task(),
            PerfState::ContextSwitch => start_context_switch(),
            PerfState::Interrupt => {
                start_interrupt();
            }
            PerfState::Idle => start_idle(),
        }
    }

    #[inline(always)]
    pub(crate) fn start_context_switch() {
        update_time_and_state(PerfState::ContextSwitch);
    }

    #[inline(always)]
    pub fn start_idle() {
        update_time_and_state(PerfState::Idle);
    }

    #[inline(always)]
    pub fn get_kernel_time(cpu_id: usize) -> u64 {
        unsafe { read_volatile(&KERNEL_TIME[cpu_id]) }
    }

    #[inline(always)]
    pub fn get_task_time(cpu_id: usize) -> u64 {
        unsafe { read_volatile(&TASK_TIME[cpu_id]) }
    }

    #[inline(always)]
    pub fn get_interrupt_time(cpu_id: usize) -> u64 {
        unsafe { read_volatile(&INTERRUPT_TIME[cpu_id]) }
    }

    #[inline(always)]
    pub fn get_context_switch_time(cpu_id: usize) -> u64 {
        unsafe { read_volatile(&CONTEXT_SWITCH_TIME[cpu_id]) }
    }

    #[inline(always)]
    pub fn get_idle_time(cpu_id: usize) -> u64 {
        unsafe { read_volatile(&IDLE_TIME[cpu_id]) }
    }

    #[inline(always)]
    pub fn get_perf_time(cpu_id: usize) -> u64 {
        unsafe { read_volatile(&PERF_TIME[cpu_id]) }
    }
}

pub fn run_main() {
    loop {
        #[cfg(feature = "perf")]
        perf::start_kernel();

        if let Some(task) = get_next_task() {
            #[cfg(not(feature = "no_preempt"))]
            {
                // If the next task is a preempted task, then the current task will yield to the thread holding the next task.
                // After that, the current thread will be stored in the thread pool.
                let mut node = MCSNode::new();
                let mut info = task.info.lock(&mut node);

                if let Some(ctx) = info.take_preempt_context() {
                    info.update_last_executed();
                    drop(info);

                    #[cfg(feature = "perf")]
                    perf::start_context_switch();

                    unsafe { preempt::yield_and_pool(ctx) };

                    #[cfg(feature = "perf")]
                    perf::start_kernel();

                    continue;
                }
            }

            let w = waker_ref(&task);
            let mut ctx = Context::from_waker(&w);

            let result = {
                let mut node = MCSNode::new();
                let Some(mut guard) = task.future.try_lock(&mut node) else {
                    // This task is running on another CPU,
                    // and re-schedule the task to avoid starvation just in case.
                    task.wake();
                    continue;
                };

                // Can remove this?
                if guard.is_terminated() {
                    continue;
                }

                {
                    let mut node = MCSNode::new();
                    let mut info = task.info.lock(&mut node);

                    if matches!(info.state, State::Terminated | State::Panicked) {
                        continue;
                    }

                    info.update_last_executed();
                }

                let cpu_id = awkernel_lib::cpu::cpu_id();

                // Use the primary memory allocator.
                #[cfg(not(feature = "std"))]
                unsafe {
                    awkernel_lib::heap::TALLOC.use_primary_cpu_id(cpu_id)
                };

                RUNNING[cpu_id].store(task.id, Ordering::Relaxed);

                // Invoke a task.
                catch_unwind(|| {
                    #[cfg(all(
                        any(target_arch = "aarch64", target_arch = "x86_64"),
                        not(feature = "std")
                    ))]
                    {
                        awkernel_lib::interrupt::enable();
                    }

                    #[cfg(feature = "perf")]
                    perf::start_task();

                    #[allow(clippy::let_and_return)]
                    let result = guard.poll_unpin(&mut ctx);

                    #[cfg(feature = "perf")]
                    perf::start_kernel();

                    #[cfg(all(
                        any(target_arch = "aarch64", target_arch = "x86_64"),
                        not(feature = "std")
                    ))]
                    {
                        awkernel_lib::interrupt::disable();
                    }

                    result
                })
            };

            let cpu_id = awkernel_lib::cpu::cpu_id();

            // If the primary memory allocator is available, it will be used.
            // If the primary memory allocator is exhausted, the backup allocator will be used.
            #[cfg(not(feature = "std"))]
            unsafe {
                awkernel_lib::heap::TALLOC.use_primary_then_backup_cpu_id(cpu_id)
            };

            let running_id = RUNNING[cpu_id].swap(0, Ordering::Relaxed);
            assert_eq!(running_id, task.id);

            let mut node = MCSNode::new();
            let mut info = task.info.lock(&mut node);

            match result {
                Ok(Poll::Pending) => {
                    // The task has not been terminated yet.
                    info.state = State::Waiting;

                    if info.need_sched {
                        info.need_sched = false;
                        drop(info);
                        task.clone().wake();
                    }
                }
                Ok(Poll::Ready(result)) => {
                    // The task has been terminated.

                    info.state = State::Terminated;
                    drop(info);

                    if let Err(msg) = result {
                        log::warn!("Task has been terminated but failed: {msg}");
                    }

                    let mut node = MCSNode::new();
                    let mut tasks = TASKS.lock(&mut node);

                    tasks.remove(task.id);
                }
                Err(_) => {
                    // Caught panic.
                    info.state = State::Panicked;
                    drop(info);

                    let mut node = MCSNode::new();
                    let mut tasks = TASKS.lock(&mut node);

                    tasks.remove(task.id);
                }
            }
        } else {
            #[cfg(feature = "perf")]
            perf::start_idle();

            awkernel_lib::cpu::sleep_cpu();
<<<<<<< HEAD
            awkernel_lib::timer::disable();

            #[cfg(feature = "perf")]
            perf::add_idle_time_end(awkernel_lib::cpu::cpu_id(), cpu_counter());
=======
>>>>>>> 48c4f646
        }
    }
}

/// Execute runnable tasks.
///
/// # Safety
///
/// This function must be called from worker threads.
/// So, do not call this function in application code.
pub unsafe fn run() {
    #[cfg(not(feature = "std"))]
    preempt::init();

    run_main();
}

/// Wake `task_id` up.
#[inline(always)]
pub fn wake(task_id: u32) {
    let mut node = MCSNode::new();
    let gurad = TASKS.lock(&mut node);
    gurad.wake(task_id);
}

pub fn get_tasks() -> Vec<Arc<Task>> {
    let mut result = Vec::new();

    let mut node = MCSNode::new();
    let tasks = TASKS.lock(&mut node);

    for (_, task) in tasks.id_to_task.iter() {
        result.push(task.clone());
    }

    result
}

#[derive(Debug)]
pub struct RunningTask {
    pub cpu_id: usize,
    pub task_id: u32,
}

pub fn get_tasks_running() -> Vec<RunningTask> {
    let mut tasks = Vec::new();
    let num_cpus = awkernel_lib::cpu::num_cpu();

    for (cpu_id, task) in RUNNING.iter().enumerate() {
        if cpu_id >= num_cpus {
            break;
        }

        let task_id = task.load(Ordering::Relaxed);
        tasks.push(RunningTask { cpu_id, task_id });
    }

    tasks
}

#[inline(always)]
pub fn get_num_preemption() -> usize {
    #[cfg(not(feature = "no_preempt"))]
    {
        preempt::get_num_preemption()
    }

    #[cfg(feature = "no_preempt")]
    {
        0
    }
}

#[inline(always)]
pub fn get_last_executed_by_task_id(task_id: u32) -> Option<awkernel_lib::time::Time> {
    let mut node = MCSNode::new();
    let tasks = TASKS.lock(&mut node);

    tasks.id_to_task.get(&task_id).map(|task| {
        let mut node = MCSNode::new();
        let info = task.info.lock(&mut node);
        info.get_last_executed()
    })
}

#[inline(always)]
pub fn get_scheduler_type_by_task_id(task_id: u32) -> Option<SchedulerType> {
    let mut node = MCSNode::new();
    let tasks = TASKS.lock(&mut node);

    tasks.id_to_task.get(&task_id).map(|task| {
        let mut node = MCSNode::new();
        let info = task.info.lock(&mut node);
        info.get_scheduler_type()
    })
}

#[inline(always)]
pub fn get_absolute_deadline_by_task_id(task_id: u32) -> Option<u64> {
    let mut node = MCSNode::new();
    let tasks = TASKS.lock(&mut node);

    tasks.id_to_task.get(&task_id).and_then(|task| {
        let mut node = MCSNode::new();
        let info = task.info.lock(&mut node);
        info.get_absolute_deadline()
    })
}

#[inline(always)]
pub fn set_need_preemption(task_id: u32) {
    let mut node = MCSNode::new();
    let tasks = TASKS.lock(&mut node);

    if let Some(task) = tasks.id_to_task.get(&task_id) {
        let mut node = MCSNode::new();
        let mut info = task.info.lock(&mut node);
        info.need_preemption = true;
    }
}

pub fn panicking() {
    let Some(task_id) = get_current_task(awkernel_lib::cpu::cpu_id()) else {
        return;
    };

    {
        let mut node = MCSNode::new();
        let tasks = TASKS.lock(&mut node);

        if let Some(task) = tasks.id_to_task.get(&task_id) {
            let mut node = MCSNode::new();
            let mut info = task.info.lock(&mut node);
            info.scheduler_type = SchedulerType::Panicked;
            info.panicked = true;
        } else {
            #[allow(clippy::needless_return)]
            return;
        }
    }

    #[cfg(not(feature = "no_preempt"))]
    unsafe {
        preempt::preemption();
    }
}

pub struct PriorityInfo {
    pub priority: AtomicU64,
}

impl PriorityInfo {
    fn new(scheduler_priority: u8, task_priority: u64) -> Self {
        PriorityInfo {
            priority: AtomicU64::new(Self::combine_priority(scheduler_priority, task_priority)),
        }
    }

    pub fn update_priority_info(&self, scheduler_priority: u8, task_priority: u64) {
        self.priority.store(
            Self::combine_priority(scheduler_priority, task_priority),
            Ordering::Relaxed,
        );
    }

    fn combine_priority(scheduler_priority: u8, task_priority: u64) -> u64 {
        assert!(task_priority < (1 << 56), "Task priority exceeds 56 bits");
        ((scheduler_priority as u64) << 56) | (task_priority & ((1 << 56) - 1))
    }
}

impl Clone for PriorityInfo {
    fn clone(&self) -> Self {
        let value = self.priority.load(Ordering::Relaxed);
        PriorityInfo {
            priority: AtomicU64::new(value),
        }
    }
}

impl PartialEq for PriorityInfo {
    fn eq(&self, other: &Self) -> bool {
        self.priority.load(Ordering::Relaxed) == other.priority.load(Ordering::Relaxed)
    }
}

impl Eq for PriorityInfo {}

impl PartialOrd for PriorityInfo {
    fn partial_cmp(&self, other: &Self) -> Option<core::cmp::Ordering> {
        Some(self.cmp(other))
    }
}

impl Ord for PriorityInfo {
    fn cmp(&self, other: &Self) -> core::cmp::Ordering {
        self.priority
            .load(Ordering::Relaxed)
            .cmp(&other.priority.load(Ordering::Relaxed))
    }
}

pub fn get_lowest_priority_task_info() -> Option<(u32, usize, PriorityInfo)> {
    let mut lowest_task: Option<(u32, usize, PriorityInfo)> = None; // (task_id, cpu_id, priority_info)

    let running_tasks: Vec<RunningTask> = get_tasks_running()
        .into_iter()
        .filter(|task| task.task_id != 0)
        .collect();

    let priority_infos: Vec<(u32, usize, PriorityInfo)> = {
        let mut node = MCSNode::new();
        let tasks = TASKS.lock(&mut node);
        running_tasks
            .into_iter()
            .filter_map(|task| {
                tasks
                    .id_to_task
                    .get(&task.task_id)
                    .map(|task_data| (task.task_id, task.cpu_id, task_data.priority.clone()))
            })
            .collect()
    };

    for (task_id, cpu_id, priority_info) in priority_infos {
        if lowest_task
            .as_ref()
            .is_none_or(|(_, _, lowest_priority_info)| priority_info > *lowest_priority_info)
        {
            lowest_task = Some((task_id, cpu_id, priority_info));
        }
    }

    lowest_task
}

/// Wake workers up.
pub fn wake_workers() {
    let mut num_tasks = NUM_TASK_IN_QUEUE.load(Ordering::Relaxed);
    let num_cpu = awkernel_lib::cpu::num_cpu();

    for i in 1..num_cpu {
        if num_tasks == 0 {
            break;
        }

        if awkernel_lib::cpu::wake_cpu(i) {
            num_tasks -= 1;
        }
    }
}<|MERGE_RESOLUTION|>--- conflicted
+++ resolved
@@ -671,13 +671,7 @@
             perf::start_idle();
 
             awkernel_lib::cpu::sleep_cpu();
-<<<<<<< HEAD
             awkernel_lib::timer::disable();
-
-            #[cfg(feature = "perf")]
-            perf::add_idle_time_end(awkernel_lib::cpu::cpu_id(), cpu_counter());
-=======
->>>>>>> 48c4f646
         }
     }
 }
