--- conflicted
+++ resolved
@@ -408,12 +408,7 @@
     pub fn add_task_end(cpu_id: usize, time: u64) -> bool {
         let task_id = get_current_task(cpu_id).unwrap_or(0);
         if task_id == 0 {
-<<<<<<< HEAD
-            // log::warn!("CPUID#{:?} is not running any task", cpu_id);
-            return;
-=======
             return false;
->>>>>>> 8cc4a58a
         }
         let task_index = (task_id as usize) & (MAX_MEASURE_SIZE - 1);
         let start = unsafe { read_volatile(&TASK_EXEC_TIMES_STARTS[cpu_id]) };
