//! Task structure and functions.
//!
//! - `Task` represents a task. This is handled as `Arc<Task>`.
//!     - `Task::wake()` and `Task::wake_by_ref()` call `Task::scheduler::wake_task()` to wake the task up.
//!     - `Task::info`, which type is `TaskInfo`, contains information of the task.
//! - `TaskInfo` represents information of task.
//! - `Tasks` is a set of tasks.

#[cfg(not(feature = "no_preempt"))]
mod preempt;

#[cfg(feature = "perf")]
use crate::cpu_counter;

use crate::scheduler::{self, get_scheduler, Scheduler, SchedulerType};
use alloc::{
    borrow::Cow,
    collections::{btree_map, BTreeMap},
    sync::Arc,
};
use array_macro::array;
use awkernel_lib::{
    cpu::NUM_MAX_CPU,
    sync::mutex::{MCSNode, Mutex},
    unwind::catch_unwind,
};
use core::{
    sync::atomic::{AtomicU32, AtomicU64, Ordering},
    task::{Context, Poll},
};
use futures::{
    future::{BoxFuture, Fuse, FusedFuture},
    task::{waker_ref, ArcWake},
    Future, FutureExt,
};

#[cfg(not(feature = "std"))]
use alloc::vec::Vec;

#[cfg(not(feature = "no_preempt"))]
pub use preempt::{preemption, thread::deallocate_thread_pool};

#[cfg(not(feature = "no_preempt"))]
use preempt::thread::PtrWorkerThreadContext;

#[cfg(feature = "runtime_verification")]
use runtime_verification;

#[cfg(feature = "runtime_verification")]
use runtime_verification::state::TaskState;

/// Return type of futures taken by `awkernel_async_lib::task::spawn`.
pub type TaskResult = Result<(), Cow<'static, str>>;

static TASKS: Mutex<Tasks> = Mutex::new(Tasks::new()); // Set of tasks.
static RUNNING: [AtomicU32; NUM_MAX_CPU] = array![_ => AtomicU32::new(0); NUM_MAX_CPU]; // IDs of running tasks.
static MAX_TASK_PRIORITY: u64 = (1 << 56) - 1; // Maximum task priority.

/// Task has ID, future, information, and a reference to a scheduler.
pub struct Task {
    pub id: u32,
    pub name: Cow<'static, str>,
    future: Mutex<Fuse<BoxFuture<'static, TaskResult>>>,
    pub info: Mutex<TaskInfo>,
    scheduler: &'static dyn Scheduler,
    pub priority: PriorityInfo,
}

impl Task {
    #[inline(always)]
    pub fn scheduler_name(&self) -> SchedulerType {
        self.scheduler.scheduler_name()
    }
}

unsafe impl Sync for Task {}
unsafe impl Send for Task {}

impl ArcWake for Task {
    fn wake_by_ref(arc_self: &Arc<Self>) {
        let cloned = arc_self.clone();
        cloned.wake();
    }

    fn wake(self: Arc<Self>) {
        let panicked;

        {
            use State::*;

            let mut node = MCSNode::new();
            let mut info = self.info.lock(&mut node);

            match info.state {
                Running | Runnable | Preempted => {
                    info.need_sched = true;
                    #[cfg(feature = "runtime_verification")]
                    {
                        let mut node = MCSNode::new();
                        let models = &mut runtime_verification::MODELS.lock(&mut node);

                        let model = models.get_mut(&self.id).unwrap();
                        model.transition(
                            &runtime_verification::event::Event::Wake,
                            &TaskState {
                                state: info.state.into(),
                                need_sched: info.need_sched,
                                need_preemption: info.need_preemption,
                            },
                        );
                    }

                    return;
                }
                Terminated | Panicked => {
                    #[cfg(feature = "runtime_verification")]
                    {
                        let mut node = MCSNode::new();
                        let models = &mut runtime_verification::MODELS.lock(&mut node);

                        let model = models.get_mut(&self.id).unwrap();
                        model.transition(
                            &runtime_verification::event::Event::Wake,
                            &TaskState {
                                state: info.state.into(),
                                need_sched: info.need_sched,
                                need_preemption: info.need_preemption,
                            },
                        );
                    }

                    return;
                }
                Ready | Waiting => {
                    info.state = Runnable;
                }
            }

            panicked = info.panicked;

            #[cfg(feature = "runtime_verification")]
            {
                let mut node = MCSNode::new();
                let models = &mut runtime_verification::MODELS.lock(&mut node);

                let model = models.get_mut(&self.id).unwrap();
                model.transition(
                    &runtime_verification::event::Event::Wake,
                    &TaskState {
                        state: info.state.into(),
                        need_sched: info.need_sched,
                        need_preemption: info.need_preemption,
                    },
                );
            }
        }

        if panicked {
            scheduler::panicked::SCHEDULER.wake_task(self);
        } else {
            self.scheduler.wake_task(self);
        }
    }
}

/// Information of task.
pub struct TaskInfo {
    pub(crate) state: State,
    pub(crate) scheduler_type: SchedulerType,
    pub(crate) num_preempt: u64,
    last_executed_time: u64,
    absolute_deadline: Option<u64>,
    need_sched: bool,
    need_preemption: bool,
    panicked: bool,

    #[cfg(not(feature = "no_preempt"))]
    thread: Option<PtrWorkerThreadContext>,
}

impl TaskInfo {
    #[cfg(not(feature = "no_preempt"))]
    #[inline(always)]
    pub(crate) fn take_preempt_context(&mut self) -> Option<PtrWorkerThreadContext> {
        self.thread.take()
    }

    #[cfg(not(feature = "no_preempt"))]
    #[inline(always)]
    pub(crate) fn set_preempt_context(&mut self, ctx: PtrWorkerThreadContext) {
        assert!(self.thread.is_none());
        self.thread = Some(ctx)
    }

    #[inline(always)]
    pub fn get_state(&self) -> State {
        self.state
    }

    #[inline(always)]
    pub fn get_scheduler_type(&self) -> SchedulerType {
        if self.panicked {
            SchedulerType::Panicked
        } else {
            self.scheduler_type
        }
    }

    #[inline(always)]
    pub fn update_last_executed(&mut self) {
        self.last_executed_time = awkernel_lib::delay::uptime();
    }

    #[inline(always)]
    pub fn get_last_executed(&self) -> u64 {
        self.last_executed_time
    }

    #[inline(always)]
    pub fn update_absolute_deadline(&mut self, deadline: u64) {
        self.absolute_deadline = Some(deadline);
    }

    #[inline(always)]
    pub fn get_absolute_deadline(&self) -> Option<u64> {
        self.absolute_deadline
    }

    #[inline(always)]
    pub fn get_num_preemption(&self) -> u64 {
        self.num_preempt
    }

    #[inline(always)]
    pub fn panicked(&self) -> bool {
        self.panicked
    }
}

/// State of task.
#[derive(Debug, Clone, Copy, PartialEq, Eq)]
pub enum State {
    Ready,
    Running,
    Runnable,
    Waiting,
    Preempted,
    Terminated,
    Panicked,
}

#[cfg(feature = "runtime_verification")]
impl Into<runtime_verification::state::State> for State {
    fn into(self) -> runtime_verification::state::State {
        match self {
            State::Ready => runtime_verification::state::State::Ready,
            State::Running => runtime_verification::state::State::Running,
            State::Runnable => runtime_verification::state::State::Runnable,
            State::Waiting => runtime_verification::state::State::Waiting,
            State::Preempted => runtime_verification::state::State::Preempted,
            State::Terminated => runtime_verification::state::State::Terminated,
            State::Panicked => runtime_verification::state::State::Panicked,
        }
    }
}

/// Tasks.
#[derive(Default)]
struct Tasks {
    candidate_id: u32, // Next candidate of task ID.
    id_to_task: BTreeMap<u32, Arc<Task>>,
}

impl Tasks {
    const fn new() -> Self {
        Self {
            candidate_id: 1,
            id_to_task: BTreeMap::new(),
        }
    }

    fn spawn(
        &mut self,
        name: Cow<'static, str>,
        future: Fuse<BoxFuture<'static, TaskResult>>,
        scheduler: &'static dyn Scheduler,
        scheduler_type: SchedulerType,
    ) -> u32 {
        let mut id = self.candidate_id;
        loop {
            if id == 0 {
                id += 1;
            }

            // Find an unused task ID.
            if let btree_map::Entry::Vacant(e) = self.id_to_task.entry(id) {
                let info = Mutex::new(TaskInfo {
                    scheduler_type,
                    state: State::Ready,
                    num_preempt: 0,
                    last_executed_time: 0,
                    absolute_deadline: None,
                    need_sched: false,
                    need_preemption: false,
                    panicked: false,

                    #[cfg(not(feature = "no_preempt"))]
                    thread: None,
                });

                // Set the task priority.
                // If the scheduler implements dynamic priority scheduling, the task priority will be updated later.
                let task_priority = match scheduler_type {
                    SchedulerType::PrioritizedFIFO(priority)
                    | SchedulerType::PriorityBasedRR(priority) => priority as u64,
                    _ => MAX_TASK_PRIORITY,
                };

                let task = Task {
                    name,
                    future: Mutex::new(future),
                    scheduler,
                    id,
                    info,
                    priority: PriorityInfo::new(scheduler.priority(), task_priority),
                };

                #[cfg(feature = "runtime_verification")]
                {
                    let mut node = MCSNode::new();
                    let mut models = runtime_verification::MODELS.lock(&mut node);
                    let mut model = runtime_verification::model::TaskModel::new(id);
                    let mut node2 = MCSNode::new();
                    let info = task.info.lock(&mut node2);
                    model.transition(
                        &runtime_verification::event::Event::Spawn,
                        &TaskState {
                            state: info.state.into(),
                            need_sched: info.need_sched,
                            need_preemption: info.need_preemption,
                        },
                    );
                    models.insert(id, model);
                }

                e.insert(Arc::new(task));
                self.candidate_id = id;

                return id;
            } else {
                // The candidate task ID is already used.
                // Check next candidate.
                id += 1;
            }
        }
    }

    #[inline(always)]
    fn wake(&self, id: u32) {
        if let Some(task) = self.id_to_task.get(&id) {
            task.clone().wake();
        }
    }

    #[inline(always)]
    fn remove(&mut self, id: u32) {
        self.id_to_task.remove(&id);
    }
}

/// Spawn a detached task.
/// If you want to spawn tasks in non async functions,
/// use this function.
/// This function takes only futures that return `TaskResult`.
///
/// Use `awkernel_async_lib::spawn` in async functions instead of this.
/// `awkernel_async_lib::spawn` can take any future and joinable.
///
/// # Example
///
/// ```
/// use awkernel_async_lib::{scheduler::SchedulerType, task};
/// let task_id = task::spawn("example task".into(), async { Ok(()) }, SchedulerType::FIFO);
/// ```
pub fn spawn(
    name: Cow<'static, str>,
    future: impl Future<Output = TaskResult> + 'static + Send,
    sched_type: SchedulerType,
) -> u32 {
    let future = future.boxed();

    let scheduler = get_scheduler(sched_type);

    let mut node = MCSNode::new();
    let mut tasks = TASKS.lock(&mut node);
    let id = tasks.spawn(name, future.fuse(), scheduler, sched_type);
<<<<<<< HEAD

    tasks.wake(id);
=======
    let task = tasks.id_to_task.get(&id).cloned();
    drop(tasks);

    if let Some(task) = task {
        task.wake();
    }
>>>>>>> 15ce2750

    id
}

/// Get the task ID currently running.
///
/// # Example
///
/// ```
/// if let Some(task_id) = awkernel_async_lib::task::get_current_task(1) { }
/// ```
#[inline(always)]
pub fn get_current_task(cpu_id: usize) -> Option<u32> {
    let id = RUNNING[cpu_id].load(Ordering::Relaxed);
    if id == 0 {
        None
    } else {
        Some(id)
    }
}

#[inline(always)]
fn get_next_task() -> Option<Arc<Task>> {
    #[cfg(not(feature = "no_preempt"))]
    {
        if let Some(next) = preempt::get_next_task() {
            // #[cfg(feature = "runtime_verification")]
            // {
            //     let mut node = MCSNode::new();
            //     let models = &mut runtime_verification::MODELS.lock(&mut node);
            //     let mut node2 = MCSNode::new();
            //     let info = next.info.lock(&mut node2);

            //     let model = models.get_mut(&next.id).unwrap();
            //     model.transition(
            //         &runtime_verification::event::Event::GetNext,
            //         &TaskState {
            //             state: info.state.into(),
            //             need_sched: info.need_sched,
            //             need_preemption: info.need_preemption,
            //         },
            //     );
            // }

            return Some(next);
        }
    }

    let next = scheduler::get_next_task();
    #[cfg(feature = "runtime_verification")]
    {
        if let Some(ref task) = next {
            let mut node = MCSNode::new();
            let models = &mut runtime_verification::MODELS.lock(&mut node);
            let mut node2 = MCSNode::new();
            let info = task.info.lock(&mut node2);

            let model = models.get_mut(&task.id).unwrap();
            model.transition(
                &runtime_verification::event::Event::GetNext,
                &TaskState {
                    state: info.state.into(),
                    need_sched: info.need_sched,
                    need_preemption: info.need_preemption,
                },
            );
        }
    }

    next
}

#[cfg(feature = "perf")]
pub mod perf {
    use crate::task::get_current_task;
    use awkernel_lib::cpu::NUM_MAX_CPU;
    use core::ptr::{addr_of, read_volatile, write_volatile};
    use core::sync::atomic::{AtomicUsize, Ordering};

    pub const MAX_MEASURE_SIZE: usize = 1024 * 8;

    static mut TASK_EXEC_TIMES_STARTS: [u64; NUM_MAX_CPU] = [0; NUM_MAX_CPU];
    static mut TASK_EXEC_TIMES_PER_TASK: [u64; MAX_MEASURE_SIZE] = [0; MAX_MEASURE_SIZE];
    static mut TASK_EXEC_TIMES_PER_CPU: [u64; NUM_MAX_CPU] = [0; NUM_MAX_CPU];

    static mut KERNEL_TIMES_STARTS: [u64; NUM_MAX_CPU] = [0; NUM_MAX_CPU];
    static mut KERNEL_TIMES_SUM: [u64; NUM_MAX_CPU] = [0; NUM_MAX_CPU];

    static mut IDLE_TIMES_STARTS: [u64; NUM_MAX_CPU] = [0; NUM_MAX_CPU];
    static mut IDLE_TIMES_SUM: [u64; NUM_MAX_CPU] = [0; NUM_MAX_CPU];

    static mut YIELD_CONTEXT_SAVE_STARTS: [u64; NUM_MAX_CPU] = [0; NUM_MAX_CPU];
    static mut YIELD_CONTEXT_SAVE_OVERHEADS: [u64; MAX_MEASURE_SIZE] = [0; MAX_MEASURE_SIZE];
    static mut YIELD_CONTEXT_SAVE_OVERHEADS_PER_CPU: [u64; NUM_MAX_CPU] = [0; NUM_MAX_CPU];
    static YIELD_CSO_COUNT: AtomicUsize = AtomicUsize::new(0);
    static mut YIELD_CONTEXT_RESTORE_STARTS: [u64; NUM_MAX_CPU] = [0; NUM_MAX_CPU];
    static mut YIELD_CONTEXT_RESTORE_OVERHEADS: [u64; MAX_MEASURE_SIZE] = [0; MAX_MEASURE_SIZE];
    static mut YIELD_CONTEXT_RESTORE_OVERHEADS_PER_CPU: [u64; NUM_MAX_CPU] = [0; NUM_MAX_CPU];
    static YIELD_CRO_COUNT: AtomicUsize = AtomicUsize::new(0);

    static mut PREEMPT_CONTEXT_SAVE_STARTS: [u64; NUM_MAX_CPU] = [0; NUM_MAX_CPU];
    static mut PREEMPT_CONTEXT_SAVE_OVERHEADS: [u64; MAX_MEASURE_SIZE] = [0; MAX_MEASURE_SIZE];
    static mut PREEMPT_CONTEXT_SAVE_OVERHEADS_PER_CPU: [u64; NUM_MAX_CPU] = [0; NUM_MAX_CPU];
    static PREEMPT_CSO_COUNT: AtomicUsize = AtomicUsize::new(0);
    static mut PREEMPT_CONTEXT_RESTORE_STARTS: [u64; NUM_MAX_CPU] = [0; NUM_MAX_CPU];
    static mut PREEMPT_CONTEXT_RESTORE_OVERHEADS: [u64; MAX_MEASURE_SIZE] = [0; MAX_MEASURE_SIZE];
    static mut PREEMPT_CONTEXT_RESTORE_OVERHEADS_PER_CPU: [u64; NUM_MAX_CPU] = [0; NUM_MAX_CPU];
    static PREEMPT_CRO_COUNT: AtomicUsize = AtomicUsize::new(0);

    pub enum ContextSwitchType {
        Yield,
        Preempt,
    }

    pub fn add_task_start(cpu_id: usize, time: u64) {
        unsafe { write_volatile(&mut TASK_EXEC_TIMES_STARTS[cpu_id], time) };
    }

    pub fn add_task_end(cpu_id: usize, time: u64) {
        let task_id = get_current_task(cpu_id).unwrap_or(0);
        if task_id == 0 {
            log::warn!("CPUID#{:?} is not running any task", cpu_id);
            return;
        }
        let task_index = (task_id as usize) & (MAX_MEASURE_SIZE - 1);
        let start = unsafe { read_volatile(&TASK_EXEC_TIMES_STARTS[cpu_id]) };

        if start != 0 && time > start {
            let current_exec_time = time - start;
            unsafe {
                let sum_cpu_time = read_volatile(&TASK_EXEC_TIMES_PER_CPU[cpu_id]);
                write_volatile(
                    &mut TASK_EXEC_TIMES_PER_CPU[cpu_id],
                    current_exec_time + sum_cpu_time,
                );
                let sum_task_exec_time = read_volatile(&TASK_EXEC_TIMES_PER_TASK[task_index]);
                write_volatile(
                    &mut TASK_EXEC_TIMES_PER_TASK[task_index],
                    current_exec_time + sum_task_exec_time,
                );
                write_volatile(&mut TASK_EXEC_TIMES_STARTS[cpu_id], 0);
            }
        }
    }

    pub fn reset_task_exec_time(task_id: u32) {
        let task_index = (task_id as usize) & (MAX_MEASURE_SIZE - 1);
        unsafe { write_volatile(&mut TASK_EXEC_TIMES_PER_TASK[task_index], 0) };
    }

    pub fn get_task_exec_time(task_id: u32) -> u64 {
        let task_index = (task_id as usize) & (MAX_MEASURE_SIZE - 1);
        unsafe { read_volatile(&TASK_EXEC_TIMES_PER_TASK[task_index]) }
    }

    pub fn get_cpu_time(cpu_id: usize) -> u64 {
        unsafe { read_volatile(&TASK_EXEC_TIMES_PER_CPU[cpu_id]) }
    }

    pub fn add_kernel_time_start(cpu_id: usize, time: u64) {
        unsafe { write_volatile(&mut KERNEL_TIMES_STARTS[cpu_id], time) };
    }

    pub fn add_kernel_time_end(cpu_id: usize, time: u64) {
        let start = unsafe { read_volatile(&KERNEL_TIMES_STARTS[cpu_id]) };

        if start != 0 && time > start {
            let current_exec_time = time - start;
            unsafe {
                let sum_idle_time = read_volatile(&KERNEL_TIMES_SUM[cpu_id]);
                write_volatile(
                    &mut KERNEL_TIMES_SUM[cpu_id],
                    current_exec_time + sum_idle_time,
                );
                write_volatile(&mut KERNEL_TIMES_STARTS[cpu_id], 0)
            };
        }
    }

    pub fn get_kernel_time(cpu_id: usize) -> u64 {
        unsafe { read_volatile(&KERNEL_TIMES_SUM[cpu_id]) }
    }

    pub fn add_idle_time_start(cpu_id: usize, time: u64) {
        unsafe { write_volatile(&mut IDLE_TIMES_STARTS[cpu_id], time) };
    }

    pub fn add_idle_time_end(cpu_id: usize, time: u64) {
        let start = unsafe { read_volatile(&IDLE_TIMES_STARTS[cpu_id]) };

        if start != 0 && time > start {
            let current_exec_time = time - start;
            unsafe {
                let sum_idle_time = read_volatile(&IDLE_TIMES_SUM[cpu_id]);
                write_volatile(
                    &mut IDLE_TIMES_SUM[cpu_id],
                    current_exec_time + sum_idle_time,
                );
                write_volatile(&mut IDLE_TIMES_STARTS[cpu_id], 0)
            };
        }
    }

    pub fn get_idle_time(cpu_id: usize) -> u64 {
        unsafe { read_volatile(&IDLE_TIMES_SUM[cpu_id]) }
    }

    pub fn add_context_save_start(context_type: ContextSwitchType, cpu_id: usize, time: u64) {
        unsafe {
            match context_type {
                ContextSwitchType::Yield => {
                    write_volatile(&mut YIELD_CONTEXT_SAVE_STARTS[cpu_id], time)
                }
                ContextSwitchType::Preempt => {
                    write_volatile(&mut PREEMPT_CONTEXT_SAVE_STARTS[cpu_id], time)
                }
            }
        };
    }

    pub fn add_context_save_end(context_type: ContextSwitchType, cpu_id: usize, time: u64) {
        let start = unsafe {
            match context_type {
                ContextSwitchType::Yield => read_volatile(&YIELD_CONTEXT_SAVE_STARTS[cpu_id]),
                ContextSwitchType::Preempt => read_volatile(&PREEMPT_CONTEXT_SAVE_STARTS[cpu_id]),
            }
        };

        if start != 0 && time > start {
            let context_save_overhead = time - start;

            let index = match context_type {
                ContextSwitchType::Yield => YIELD_CSO_COUNT.fetch_add(1, Ordering::Relaxed),
                ContextSwitchType::Preempt => PREEMPT_CSO_COUNT.fetch_add(1, Ordering::Relaxed),
            };

            unsafe {
                match context_type {
                    ContextSwitchType::Yield => {
                        write_volatile(
                            &mut YIELD_CONTEXT_SAVE_OVERHEADS[index & (MAX_MEASURE_SIZE - 1)],
                            context_save_overhead,
                        );
                        let sum_context_save_overhead =
                            read_volatile(&YIELD_CONTEXT_SAVE_OVERHEADS_PER_CPU[cpu_id]);
                        write_volatile(
                            &mut YIELD_CONTEXT_SAVE_OVERHEADS_PER_CPU[cpu_id],
                            context_save_overhead + sum_context_save_overhead,
                        );
                        write_volatile(&mut YIELD_CONTEXT_SAVE_STARTS[cpu_id], 0);
                    }
                    ContextSwitchType::Preempt => {
                        write_volatile(
                            &mut PREEMPT_CONTEXT_SAVE_OVERHEADS[index & (MAX_MEASURE_SIZE - 1)],
                            context_save_overhead,
                        );
                        let sum_context_save_overhead =
                            read_volatile(&PREEMPT_CONTEXT_SAVE_OVERHEADS_PER_CPU[cpu_id]);
                        write_volatile(
                            &mut PREEMPT_CONTEXT_SAVE_OVERHEADS_PER_CPU[cpu_id],
                            context_save_overhead + sum_context_save_overhead,
                        );
                        write_volatile(&mut PREEMPT_CONTEXT_SAVE_STARTS[cpu_id], 0);
                    }
                }
            };
        }
    }

    pub fn add_context_restore_start(context_type: ContextSwitchType, cpu_id: usize, time: u64) {
        unsafe {
            match context_type {
                ContextSwitchType::Yield => {
                    write_volatile(&mut YIELD_CONTEXT_RESTORE_STARTS[cpu_id], time)
                }
                ContextSwitchType::Preempt => {
                    write_volatile(&mut PREEMPT_CONTEXT_RESTORE_STARTS[cpu_id], time)
                }
            }
        }
    }

    pub fn add_context_restore_end(context_type: ContextSwitchType, cpu_id: usize, time: u64) {
        let start = unsafe {
            match context_type {
                ContextSwitchType::Yield => read_volatile(&YIELD_CONTEXT_RESTORE_STARTS[cpu_id]),
                ContextSwitchType::Preempt => {
                    read_volatile(&PREEMPT_CONTEXT_RESTORE_STARTS[cpu_id])
                }
            }
        };

        if start != 0 && time > start {
            let context_restore_overhead = time - start;

            let index = match context_type {
                ContextSwitchType::Yield => YIELD_CRO_COUNT.fetch_add(1, Ordering::Relaxed),
                ContextSwitchType::Preempt => PREEMPT_CRO_COUNT.fetch_add(1, Ordering::Relaxed),
            };

            unsafe {
                match context_type {
                    ContextSwitchType::Yield => {
                        write_volatile(
                            &mut YIELD_CONTEXT_RESTORE_OVERHEADS[index & (MAX_MEASURE_SIZE - 1)],
                            context_restore_overhead,
                        );
                        let sum_context_restore_overhead =
                            read_volatile(&YIELD_CONTEXT_RESTORE_OVERHEADS_PER_CPU[cpu_id]);
                        write_volatile(
                            &mut YIELD_CONTEXT_RESTORE_OVERHEADS_PER_CPU[cpu_id],
                            context_restore_overhead + sum_context_restore_overhead,
                        );
                        write_volatile(&mut YIELD_CONTEXT_RESTORE_STARTS[cpu_id], 0);
                    }
                    ContextSwitchType::Preempt => {
                        write_volatile(
                            &mut PREEMPT_CONTEXT_RESTORE_OVERHEADS[index & (MAX_MEASURE_SIZE - 1)],
                            context_restore_overhead,
                        );
                        let sum_context_restore_overhead =
                            read_volatile(&PREEMPT_CONTEXT_RESTORE_OVERHEADS_PER_CPU[cpu_id]);
                        write_volatile(
                            &mut PREEMPT_CONTEXT_RESTORE_OVERHEADS_PER_CPU[cpu_id],
                            context_restore_overhead + sum_context_restore_overhead,
                        );
                        write_volatile(&mut PREEMPT_CONTEXT_RESTORE_STARTS[cpu_id], 0);
                    }
                }
            };
        }
    }

    pub fn get_overheads(context_type: ContextSwitchType, cpu_id: usize) -> (u64, u64) {
        unsafe {
            match context_type {
                ContextSwitchType::Yield => {
                    let save = read_volatile(&YIELD_CONTEXT_SAVE_OVERHEADS_PER_CPU[cpu_id]);
                    let restore = read_volatile(&YIELD_CONTEXT_RESTORE_OVERHEADS_PER_CPU[cpu_id]);
                    (save, restore)
                }
                ContextSwitchType::Preempt => {
                    let save = read_volatile(&PREEMPT_CONTEXT_SAVE_OVERHEADS_PER_CPU[cpu_id]);
                    let restore = read_volatile(&PREEMPT_CONTEXT_RESTORE_OVERHEADS_PER_CPU[cpu_id]);
                    (save, restore)
                }
            }
        }
    }

    fn calc_overheads(overheads: &[u64; MAX_MEASURE_SIZE]) -> (f64, f64) {
        let mut total = 0;
        let mut count = 0;
        let mut worst = 0;

        #[allow(clippy::needless_range_loop)]
        for i in 0..MAX_MEASURE_SIZE {
            let overhead = unsafe { read_volatile(&overheads[i]) };
            if overhead > 0 {
                total += overhead;
                count += 1;
                if overhead > worst {
                    worst = overhead;
                }
            }
        }

        if count > 0 {
            (total as f64 / count as f64, worst as f64)
        } else {
            (0.0, 0.0)
        }
    }

    pub fn calc_context_switch_overhead(context_type: ContextSwitchType) -> (f64, f64, f64, f64) {
        let (avg_save, worst_save, avg_restore, worst_restore) = match context_type {
            ContextSwitchType::Yield => {
                let (avg_save, worst_save) =
                    calc_overheads(unsafe { &*addr_of!(YIELD_CONTEXT_SAVE_OVERHEADS) });
                let (avg_restore, worst_restore) =
                    calc_overheads(unsafe { &*addr_of!(YIELD_CONTEXT_RESTORE_OVERHEADS) });
                (avg_save, worst_save, avg_restore, worst_restore)
            }
            ContextSwitchType::Preempt => {
                let (avg_save, worst_save) =
                    calc_overheads(unsafe { &*addr_of!(PREEMPT_CONTEXT_SAVE_OVERHEADS) });
                let (avg_restore, worst_restore) =
                    calc_overheads(unsafe { &*addr_of!(PREEMPT_CONTEXT_RESTORE_OVERHEADS) });
                (avg_save, worst_save, avg_restore, worst_restore)
            }
        };

        (avg_save, worst_save, avg_restore, worst_restore)
    }
}

pub fn run_main() {
    loop {
        #[cfg(feature = "perf")]
        perf::add_kernel_time_start(awkernel_lib::cpu::cpu_id(), cpu_counter());

        if let Some(task) = get_next_task() {
            #[cfg(not(feature = "no_preempt"))]
            {
                // If the next task is a preempted task, then the current task will yield to the thread holding the next task.
                // After that, the current thread will be stored in the thread pool.
                let mut node = MCSNode::new();
                let mut info = task.info.lock(&mut node);

                if let Some(ctx) = info.take_preempt_context() {
                    info.update_last_executed();
                    drop(info);

                    #[cfg(feature = "perf")]
                    {
                        perf::add_kernel_time_end(awkernel_lib::cpu::cpu_id(), cpu_counter());
                        perf::add_context_save_start(
                            perf::ContextSwitchType::Yield,
                            awkernel_lib::cpu::cpu_id(),
                            cpu_counter(),
                        );
                    }

                    unsafe { preempt::yield_and_pool(ctx) };

                    #[cfg(feature = "perf")]
                    {
                        perf::add_context_restore_end(
                            perf::ContextSwitchType::Yield,
                            awkernel_lib::cpu::cpu_id(),
                            cpu_counter(),
                        );
                        perf::add_kernel_time_start(awkernel_lib::cpu::cpu_id(), cpu_counter());
                    }

                    continue;
                }
            }

            let w = waker_ref(&task);
            let mut ctx = Context::from_waker(&w);

            let result = {
                let mut node = MCSNode::new();
                let Some(mut guard) = task.future.try_lock(&mut node) else {
                    // This task is running on another CPU,
                    // and re-schedule the task to avoid starvation just in case.
                    task.wake();
                    continue;
                };

                // Can remove this?
                if guard.is_terminated() {
                    continue;
                }

                {
                    let mut node = MCSNode::new();
                    let mut info = task.info.lock(&mut node);

                    if matches!(info.state, State::Terminated | State::Panicked) {
                        continue;
                    }

                    info.update_last_executed();
                }

                let cpu_id = awkernel_lib::cpu::cpu_id();

                // Use the primary memory allocator.
                #[cfg(not(feature = "std"))]
                unsafe {
                    awkernel_lib::heap::TALLOC.use_primary_cpu_id(cpu_id)
                };

                RUNNING[cpu_id].store(task.id, Ordering::Relaxed);

                // Invoke a task.
                catch_unwind(|| {
                    #[cfg(all(
                        any(target_arch = "aarch64", target_arch = "x86_64"),
                        not(feature = "std")
                    ))]
                    {
                        awkernel_lib::interrupt::enable();
                    }

                    #[cfg(feature = "perf")]
                    {
                        perf::add_kernel_time_end(awkernel_lib::cpu::cpu_id(), cpu_counter());
                        perf::add_task_start(cpu_id, cpu_counter());
                    }

                    #[allow(clippy::let_and_return)]
                    let result = guard.poll_unpin(&mut ctx);

                    #[cfg(feature = "perf")]
                    {
                        perf::add_task_end(awkernel_lib::cpu::cpu_id(), cpu_counter());
                        perf::add_kernel_time_start(awkernel_lib::cpu::cpu_id(), cpu_counter());
                    }

                    #[cfg(all(
                        any(target_arch = "aarch64", target_arch = "x86_64"),
                        not(feature = "std")
                    ))]
                    {
                        awkernel_lib::interrupt::disable();
                    }

                    result
                })
            };

            let cpu_id = awkernel_lib::cpu::cpu_id();

            // If the primary memory allocator is available, it will be used.
            // If the primary memory allocator is exhausted, the backup allocator will be used.
            #[cfg(not(feature = "std"))]
            unsafe {
                awkernel_lib::heap::TALLOC.use_primary_then_backup_cpu_id(cpu_id)
            };

            let running_id = RUNNING[cpu_id].swap(0, Ordering::Relaxed);
            assert_eq!(running_id, task.id);

            let mut node = MCSNode::new();
            let mut info = task.info.lock(&mut node);

            match result {
                Ok(Poll::Pending) => {
                    // The task has not been terminated yet.
                    info.state = State::Waiting;

                    if info.need_sched {
                        info.need_sched = false;

                        #[cfg(feature = "runtime_verification")]
                        {
                            let mut node = MCSNode::new();
                            let models = &mut runtime_verification::MODELS.lock(&mut node);

                            let model = models.get_mut(&task.id).unwrap();
                            model.transition(
                                &runtime_verification::event::Event::PollPending,
                                &TaskState {
                                    state: info.state.into(),
                                    need_sched: info.need_sched,
                                    need_preemption: info.need_preemption,
                                },
                            );
                        }

                        drop(info);
                        task.clone().wake();
                    } else if cfg!(feature = "runtime_verification") {
                        let mut node = MCSNode::new();
                        let models = &mut runtime_verification::MODELS.lock(&mut node);

                        let model = models.get_mut(&task.id).unwrap();
                        model.transition(
                            &runtime_verification::event::Event::PollPending,
                            &TaskState {
                                state: info.state.into(),
                                need_sched: info.need_sched,
                                need_preemption: info.need_preemption,
                            },
                        );
                    }

                    #[cfg(feature = "perf")]
                    perf::add_kernel_time_end(awkernel_lib::cpu::cpu_id(), cpu_counter());
                }
                Ok(Poll::Ready(result)) => {
                    // The task has been terminated.
                    info.state = State::Terminated;

                    #[cfg(feature = "runtime_verification")]
                    {
                        let mut node = MCSNode::new();
                        let models = &mut runtime_verification::MODELS.lock(&mut node);

                        let model = models.get_mut(&task.id).unwrap();
                        model.transition(
                            &runtime_verification::event::Event::PollReady,
                            &TaskState {
                                state: info.state.into(),
                                need_sched: info.need_sched,
                                need_preemption: info.need_preemption,
                            },
                        );
                    }

                    drop(info);

                    if let Err(msg) = result {
                        log::warn!("Task has been terminated but failed: {msg}");
                    }

                    let mut node = MCSNode::new();
                    let mut tasks = TASKS.lock(&mut node);

                    #[cfg(feature = "perf")]
                    perf::reset_task_exec_time(task.id);

                    tasks.remove(task.id);

                    #[cfg(feature = "perf")]
                    perf::add_kernel_time_end(awkernel_lib::cpu::cpu_id(), cpu_counter());
                }
                Err(_) => {
                    // Caught panic.
                    #[cfg(feature = "runtime_verification")]
                    {
                        let mut node = MCSNode::new();
                        let models = &mut runtime_verification::MODELS.lock(&mut node);

                        let model = models.get_mut(&task.id).unwrap();
                        model.transition(
                            &runtime_verification::event::Event::Panic,
                            &TaskState {
                                state: info.state.into(),
                                need_sched: info.need_sched,
                                need_preemption: info.need_preemption,
                            },
                        );
                    }

                    info.state = State::Panicked;
                    drop(info);

                    let mut node = MCSNode::new();
                    let mut tasks = TASKS.lock(&mut node);

                    #[cfg(feature = "perf")]
                    perf::reset_task_exec_time(task.id);
                    tasks.remove(task.id);

                    #[cfg(feature = "perf")]
                    perf::add_kernel_time_end(awkernel_lib::cpu::cpu_id(), cpu_counter());
                }
            }
        } else {
            #[cfg(feature = "perf")]
            perf::add_idle_time_start(awkernel_lib::cpu::cpu_id(), cpu_counter());

            #[cfg(feature = "std")]
            awkernel_lib::delay::wait_microsec(50);

            #[cfg(not(feature = "std"))]
            {
                if awkernel_lib::timer::is_timer_enabled() {
                    let _int_guard = awkernel_lib::interrupt::InterruptGuard::new();
                    awkernel_lib::interrupt::enable();
                    awkernel_lib::timer::reset();
                    awkernel_lib::delay::wait_interrupt();
                    awkernel_lib::timer::disable();
                } else {
                    awkernel_lib::delay::wait_microsec(10);
                }
            }

            #[cfg(feature = "perf")]
            perf::add_idle_time_end(awkernel_lib::cpu::cpu_id(), cpu_counter());
        }
    }
}

/// Execute runnable tasks.
///
/// # Safety
///
/// This function must be called from worker threads.
/// So, do not call this function in application code.
pub unsafe fn run() {
    #[cfg(not(feature = "std"))]
    preempt::init();

    run_main();
}

/// Wake `task_id` up.
#[inline(always)]
pub fn wake(task_id: u32) {
    let mut node = MCSNode::new();
    let gurad = TASKS.lock(&mut node);
    gurad.wake(task_id);
}

pub fn get_tasks() -> Vec<Arc<Task>> {
    let mut result = Vec::new();

    let mut node = MCSNode::new();
    let tasks = TASKS.lock(&mut node);

    for (_, task) in tasks.id_to_task.iter() {
        result.push(task.clone());
    }

    result
}

#[derive(Debug)]
pub struct RunningTask {
    pub cpu_id: usize,
    pub task_id: u32,
}

pub fn get_tasks_running() -> Vec<RunningTask> {
    let mut tasks = Vec::new();
    let num_cpus = awkernel_lib::cpu::num_cpu();

    for (cpu_id, task) in RUNNING.iter().enumerate() {
        if cpu_id >= num_cpus {
            break;
        }

        let task_id = task.load(Ordering::Relaxed);
        tasks.push(RunningTask { cpu_id, task_id });
    }

    tasks
}

#[inline(always)]
pub fn get_num_preemption() -> usize {
    #[cfg(not(feature = "no_preempt"))]
    {
        preempt::get_num_preemption()
    }

    #[cfg(feature = "no_preempt")]
    {
        0
    }
}

#[inline(always)]
pub fn get_last_executed_by_task_id(task_id: u32) -> Option<u64> {
    let mut node = MCSNode::new();
    let tasks = TASKS.lock(&mut node);

    tasks.id_to_task.get(&task_id).map(|task| {
        let mut node = MCSNode::new();
        let info = task.info.lock(&mut node);
        info.get_last_executed()
    })
}

#[inline(always)]
pub fn get_scheduler_type_by_task_id(task_id: u32) -> Option<SchedulerType> {
    let mut node = MCSNode::new();
    let tasks = TASKS.lock(&mut node);

    tasks.id_to_task.get(&task_id).map(|task| {
        let mut node = MCSNode::new();
        let info = task.info.lock(&mut node);
        info.get_scheduler_type()
    })
}

#[inline(always)]
pub fn get_absolute_deadline_by_task_id(task_id: u32) -> Option<u64> {
    let mut node = MCSNode::new();
    let tasks = TASKS.lock(&mut node);

    tasks.id_to_task.get(&task_id).and_then(|task| {
        let mut node = MCSNode::new();
        let info = task.info.lock(&mut node);
        info.get_absolute_deadline()
    })
}

#[inline(always)]
pub fn set_need_preemption(task_id: u32) {
    let mut node = MCSNode::new();
    let tasks = TASKS.lock(&mut node);

    if let Some(task) = tasks.id_to_task.get(&task_id) {
        let mut node = MCSNode::new();
        let mut info = task.info.lock(&mut node);

        info.need_preemption = true;
        #[cfg(feature = "runtime_verification")]
        {
            let mut node = MCSNode::new();
            let models = &mut runtime_verification::MODELS.lock(&mut node);

            let model = models.get_mut(&task_id).unwrap();
            model.transition(
                &runtime_verification::event::Event::SetNeedPreemption,
                &TaskState {
                    state: info.state.into(),
                    need_sched: info.need_sched,
                    need_preemption: info.need_preemption,
                },
            );
        }
    }
}

pub fn panicking() {
    let Some(task_id) = get_current_task(awkernel_lib::cpu::cpu_id()) else {
        return;
    };

    {
        let mut node = MCSNode::new();
        let tasks = TASKS.lock(&mut node);

        if let Some(task) = tasks.id_to_task.get(&task_id) {
            let mut node = MCSNode::new();
            let mut info = task.info.lock(&mut node);
            info.scheduler_type = SchedulerType::Panicked;
            info.panicked = true;
        } else {
            #[allow(clippy::needless_return)]
            return;
        }
    }

    #[cfg(not(feature = "no_preempt"))]
    unsafe {
        preempt::preemption();
    }
}

pub struct PriorityInfo {
    pub priority: AtomicU64,
}

impl PriorityInfo {
    fn new(scheduler_priority: u8, task_priority: u64) -> Self {
        PriorityInfo {
            priority: AtomicU64::new(Self::combine_priority(scheduler_priority, task_priority)),
        }
    }

    pub fn update_priority_info(&self, scheduler_priority: u8, task_priority: u64) {
        self.priority.store(
            Self::combine_priority(scheduler_priority, task_priority),
            Ordering::Relaxed,
        );
    }

    fn combine_priority(scheduler_priority: u8, task_priority: u64) -> u64 {
        assert!(task_priority < (1 << 56), "Task priority exceeds 56 bits");
        ((scheduler_priority as u64) << 56) | (task_priority & ((1 << 56) - 1))
    }
}

impl Clone for PriorityInfo {
    fn clone(&self) -> Self {
        let value = self.priority.load(Ordering::Relaxed);
        PriorityInfo {
            priority: AtomicU64::new(value),
        }
    }
}

impl PartialEq for PriorityInfo {
    fn eq(&self, other: &Self) -> bool {
        self.priority.load(Ordering::Relaxed) == other.priority.load(Ordering::Relaxed)
    }
}

impl Eq for PriorityInfo {}

impl PartialOrd for PriorityInfo {
    fn partial_cmp(&self, other: &Self) -> Option<core::cmp::Ordering> {
        Some(self.cmp(other))
    }
}

impl Ord for PriorityInfo {
    fn cmp(&self, other: &Self) -> core::cmp::Ordering {
        self.priority
            .load(Ordering::Relaxed)
            .cmp(&other.priority.load(Ordering::Relaxed))
    }
}

pub fn get_lowest_priority_task_info() -> Option<(u32, usize, PriorityInfo)> {
    let mut lowest_task: Option<(u32, usize, PriorityInfo)> = None; // (task_id, cpu_id, priority_info)

    let running_tasks: Vec<RunningTask> = get_tasks_running()
        .into_iter()
        .filter(|task| task.task_id != 0)
        .collect();

    let priority_infos: Vec<(u32, usize, PriorityInfo)> = {
        let mut node = MCSNode::new();
        let tasks = TASKS.lock(&mut node);
        running_tasks
            .into_iter()
            .filter_map(|task| {
                tasks
                    .id_to_task
                    .get(&task.task_id)
                    .map(|task_data| (task.task_id, task.cpu_id, task_data.priority.clone()))
            })
            .collect()
    };

    for (task_id, cpu_id, priority_info) in priority_infos {
        if lowest_task
            .as_ref()
            .is_none_or(|(_, _, lowest_priority_info)| priority_info > *lowest_priority_info)
        {
            lowest_task = Some((task_id, cpu_id, priority_info));
        }
    }

    lowest_task
}<|MERGE_RESOLUTION|>--- conflicted
+++ resolved
@@ -394,17 +394,12 @@
     let mut node = MCSNode::new();
     let mut tasks = TASKS.lock(&mut node);
     let id = tasks.spawn(name, future.fuse(), scheduler, sched_type);
-<<<<<<< HEAD
-
-    tasks.wake(id);
-=======
     let task = tasks.id_to_task.get(&id).cloned();
     drop(tasks);
 
     if let Some(task) = task {
         task.wake();
     }
->>>>>>> 15ce2750
 
     id
 }
