//! Provides functionality for building and executing Directed Acyclic Graphs (DAGs) of reactors.
//!
//! # Main Workflow
//!
//! 1. Create a new `Dag` instance by calling the `create_dag` function.
//! 2. Define the graph structure by calling methods on the `Dag` instance (e.g., `register_reactor`) to register reactors as nodes.
//! 3. Once all DAGs are defined, call the `finish_create_dags` function.
//!    This validates the DAGs and spawns all registered reactor tasks, starting their execution.
//!
//! # Key Public Components
//!
//! - `Dag`: The central struct representing an individual task graph.
//! - `create_dag()`: The entry point for creating a new DAG.
//! - `register_xx_reactor()`: Methods to register different types of reactors.
//! - `finish_create_dags()`: The function to validate the defined DAGs and start their execution.
//! - `DagError`: Defines potential errors that can occur during DAG validation.
//!
//! # Example Usage
//!
//! See the `applications/tests/test_dag` example for practical usage.
//!
//! # Notes
//!
//!  The assumption is that there is one sink vertex and one source vertexe.
//!
mod graph;
mod unionfind;
mod visit;

#[cfg(feature = "perf")]
mod performance;

use crate::{
    dag::graph::{
        algo::{connected_components, is_cyclic_directed},
        direction::Direction,
        NodeIndex,
    },
    scheduler::SchedulerType,
    sleep, Attribute, MultipleReceiver, MultipleSender, VectorToPublishers, VectorToSubscribers,
};
use alloc::{
    borrow::Cow,
    boxed::Box,
    collections::{btree_map, BTreeMap},
    sync::Arc,
    vec::Vec,
};
use awkernel_lib::sync::mutex::{MCSNode, Mutex};
use core::{cmp::Ordering, future::Future, pin::Pin, time::Duration};

#[cfg(feature = "perf")]
use performance::ResponseInfo;

static DAGS: Mutex<Dags> = Mutex::new(Dags::new()); // Set of DAGs.
static PENDING_TASKS: Mutex<BTreeMap<u32, Vec<PendingTask>>> = Mutex::new(BTreeMap::new()); // key: dag_id
static SOURCE_PENDING_TASKS: Mutex<BTreeMap<u32, PendingTask>> = Mutex::new(BTreeMap::new()); // key: dag_id

type MeasureF = Arc<dyn Fn() + Send + Sync + 'static>;

pub enum DagError {
    NotWeaklyConnected(u32),
    ContainsCycle(u32),
    MissingPendingTasks(u32),
<<<<<<< HEAD
    ManySubscribeTopics(u32, usize, usize, usize), //dag_id, node_id, expected, actual,
    ManyPublishTopics(u32, usize, usize, usize),   //dag_id, node_id, expected, actual,
    FewSubscribeTopics(u32, usize, usize, usize),  //dag_id, node_id, expected, actual,
    FewPublishTopics(u32, usize, usize, usize),    //dag_id, node_id, expected, actual,
=======
    MultipleSourceNodes(u32),
    MultipleSinkNodes(u32),
>>>>>>> 0787bf4b
}

impl core::fmt::Display for DagError {
    fn fmt(&self, f: &mut core::fmt::Formatter<'_>) -> core::fmt::Result {
        match self {
            DagError::NotWeaklyConnected(id) => write!(f, "DAG#{id} is not weakly connected"),
            DagError::ContainsCycle(id) => write!(f, "DAG#{id} contains a cycle"),
            DagError::MissingPendingTasks(id) => write!(f, "DAG#{id} has missing pending tasks"),
<<<<<<< HEAD
            DagError::ManySubscribeTopics(dag_id, node_id, expected, actual) => {
                write!(f, "DAG#{dag_id} Node#{node_id} has too many subscribe topics. Expexted {expected}, but found {actual}")
            }
            DagError::ManyPublishTopics(dag_id, node_id, expected, actual) => {
                write!(f, "DAG#{dag_id} Node#{node_id} has too many publish topics. Expexted {expected}, but found {actual}")
            }
            DagError::FewSubscribeTopics(dag_id, node_id, expected, actual) => {
                write!(f, "DAG#{dag_id} Node#{node_id} has too few subscribe topics. Expexted {expected}, but found {actual}")
            }
            DagError::FewPublishTopics(dag_id, node_id, expected, actual) => {
                write!(f, "DAG#{dag_id} Node#{node_id} has too many subscribe topics. Expexted {expected}, but found {actual}")
            }
=======
            DagError::MultipleSourceNodes(id) => write!(f, "DAG#{id} has multiple source nodes"),
            DagError::MultipleSinkNodes(id) => write!(f, "DAG#{id} has multiple sink nodes"),
>>>>>>> 0787bf4b
        }
    }
}

struct PendingTask {
    node_idx: NodeIndex,
    spawn: Box<dyn FnOnce() -> Pin<Box<dyn Future<Output = u32> + Send>> + Send>,
}

impl PendingTask {
    fn new<F>(node_idx: NodeIndex, spawn_fn: F) -> Self
    where
        F: FnOnce() -> Pin<Box<dyn Future<Output = u32> + Send>> + Send + 'static,
    {
        Self {
            node_idx,
            spawn: Box::new(spawn_fn),
        }
    }
}

struct NodeInfo {
    task_id: u32,
    subscribe_topics: Vec<Cow<'static, str>>,
    publish_topics: Vec<Cow<'static, str>>,
    relative_deadline: Option<Duration>,
}

pub struct Dag {
    id: u32,
    graph: Mutex<graph::Graph<NodeInfo, u32>>, //TODO: Change to edge attribute

    #[cfg(feature = "perf")]
    response_info: Mutex<ResponseInfo>,
}

impl Dag {
    pub fn get_id(&self) -> u32 {
        self.id
    }

    pub fn node_count(&self) -> usize {
        let mut node = MCSNode::new();
        let graph = self.graph.lock(&mut node);
        graph.node_count()
    }

    pub fn edge_count(&self) -> usize {
        let mut node = MCSNode::new();
        let graph = self.graph.lock(&mut node);
        graph.edge_count()
    }

    fn get_source_nodes(&self) -> Vec<NodeIndex> {
        let mut node = MCSNode::new();
        let graph = self.graph.lock(&mut node);
        graph.externals(Direction::Incoming).collect()
    }

    fn get_sink_nodes(&self) -> Vec<NodeIndex> {
        let mut node = MCSNode::new();
        let graph = self.graph.lock(&mut node);
        graph.externals(Direction::Outgoing).collect()
    }

    fn set_relative_deadline(&self, node_idx: NodeIndex, deadline: Duration) {
        let mut node = MCSNode::new();
        let mut graph = self.graph.lock(&mut node);
        graph.node_weight_mut(node_idx).unwrap().relative_deadline = Some(deadline);
    }

    fn add_node_with_topic_edges(
        &self,
        subscribe_topic_names: &[Cow<'static, str>],
        publish_topic_names: &[Cow<'static, str>],
    ) -> NodeIndex {
        let add_node_info = NodeInfo {
            task_id: 0, // Temporary task_id
            subscribe_topics: subscribe_topic_names.to_vec(),
            publish_topics: publish_topic_names.to_vec(),
            relative_deadline: None,
        };

        let mut node = MCSNode::new();
        let mut graph = self.graph.lock(&mut node);
        let add_node_idx = graph.add_node(add_node_info);

        for node_idx in graph.node_indices() {
            if let Some(node_info) = graph.node_weight(node_idx) {
                let subscribe_match = subscribe_topic_names
                    .iter()
                    .any(|sub| node_info.publish_topics.contains(sub));

                let publish_match = publish_topic_names
                    .iter()
                    .any(|pub_| node_info.subscribe_topics.contains(pub_));

                if subscribe_match {
                    graph.add_edge(node_idx, add_node_idx, 0);
                }

                if publish_match {
                    graph.add_edge(add_node_idx, node_idx, 0);
                }
            }
        }

        add_node_idx
    }

    pub async fn register_reactor<F, Args, Ret>(
        &self,
        reactor_name: Cow<'static, str>,
        f: F,
        subscribe_topic_names: Vec<Cow<'static, str>>,
        publish_topic_names: Vec<Cow<'static, str>>,
        sched_type: SchedulerType,
    ) where
        F: Fn(
                <Args::Subscribers as MultipleReceiver>::Item,
            ) -> <Ret::Publishers as MultipleSender>::Item
            + Send
            + 'static,
        Args: VectorToSubscribers,
        Ret: VectorToPublishers,
        Ret::Publishers: Send,
        Args::Subscribers: Send,
    {
        let node_idx = self.add_node_with_topic_edges(&subscribe_topic_names, &publish_topic_names);

        let mut node = MCSNode::new();
        let mut pending_tasks = PENDING_TASKS.lock(&mut node);
        pending_tasks
            .entry(self.id)
            .or_default()
            .push(PendingTask::new(node_idx, move || {
                Box::pin(async move {
                    spawn_reactor::<F, Args, Ret>(
                        reactor_name,
                        f,
                        subscribe_topic_names,
                        publish_topic_names,
                        sched_type,
                    )
                    .await
                })
            }));
    }

    pub async fn register_periodic_reactor<F, Ret>(
        &self,
        reactor_name: Cow<'static, str>,
        f: F,
        publish_topic_names: Vec<Cow<'static, str>>,
        sched_type: SchedulerType,
        period: Duration,
    ) where
        F: Fn() -> <Ret::Publishers as MultipleSender>::Item + Send + 'static,
        Ret: VectorToPublishers,
        Ret::Publishers: Send,
    {
        let node_idx = self.add_node_with_topic_edges(&Vec::new(), &publish_topic_names);

        let measure_f: Option<MeasureF> = {
            #[cfg(feature = "perf")]
            {
                Some(performance::create_release_recorder(self.id))
            }
            #[cfg(not(feature = "perf"))]
            {
                None
            }
        };

        let mut node = MCSNode::new();
        let mut source_pending_tasks = SOURCE_PENDING_TASKS.lock(&mut node);
        source_pending_tasks.insert(
            self.id,
            PendingTask::new(node_idx, move || {
                Box::pin(async move {
                    spawn_periodic_reactor::<F, Ret>(
                        reactor_name,
                        f,
                        publish_topic_names,
                        sched_type,
                        period,
                        measure_f,
                    )
                    .await
                })
            }),
        );
    }

    pub async fn register_sink_reactor<F, Args>(
        &self,
        reactor_name: Cow<'static, str>,
        f: F,
        subscribe_topic_names: Vec<Cow<'static, str>>,
        sched_type: SchedulerType,
        relative_deadline: Duration,
    ) where
        F: Fn(<Args::Subscribers as MultipleReceiver>::Item) + Send + 'static,
        Args: VectorToSubscribers,
        Args::Subscribers: Send,
    {
        let node_idx = self.add_node_with_topic_edges(&subscribe_topic_names, &Vec::new());
        self.set_relative_deadline(node_idx, relative_deadline);

        let measure_f = {
            #[cfg(feature = "perf")]
            {
                let dag_id = self.id;
                move |arg: <Args::Subscribers as MultipleReceiver>::Item| {
                    f(arg);
                    performance::record_response_time(dag_id);
                }
            }
            #[cfg(not(feature = "perf"))]
            {
                move |arg: <Args::Subscribers as MultipleReceiver>::Item| {
                    f(arg);
                }
            }
        };

        let mut node = MCSNode::new();
        let mut pending_tasks = PENDING_TASKS.lock(&mut node);
        pending_tasks
            .entry(self.id)
            .or_default()
            .push(PendingTask::new(node_idx, move || {
                Box::pin(async move {
                    spawn_sink_reactor::<_, Args>(
                        reactor_name,
                        measure_f,
                        subscribe_topic_names,
                        sched_type,
                    )
                    .await
                })
            }));
    }
}

/// DAGs.
struct Dags {
    candidate_id: u32, // Next candidate of Dag ID.
    id_to_dag: BTreeMap<u32, Arc<Dag>>,
}

impl Dags {
    const fn new() -> Self {
        Self {
            candidate_id: 1,
            id_to_dag: BTreeMap::new(),
        }
    }

    fn create(&mut self) -> Arc<Dag> {
        let mut id = self.candidate_id;
        loop {
            // Find an unused DAG ID.
            if let btree_map::Entry::Vacant(e) = self.id_to_dag.entry(id) {
                let dag = Arc::new(Dag {
                    id,
                    graph: Mutex::new(graph::Graph::new()),

                    #[cfg(feature = "perf")]
                    response_info: Mutex::new(ResponseInfo::new()),
                });

                e.insert(dag.clone());
                self.candidate_id = id;

                return dag;
            } else {
                // The candidate DAG ID is already used.
                // Check next candidate.
                // If it overflows, start from 1.
                id = id.wrapping_add(1).max(1);
            }
        }
    }
}

pub fn create_dag() -> Arc<Dag> {
    let mut node = MCSNode::new();
    let mut dags = DAGS.lock(&mut node);
    dags.create()
}

pub fn get_dag(id: u32) -> Option<Arc<Dag>> {
    let mut node = MCSNode::new();
    let dags = DAGS.lock(&mut node);
    dags.id_to_dag.get(&id).cloned()
}

fn validate_edge_connect(dag: &Dag) -> Result<(), DagError> {
    type DagErrorFn = fn(u32, usize, usize, usize) -> DagError;

    let mut node = MCSNode::new();
    let graph = dag.graph.lock(&mut node);
    for node_id in graph.node_indices() {
        let node_info = graph.node_weight(node_id).unwrap();
        for direction in [Direction::Incoming, Direction::Outgoing] {
            let (expect_num, few_error, many_error) = match direction {
                Direction::Incoming => (
                    node_info.subscribe_topics.len(),
                    DagError::FewSubscribeTopics as DagErrorFn,
                    DagError::ManySubscribeTopics as DagErrorFn,
                ),
                Direction::Outgoing => (
                    node_info.publish_topics.len(),
                    DagError::FewPublishTopics as DagErrorFn,
                    DagError::ManyPublishTopics as DagErrorFn,
                ),
            };

            let actual_num = graph.neighbors_directed(node_id, direction).count();
            match actual_num.cmp(&expect_num) {
                Ordering::Less => {
                    return Err(few_error(dag.id, node_id.index(), expect_num, actual_num));
                }
                Ordering::Greater => {
                    return Err(many_error(dag.id, node_id.index(), expect_num, actual_num));
                }
                Ordering::Equal => {}
            }
        }
    }

    Ok(())
}

fn validate_dag(dag: &Dag) -> Result<(), DagError> {
    let mut pending_node = MCSNode::new();
    if PENDING_TASKS.lock(&mut pending_node).get(&dag.id).is_none() {
        return Err(DagError::MissingPendingTasks(dag.id));
    }

    {
        let mut graph_node = MCSNode::new();
        let graph = dag.graph.lock(&mut graph_node);
        if connected_components(&*graph) != 1 {
            return Err(DagError::NotWeaklyConnected(dag.id));
        }
        if is_cyclic_directed(&*graph) {
            return Err(DagError::ContainsCycle(dag.id));
        }
    }

    if dag.get_source_nodes().len() > 1 {
        return Err(DagError::MultipleSourceNodes(dag.id));
    }
    if dag.get_sink_nodes().len() > 1 {
        return Err(DagError::MultipleSinkNodes(dag.id));
    }
    validate_edge_connect(dag)?;
    Ok(())
}

pub async fn finish_create_dags(dags: &[Arc<Dag>]) -> Result<(), DagError> {
    for dag in dags {
        let dag_id = dag.id;
        assert!(
            get_dag(dag_id).is_some(),
            "Invariant Violation: DAG with id {dag_id} must exist, but was not found.",
        );

        validate_dag(dag)?;

        let pending_tasks = {
            let mut node = MCSNode::new();
            let mut lock = PENDING_TASKS.lock(&mut node);
            lock.remove(&dag_id).unwrap()
        };

        for task in pending_tasks {
            let task_id = (task.spawn)().await;
            let mut graph_node = MCSNode::new();
            let mut graph = dag.graph.lock(&mut graph_node);
            if let Some(node_info) = graph.node_weight_mut(task.node_idx) {
                node_info.task_id = task_id;
            }
        }

        // To prevent message drops, source reactor is spawned after all subsequent reactors have been spawned.
        // If the source reactor is not spawned last, it may publish a message before subsequent reactors are ready to receive it.
        let source_pending_task = {
            let mut node = MCSNode::new();
            let mut lock = SOURCE_PENDING_TASKS.lock(&mut node);
            lock.remove(&dag_id).unwrap()
        };

        let task_id = (source_pending_task.spawn)().await;
        let mut graph_node = MCSNode::new();
        let mut graph = dag.graph.lock(&mut graph_node);
        if let Some(node_info) = graph.node_weight_mut(source_pending_task.node_idx) {
            node_info.task_id = task_id;
        }
    }

    Ok(())
}

async fn spawn_reactor<F, Args, Ret>(
    reactor_name: Cow<'static, str>,
    f: F,
    subscribe_topic_names: Vec<Cow<'static, str>>,
    publish_topic_names: Vec<Cow<'static, str>>,
    sched_type: SchedulerType,
) -> u32
where
    F: Fn(
            <Args::Subscribers as MultipleReceiver>::Item,
        ) -> <Ret::Publishers as MultipleSender>::Item
        + Send
        + 'static,
    Args: VectorToSubscribers,
    Ret: VectorToPublishers,
    Ret::Publishers: Send,
    Args::Subscribers: Send,
{
    let future = async move {
        let publishers = <Ret as VectorToPublishers>::create_publishers(
            publish_topic_names,
            Attribute::default(),
        );

        let subscribers: <Args as VectorToSubscribers>::Subscribers =
            Args::create_subscribers(subscribe_topic_names, Attribute::default());

        loop {
            let args: <<Args as VectorToSubscribers>::Subscribers as MultipleReceiver>::Item =
                subscribers.recv_all().await;
            let results = f(args);
            publishers.send_all(results).await;
        }
    };

    crate::task::spawn(reactor_name, future, sched_type)
}

async fn spawn_periodic_reactor<F, Ret>(
    reactor_name: Cow<'static, str>,
    f: F,
    publish_topic_names: Vec<Cow<'static, str>>,
    sched_type: SchedulerType,
    period: Duration,
    _release_measure: Option<MeasureF>,
) -> u32
where
    F: Fn() -> <Ret::Publishers as MultipleSender>::Item + Send + 'static,
    Ret: VectorToPublishers,
    Ret::Publishers: Send,
{
    #[cfg(feature = "perf")]
    let (release_measure, periodic_measure) = {
        if let Some(measure) = _release_measure {
            (measure.clone(), measure)
        } else {
            unreachable!("Measure function must be provided for performance tracking.");
        }
    };

    // TODO(sykwer): Improve mechanisms to more closely align performance behavior with the DAG scheduling model.
    let future = async move {
        let publishers = <Ret as VectorToPublishers>::create_publishers(
            publish_topic_names,
            Attribute::default(),
        );

        loop {
            let results = f();
            publishers.send_all(results).await;
            sleep(period).await; //TODO(sykwer):Improve the accuracy of the period.
            #[cfg(feature = "perf")]
            periodic_measure();
        }
    };

    let task_id = crate::task::spawn(reactor_name, future, sched_type);

    #[cfg(feature = "perf")]
    release_measure();

    task_id
}

async fn spawn_sink_reactor<F, Args>(
    reactor_name: Cow<'static, str>,
    f: F,
    subscribe_topic_names: Vec<Cow<'static, str>>,
    sched_type: SchedulerType,
) -> u32
where
    F: Fn(<Args::Subscribers as MultipleReceiver>::Item) + Send + 'static,
    Args: VectorToSubscribers,
    Args::Subscribers: Send,
{
    let future = async move {
        let subscribers: <Args as VectorToSubscribers>::Subscribers =
            Args::create_subscribers(subscribe_topic_names, Attribute::default());

        loop {
            let args: <<Args as VectorToSubscribers>::Subscribers as MultipleReceiver>::Item =
                subscribers.recv_all().await;
            f(args);
        }
    };

    crate::task::spawn(reactor_name, future, sched_type)
}<|MERGE_RESOLUTION|>--- conflicted
+++ resolved
@@ -62,15 +62,12 @@
     NotWeaklyConnected(u32),
     ContainsCycle(u32),
     MissingPendingTasks(u32),
-<<<<<<< HEAD
+    MultipleSourceNodes(u32),
+    MultipleSinkNodes(u32),
     ManySubscribeTopics(u32, usize, usize, usize), //dag_id, node_id, expected, actual,
     ManyPublishTopics(u32, usize, usize, usize),   //dag_id, node_id, expected, actual,
     FewSubscribeTopics(u32, usize, usize, usize),  //dag_id, node_id, expected, actual,
     FewPublishTopics(u32, usize, usize, usize),    //dag_id, node_id, expected, actual,
-=======
-    MultipleSourceNodes(u32),
-    MultipleSinkNodes(u32),
->>>>>>> 0787bf4b
 }
 
 impl core::fmt::Display for DagError {
@@ -79,7 +76,6 @@
             DagError::NotWeaklyConnected(id) => write!(f, "DAG#{id} is not weakly connected"),
             DagError::ContainsCycle(id) => write!(f, "DAG#{id} contains a cycle"),
             DagError::MissingPendingTasks(id) => write!(f, "DAG#{id} has missing pending tasks"),
-<<<<<<< HEAD
             DagError::ManySubscribeTopics(dag_id, node_id, expected, actual) => {
                 write!(f, "DAG#{dag_id} Node#{node_id} has too many subscribe topics. Expexted {expected}, but found {actual}")
             }
@@ -92,10 +88,8 @@
             DagError::FewPublishTopics(dag_id, node_id, expected, actual) => {
                 write!(f, "DAG#{dag_id} Node#{node_id} has too many subscribe topics. Expexted {expected}, but found {actual}")
             }
-=======
             DagError::MultipleSourceNodes(id) => write!(f, "DAG#{id} has multiple source nodes"),
             DagError::MultipleSinkNodes(id) => write!(f, "DAG#{id} has multiple sink nodes"),
->>>>>>> 0787bf4b
         }
     }
 }
@@ -454,6 +448,7 @@
     if dag.get_sink_nodes().len() > 1 {
         return Err(DagError::MultipleSinkNodes(dag.id));
     }
+
     validate_edge_connect(dag)?;
     Ok(())
 }
