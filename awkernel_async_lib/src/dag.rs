--- conflicted
+++ resolved
@@ -61,10 +61,10 @@
 
 static MISMATCH_SUBSCRIBE_NODES: Mutex<BTreeMap<u32, Vec<usize>>> = Mutex::new(BTreeMap::new()); // key: dag_id
 static MISMATCH_PUBLISH_NODES: Mutex<BTreeMap<u32, Vec<usize>>> = Mutex::new(BTreeMap::new()); // key: dag_id
+
+static DAG_TOPICS: Mutex<BTreeMap<u32, BTreeSet<Cow<'static, str>>>> = Mutex::new(BTreeMap::new()); // key: dag_id
 static DUPLICATE_SUBSCRIBE_NODES: Mutex<BTreeMap<u32, Vec<usize>>> = Mutex::new(BTreeMap::new()); // key: dag_id
 static DUPLICATE_PUBLISH_NODES: Mutex<BTreeMap<u32, Vec<usize>>> = Mutex::new(BTreeMap::new()); // key: dag_id
-
-static DAG_TOPICS: Mutex<BTreeMap<u32, BTreeSet<Cow<'static, str>>>> = Mutex::new(BTreeMap::new()); // key: dag_id
 
 type MeasureF = Arc<dyn Fn() + Send + Sync + 'static>;
 
@@ -95,21 +95,14 @@
     MissingPendingTasks(u32),
     MultipleSourceNodes(u32),
     MultipleSinkNodes(u32),
-<<<<<<< HEAD
-    NoPublisherFound(u32, usize),       // (dag_id, node_id)
-    NoSubscriberFound(u32, usize),      // (dag_id, node_id)
-    SubscribeArityMismatch(u32, usize), // (dag_id, node_id)
-    PublishArityMismatch(u32, usize),   // (dag_id, node_id)
-    TopicHasMultiplePublishers(u32, Cow<'static, str>), // (dag_id, topic_name)
-    InterDagTopicConflict(u32, u32, Cow<'static, str>), //(dag_id, dag_id, topic_name)
-=======
     NoPublisherFound(u32, usize),
     NoSubscriberFound(u32, usize),
     SubscribeArityMismatch(u32, usize),
     PublishArityMismatch(u32, usize),
     DuplicateSubscribe(u32, usize),
     DuplicatePublish(u32, usize),
->>>>>>> 7036172b
+    TopicHasMultiplePublishers(u32, Cow<'static, str>), // (dag_id, topic_name)
+    InterDagTopicConflict(u32, u32, Cow<'static, str>), //(dag_id, dag_id, topic_name)
 }
 
 #[rustfmt::skip]
@@ -133,19 +126,17 @@
             DagError::PublishArityMismatch(dag_id, node_id) => {
                 write!(f, "DAG#{dag_id} Node#{node_id}: Mismatch in published topics and return values")
             }
-<<<<<<< HEAD
             DagError::TopicHasMultiplePublishers(dag_id, topic_name) => {
                 write!(f, "DAG#{dag_id}: Topic '{topic_name}' has multiple publishers")
             }
             DagError::InterDagTopicConflict(dag_id1, dag_id2,topic_name ) => {
                 write!(f, "DAGs #{dag_id1} and #{dag_id2} are connected by topic: '{topic_name}'")
-=======
+            }
             DagError::DuplicateSubscribe(dag_id, node_id) => {
                 write!(f, "DAG#{dag_id} Node#{node_id}: found duplicate subscription,")
             }
             DagError::DuplicatePublish(dag_id, node_id) => {
                 write!(f, "DAG#{dag_id} Node#{node_id}: found duplicate publication.")
->>>>>>> 7036172b
             }
         }
     }
@@ -746,13 +737,10 @@
             errors.extend(arg_errors.into_iter());
         } else if let Err(dag_validation_error) = validate_dag(dag) {
             errors.push(dag_validation_error);
-<<<<<<< HEAD
         } else if let Err(duplicate_error) = validate_publisher_uniqueness_for_topic(dag) {
             errors.extend(duplicate_error.into_iter());
-=======
         } else if let Err(pubsub_duplicate_errors) = check_for_pubsub_duplicate(dag.id) {
             errors.extend(pubsub_duplicate_errors);
->>>>>>> 7036172b
         }
     }
 
