//! Provides functionality for building and executing Directed Acyclic Graphs (DAGs) of reactors.
//!
//! # Main Workflow
//!
//! 1. Create a new `Dag` instance by calling the `create_dag` function.
//! 2. Define the graph structure by calling methods on the `Dag` instance (e.g., `register_reactor`) to register reactors as nodes.
//! 3. Once all DAGs are defined, call the `finish_create_dags` function.
//!    This validates the DAGs and spawns all registered reactor tasks, starting their execution.
//!
//! # Key Public Components
//!
//! - `Dag`: The central struct representing an individual task graph.
//! - `create_dag()`: The entry point for creating a new DAG.
//! - `register_xx_reactor()`: Methods to register different types of reactors.
//! - `finish_create_dags()`: The function to validate the defined DAGs and start their execution.
//! - `DagError`: Defines potential errors that can occur during DAG validation.
//!
//! # DAG Constraints and Validation
//!
//! To ensure data flow integrity and predictable execution, the system enforces several constraints during the `finish_create_dags` call.
//!
//! ## 1. Structural Integrity
//! These rules concern the overall shape of the graph.
//!
//! - **Must be Acyclic**: The graph cannot contain any directed cycles.
//! - **Must be Connected**: All nodes must form a single, weakly connected component. Orphaned nodes or subgraphs are not allowed.
//!
//! ## 2. Register API Interface Correctness
//!
//! - **Arity Matching**: The number of topics a reactor subscribes to must match its function's argument count. The number of topics it publishes must match its return value count.
//! - **No Duplicate Subscriptions/Publications**: A single reactor cannot subscribe to or publish the same topic multiple times.
//!
//! ## 3. Data Flow Integrity
//!
//! - **No Dangling Edges**: Every published topic must be subscribed to by another node, and every subscribed topic must have a publisher.
//! - **Globally Unique Topics (Inter-DAG)**: A topic name must be unique across all active DAGs in the system. This prevents different data pipelines from unintentionally interfering with each other.
//!
//! # Example Usage
//!
//! See the `applications/tests/test_dag` example for practical usage.
//!
//! # Notes
//!
//! This constraint may be relaxed in the future to support more complex topologies.
//!
//! - **Single Publisher per Topic (Intra-DAG)**: Within a single DAG, a topic can only be published to by one node.
//! - **Source and Sink**: The current implementation assumes that a DAG has a single source and a single sink.
//!
mod graph;
mod unionfind;
mod visit;

#[cfg(feature = "perf")]
mod performance;

use crate::{
    dag::{
        graph::{
            algo::{connected_components, is_cyclic_directed},
            direction::Direction,
            NodeIndex,
        },
        visit::{EdgeRef, IntoNodeReferences, NodeRef},
    },
    scheduler::SchedulerType,
    task::DagInfo,
    time_interval::interval,
    Attribute, MultipleReceiver, MultipleSender, VectorToPublishers, VectorToSubscribers,
};
use alloc::{
    borrow::Cow,
    boxed::Box,
    collections::{btree_map, btree_set::BTreeSet, BTreeMap},
    sync::Arc,
    vec::Vec,
};
use awkernel_lib::sync::mutex::{MCSNode, Mutex};
use core::{future::Future, pin::Pin, time::Duration};

#[cfg(feature = "perf")]
use performance::ResponseInfo;

static DAGS: Mutex<Dags> = Mutex::new(Dags::new()); // Set of DAGs.

// The following BTreeMaps use dag_id (u32) as the key.
static PENDING_TASKS: Mutex<BTreeMap<u32, Vec<PendingTask>>> = Mutex::new(BTreeMap::new());
static SOURCE_PENDING_TASKS: Mutex<BTreeMap<u32, PendingTask>> = Mutex::new(BTreeMap::new());
static MISMATCH_SUBSCRIBE_NODES: Mutex<BTreeMap<u32, Vec<usize>>> = Mutex::new(BTreeMap::new());
static MISMATCH_PUBLISH_NODES: Mutex<BTreeMap<u32, Vec<usize>>> = Mutex::new(BTreeMap::new());
static DUPLICATE_SUBSCRIBE_NODES: Mutex<BTreeMap<u32, Vec<usize>>> = Mutex::new(BTreeMap::new());
static DUPLICATE_PUBLISH_NODES: Mutex<BTreeMap<u32, Vec<usize>>> = Mutex::new(BTreeMap::new());

type MeasureF = Arc<dyn Fn() + Send + Sync + 'static>;

pub trait TupleSize {
    const SIZE: usize;
}

macro_rules! impl_tuple_size {
    (@count) => { 0 };
    (@count $_head:ident $($tail:ident)*) => { 1 + impl_tuple_size!(@count $($tail)*) };

    ($($T:ident),*) => {
        impl<$($T),*> TupleSize for ($($T,)*) {
            const SIZE: usize = impl_tuple_size!(@count $($T)*);
        }
    };
}

impl_tuple_size!();
impl_tuple_size!(T1);
impl_tuple_size!(T1, T2);
impl_tuple_size!(T1, T2, T3);

#[derive(Clone)]
pub enum DagError {
    NotWeaklyConnected(u32),
    ContainsCycle(u32),
    MissingPendingTasks(u32),
    MultipleSourceNodes(u32),
    MultipleSinkNodes(u32),
    NoPublisherFound(u32, usize),
    NoSubscriberFound(u32, usize),
    SubscribeArityMismatch(u32, usize),
    PublishArityMismatch(u32, usize),
    DuplicateSubscribe(u32, usize),
    DuplicatePublish(u32, usize),
    TopicHasMultiplePublishers(u32, Cow<'static, str>),
    InterDagTopicConflict(Cow<'static, str>, Vec<u32>),
}

#[rustfmt::skip]
impl core::fmt::Display for DagError {
    fn fmt(&self, f: &mut core::fmt::Formatter<'_>) -> core::fmt::Result {
        match self {
            DagError::NotWeaklyConnected(dag_id) => write!(f, "DAG#{dag_id} is not weakly connected"),
            DagError::ContainsCycle(dag_id) => write!(f, "DAG#{dag_id} contains a cycle"),
            DagError::MissingPendingTasks(dag_id) => write!(f, "DAG#{dag_id} has missing pending tasks"),
            DagError::MultipleSourceNodes(dag_id) => write!(f, "DAG#{dag_id} has multiple source nodes"),
            DagError::MultipleSinkNodes(dag_id) => write!(f, "DAG#{dag_id} has multiple sink nodes"),
            DagError::NoPublisherFound(dag_id, node_id) => {
                write!(f, "DAG#{dag_id} Node#{node_id}: One or more subscribed topics have no corresponding publisher")
            }
            DagError::NoSubscriberFound(dag_id, node_id) => {
                write!(f, "DAG#{dag_id} Node#{node_id}: One or more published topics have no corresponding subscriber")
            }
            DagError::SubscribeArityMismatch(dag_id, node_id) => {
                write!(f, "DAG#{dag_id} Node#{node_id}: Mismatch in subscribed topics and arguments")
            }
            DagError::PublishArityMismatch(dag_id, node_id) => {
                write!(f, "DAG#{dag_id} Node#{node_id}: Mismatch in published topics and return values")
            }
            DagError::DuplicateSubscribe(dag_id, node_id) => {
                write!(f, "DAG#{dag_id} Node#{node_id}: found duplicate subscription,")
            }
            DagError::DuplicatePublish(dag_id, node_id) => {
                write!(f, "DAG#{dag_id} Node#{node_id}: found duplicate publication.")
            }
            DagError::TopicHasMultiplePublishers(dag_id, topic_name) => {
                write!(f, "DAG#{dag_id}: Topic '{topic_name}' has multiple publishers")
            }
            DagError::InterDagTopicConflict(topic_name, dag_ids) => {
                write!(f, "Topic '{topic_name}' is used in multiple DAGs. Conflicting DAG IDs: {dag_ids:?}")
            }
        }
    }
}

pub struct Dag {
    id: u32,
    graph: Mutex<graph::Graph<NodeInfo, EdgeInfo>>,
    absolute_deadline: Mutex<Option<u64>>,

    #[cfg(feature = "perf")]
    response_info: Mutex<ResponseInfo>,
}

impl Dag {
    pub fn get_id(&self) -> u32 {
        self.id
    }

    fn get_source_nodes(&self) -> Vec<NodeIndex> {
        let mut node = MCSNode::new();
        let graph = self.graph.lock(&mut node);
        graph.externals(Direction::Incoming).collect()
    }

    fn get_sink_nodes(&self) -> Vec<NodeIndex> {
        let mut node = MCSNode::new();
        let graph = self.graph.lock(&mut node);
        graph.externals(Direction::Outgoing).collect()
    }

    pub fn is_source_node(&self, node_index: NodeIndex) -> bool {
        let source_nodes = self.get_source_nodes();
        source_nodes.contains(&node_index)
    }

    // Returns the relative deadline of the first sink node, if it exists.
    pub fn get_sink_relative_deadline(&self) -> Option<Duration> {
        let sink_nodes: Vec<NodeIndex> = self.get_sink_nodes();

        if let Some(sink_node_index) = sink_nodes.first() {
            self.graph
                .lock(&mut MCSNode::new())
                .node_weight(*sink_node_index)?
                .relative_deadline
        } else {
            None
        }
    }

    fn set_relative_deadline(&self, node_idx: NodeIndex, deadline: Duration) {
        let mut node = MCSNode::new();
        let mut graph = self.graph.lock(&mut node);
        graph.node_weight_mut(node_idx).unwrap().relative_deadline = Some(deadline);
    }

    fn add_node_with_topic_edges(
        &self,
        subscribe_topic_names: &[Cow<'static, str>],
        publish_topic_names: &[Cow<'static, str>],
    ) -> NodeIndex {
        let add_node_info = NodeInfo {
            task_id: 0, // Temporary task_id
            subscribe_topic_names: subscribe_topic_names.to_vec(),
            publish_topic_names: publish_topic_names.to_vec(),
            relative_deadline: None,
        };

        let mut node = MCSNode::new();
        let mut graph = self.graph.lock(&mut node);
        let add_node_idx = graph.add_node(add_node_info);

        let subscribe_topic_set: BTreeSet<_> = subscribe_topic_names.iter().collect();
        let publish_topic_set: BTreeSet<_> = publish_topic_names.iter().collect();

        if subscribe_topic_names.len() != subscribe_topic_set.len() {
            let mut node = MCSNode::new();
            let mut duplicate_subscribe_nodes = DUPLICATE_SUBSCRIBE_NODES.lock(&mut node);
            duplicate_subscribe_nodes
                .entry(self.id)
                .or_default()
                .push(add_node_idx.index());
        }
        if publish_topic_names.len() != publish_topic_set.len() {
            let mut node = MCSNode::new();
            let mut duplicate_publish_nodes = DUPLICATE_PUBLISH_NODES.lock(&mut node);
            duplicate_publish_nodes
                .entry(self.id)
                .or_default()
                .push(add_node_idx.index());
        }

        let edges_to_add: Vec<_> = graph
            .node_references()
            .flat_map(|node_ref| {
                let node_info = node_ref.weight();

                let edges_from = node_info
                    .subscribe_topic_names
                    .iter()
                    .filter(|topic| publish_topic_set.contains(*topic))
                    .map(move |topic| (add_node_idx, node_ref.id(), topic.clone()));

                let edges_to = node_info
                    .publish_topic_names
                    .iter()
                    .filter(|topic| subscribe_topic_set.contains(*topic))
                    .map(move |topic| (node_ref.id(), add_node_idx, topic.clone()));

                edges_to.chain(edges_from).collect::<Vec<_>>()
            })
            .collect();

        for (from, to, topic_name) in edges_to_add {
            graph.add_edge(from, to, EdgeInfo { topic_name });
        }

        add_node_idx
    }

    pub async fn register_reactor<F, Args, Ret>(
        &self,
        reactor_name: Cow<'static, str>,
        f: F,
        subscribe_topic_names: Vec<Cow<'static, str>>,
        publish_topic_names: Vec<Cow<'static, str>>,
        sched_type: SchedulerType,
    ) where
        F: Fn(
                <Args::Subscribers as MultipleReceiver>::Item,
            ) -> <Ret::Publishers as MultipleSender>::Item
            + Send
            + 'static,
        Args: VectorToSubscribers,
        Ret: VectorToPublishers,
        Ret::Publishers: Send,
        Args::Subscribers: Send,
        <Args::Subscribers as MultipleReceiver>::Item: TupleSize,
        <Ret::Publishers as MultipleSender>::Item: TupleSize,
    {
        let node_idx = self.add_node_with_topic_edges(&subscribe_topic_names, &publish_topic_names);
        self.check_subscribe_mismatch::<Args>(&subscribe_topic_names, node_idx);
        self.check_publish_mismatch::<Ret>(&publish_topic_names, node_idx);

        // To prevent errors caused by ownership moves
        let dag_id = self.id;
        let node_id = node_idx.index() as u32;

        let mut node = MCSNode::new();
        let mut pending_tasks = PENDING_TASKS.lock(&mut node);
        pending_tasks
            .entry(self.id)
            .or_default()
            .push(PendingTask::new(node_idx, move || {
                Box::pin(async move {
                    spawn_reactor::<F, Args, Ret>(
                        reactor_name,
                        f,
                        subscribe_topic_names,
                        publish_topic_names,
                        sched_type,
                        DagInfo { dag_id, node_id },
                    )
                    .await
                })
            }));
    }

    pub async fn register_periodic_reactor<F, Ret>(
        &self,
        reactor_name: Cow<'static, str>,
        f: F,
        publish_topic_names: Vec<Cow<'static, str>>,
        sched_type: SchedulerType,
        period: Duration,
    ) where
        F: Fn() -> <Ret::Publishers as MultipleSender>::Item + Send + 'static,
        Ret: VectorToPublishers,
        Ret::Publishers: Send,
        <Ret::Publishers as MultipleSender>::Item: TupleSize,
    {
        let node_idx = self.add_node_with_topic_edges(&Vec::new(), &publish_topic_names);
        self.check_publish_mismatch::<Ret>(&publish_topic_names, node_idx);

        let measure_f: Option<MeasureF> = {
            #[cfg(feature = "perf")]
            {
                Some(performance::create_release_recorder(self.id))
            }
            #[cfg(not(feature = "perf"))]
            {
                None
            }
        };

        // To prevent errors caused by ownership moves
        let dag_id = self.id;
        let node_id = node_idx.index() as u32;

        let mut node = MCSNode::new();
        let mut source_pending_tasks = SOURCE_PENDING_TASKS.lock(&mut node);
        source_pending_tasks.insert(
            self.id,
            PendingTask::new(node_idx, move || {
                Box::pin(async move {
                    spawn_periodic_reactor::<F, Ret>(
                        reactor_name,
                        f,
                        publish_topic_names,
                        sched_type,
                        period,
                        measure_f,
                        DagInfo { dag_id, node_id },
                    )
                    .await
                })
            }),
        );
    }

    pub async fn register_sink_reactor<F, Args>(
        &self,
        reactor_name: Cow<'static, str>,
        f: F,
        subscribe_topic_names: Vec<Cow<'static, str>>,
        sched_type: SchedulerType,
        relative_deadline: Duration,
    ) where
        F: Fn(<Args::Subscribers as MultipleReceiver>::Item) + Send + 'static,
        Args: VectorToSubscribers,
        Args::Subscribers: Send,
        <Args::Subscribers as MultipleReceiver>::Item: TupleSize,
    {
        let node_idx = self.add_node_with_topic_edges(&subscribe_topic_names, &Vec::new());
        self.set_relative_deadline(node_idx, relative_deadline);
        self.check_subscribe_mismatch::<Args>(&subscribe_topic_names, node_idx);

        let measure_f = {
            #[cfg(feature = "perf")]
            {
                let dag_id = self.id;
                move |arg: <Args::Subscribers as MultipleReceiver>::Item| {
                    f(arg);
                    performance::record_response_time(dag_id);
                }
            }
            #[cfg(not(feature = "perf"))]
            {
                move |arg: <Args::Subscribers as MultipleReceiver>::Item| {
                    f(arg);
                }
            }
        };

        // To prevent errors caused by ownership moves
        let dag_id = self.id;
        let node_id = node_idx.index() as u32;

        let mut node = MCSNode::new();
        let mut pending_tasks = PENDING_TASKS.lock(&mut node);
        pending_tasks
            .entry(self.id)
            .or_default()
            .push(PendingTask::new(node_idx, move || {
                Box::pin(async move {
                    spawn_sink_reactor::<_, Args>(
                        reactor_name,
                        measure_f,
                        subscribe_topic_names,
                        sched_type,
                        DagInfo { dag_id, node_id },
                    )
                    .await
                })
            }));
    }

    fn check_subscribe_mismatch<Args>(
        &self,
        subscribe_topic_names: &[Cow<'static, str>],
        node_idx: NodeIndex,
    ) where
        Args: VectorToSubscribers,
        <Args::Subscribers as MultipleReceiver>::Item: TupleSize,
    {
        if <Args::Subscribers as MultipleReceiver>::Item::SIZE != subscribe_topic_names.len() {
            let mut node = MCSNode::new();
            let mut mismatch_subscribe_nodes = MISMATCH_SUBSCRIBE_NODES.lock(&mut node);
            mismatch_subscribe_nodes
                .entry(self.id)
                .or_default()
                .push(node_idx.index());
        }
    }

    fn check_publish_mismatch<Ret>(
        &self,
        publish_topic_names: &[Cow<'static, str>],
        node_idx: NodeIndex,
    ) where
        Ret: VectorToPublishers,
        <Ret::Publishers as MultipleSender>::Item: TupleSize,
    {
        if <Ret::Publishers as MultipleSender>::Item::SIZE != publish_topic_names.len() {
            let mut node = MCSNode::new();
            let mut mismatch_publish_nodes = MISMATCH_PUBLISH_NODES.lock(&mut node);
            mismatch_publish_nodes
                .entry(self.id)
                .or_default()
                .push(node_idx.index());
        }
    }

    #[inline(always)]
    pub fn set_absolute_deadline(&self, deadline: u64) {
        let mut node = MCSNode::new();
        let mut absolute_deadline = self.absolute_deadline.lock(&mut node);
        *absolute_deadline = Some(deadline);
    }

    #[inline(always)]
    pub fn get_absolute_deadline(&self) -> Option<u64> {
        let mut node = MCSNode::new();
        let absolute_deadline = self.absolute_deadline.lock(&mut node);
        *absolute_deadline
    }
<<<<<<< HEAD

    pub fn get_single_source_node(&self) -> Result<NodeIndex, &'static str> {
        let source_nodes = self.get_source_nodes();

        if source_nodes.len() == 1 {
            Ok(source_nodes[0])
        } else if source_nodes.is_empty() {
            Err("No source node found in the DAG.")
        } else {
            Err("Multiple source nodes found in the DAG, which violates the assumption.")
        }
    }

    // pub fn get_source_node_release_time(&self) -> Result<Option<u64>, &'static str> {
    //     let source_node = self.get_single_source_node()?;

    //     let mut node = MCSNode::new();
    //     let graph = self.graph.lock(&mut node);

    //     if let Some(node_weight) = graph.node_weight(source_node) {
    //         Ok(node_weight.release_time)
    //     } else {
    //         Err("Failed to retrieve the source node's weight.")
    //     }
    // }

    // pub fn get_source_node_absolute_deadline(&self) -> Result<Option<u64>, &'static str> {
    //     let source_node = self.get_single_source_node()?;

    //     let mut node = MCSNode::new();
    //     let graph = self.graph.lock(&mut node);

    //     if let Some(node_weight) = graph.node_weight(source_node) {
    //         Ok(node_weight.absolute_deadline)
    //     } else {
    //         Err("Failed to retrieve the source node's weight.")
    //     }
    // }

    pub fn get_source_node_timing(&self) -> Result<(Option<awkernel_lib::time::Time>, Option<u64>), &'static str> {
        let source_node = self.get_single_source_node()?;

        let mut node = MCSNode::new();
        let graph = self.graph.lock(&mut node);

        if let Some(node_weight) = graph.node_weight(source_node) {
            let task_id = node_weight.task_id;
            let mut mcs_node = MCSNode::new(); // ループの外で作成

            if let Some(task) = crate::task::get_task(task_id) {
                let task_info = task.info.lock(&mut mcs_node);
                let release_time = task_info.get_release_time();

                // Retrieve the DAG's absolute deadline instead of the task's absolute deadline
                let dag_absolute_deadline = self.get_absolute_deadline();

                return Ok((release_time, dag_absolute_deadline));
            } else {
                return Err("Failed to retrieve the task associated with the source node.");
            }
        } else {
            Err("Failed to retrieve the source node's weight.")
        }
    }
=======
>>>>>>> b4f90de5
}

struct PendingTask {
    node_idx: NodeIndex,
    spawn: Box<dyn FnOnce() -> Pin<Box<dyn Future<Output = u32> + Send>> + Send>,
}

impl PendingTask {
    fn new<F>(node_idx: NodeIndex, spawn_fn: F) -> Self
    where
        F: FnOnce() -> Pin<Box<dyn Future<Output = u32> + Send>> + Send + 'static,
    {
        Self {
            node_idx,
            spawn: Box::new(spawn_fn),
        }
    }
}

struct NodeInfo {
    task_id: u32,
    subscribe_topic_names: Vec<Cow<'static, str>>,
    publish_topic_names: Vec<Cow<'static, str>>,
    relative_deadline: Option<Duration>,
}

pub fn to_node_index(index: u32) -> NodeIndex {
    NodeIndex::new(index as usize)
}

struct EdgeInfo {
    topic_name: Cow<'static, str>,
}

/// DAGs.
struct Dags {
    candidate_id: u32, // Next candidate of Dag ID.
    id_to_dag: BTreeMap<u32, Arc<Dag>>,
}

impl Dags {
    const fn new() -> Self {
        Self {
            candidate_id: 1,
            id_to_dag: BTreeMap::new(),
        }
    }

    fn create(&mut self) -> Arc<Dag> {
        let mut id = self.candidate_id;
        loop {
            // Find an unused DAG ID.
            if let btree_map::Entry::Vacant(e) = self.id_to_dag.entry(id) {
                let dag = Arc::new(Dag {
                    id,
                    graph: Mutex::new(graph::Graph::new()),
                    absolute_deadline: Mutex::new(None),

                    #[cfg(feature = "perf")]
                    response_info: Mutex::new(ResponseInfo::new()),
                });

                e.insert(dag.clone());
                self.candidate_id = id;

                return dag;
            } else {
                // The candidate DAG ID is already used.
                // Check next candidate.
                // If it overflows, start from 1.
                id = id.wrapping_add(1).max(1);
            }
        }
    }

    #[inline(always)]
    fn remove(&mut self, id: u32) {
        self.id_to_dag.remove(&id);
    }
}

pub fn create_dag() -> Arc<Dag> {
    let mut node = MCSNode::new();
    let mut dags = DAGS.lock(&mut node);
    dags.create()
}

pub fn get_dag(id: u32) -> Option<Arc<Dag>> {
    let mut node = MCSNode::new();
    let dags = DAGS.lock(&mut node);
    dags.id_to_dag.get(&id).cloned()
}

#[inline(always)]
pub fn get_dag_absolute_deadline(dag_id: u32) -> Option<u64> {
    get_dag(dag_id)?.get_absolute_deadline()
}

#[inline(always)]
pub fn set_dag_absolute_deadline(dag_id: u32, deadline: u64) -> bool {
    if let Some(dag) = get_dag(dag_id) {
        dag.set_absolute_deadline(deadline);
        true
    } else {
        false
    }
}

pub async fn finish_create_dags(dags: &[Arc<Dag>]) -> Result<(), Vec<DagError>> {
    match validate_all_rules(dags) {
        Ok(()) => {
            for dag in dags {
                spawn_dag(dag).await;
            }
            Ok(())
        }
        Err(errors) => {
            for dag in dags {
                remove_dag(dag.id);
            }
            Err(errors)
        }
    }
}

fn remove_dag(id: u32) {
    let mut dags_node = MCSNode::new();
    let mut dags = DAGS.lock(&mut dags_node);
    dags.remove(id);

    let mut pending_node = MCSNode::new();
    let mut pending_tasks = PENDING_TASKS.lock(&mut pending_node);
    pending_tasks.remove(&id);

    let mut source_pending_node = MCSNode::new();
    let mut source_pending_tasks = SOURCE_PENDING_TASKS.lock(&mut source_pending_node);
    source_pending_tasks.remove(&id);
}

fn validate_all_rules(dags: &[Arc<Dag>]) -> Result<(), Vec<DagError>> {
    let mut errors: Vec<DagError> = Vec::new();

    for dag in dags {
        // Skip DAG validation if an arity mismatch is found, as it's the root cause of potential subsequent errors.
        if let Err(arg_errors) = check_for_arity_mismatches(dag.id) {
            errors.extend(arg_errors.into_iter());
        } else if let Err(dag_validation_error) = validate_dag(dag) {
            errors.push(dag_validation_error);
        } else if let Err(pubsub_duplicate_errors) = check_for_pubsub_duplicates(dag.id) {
            errors.extend(pubsub_duplicate_errors);
        } else if let Err(duplicate_error) = validate_single_publisher_per_topic(dag) {
            errors.extend(duplicate_error.into_iter());
        }
    }

    if !errors.is_empty() {
        return Err(errors);
    }

    validate_dag_topic_conflicts()?;

    Ok(())
}

fn validate_dag_topic_conflicts() -> Result<(), Vec<DagError>> {
    let mut topic_to_dags: BTreeMap<Cow<'static, str>, Vec<u32>> = BTreeMap::new();

    {
        let mut node = MCSNode::new();
        let dags = DAGS.lock(&mut node);

        for dag in dags.id_to_dag.values() {
            let mut node = MCSNode::new();
            let graph = dag.graph.lock(&mut node);
            for edge_ref in graph.edge_references() {
                topic_to_dags
                    .entry(edge_ref.weight().topic_name.clone())
                    .or_default()
                    .push(dag.id);
            }
        }
    }

    let errors: Vec<_> = topic_to_dags
        .into_iter()
        .filter_map(|(topic, mut dag_ids)| {
            dag_ids.sort_unstable();
            dag_ids.dedup();

            if dag_ids.len() > 1 {
                Some(DagError::InterDagTopicConflict(topic, dag_ids))
            } else {
                None
            }
        })
        .collect();

    if errors.is_empty() {
        Ok(())
    } else {
        Err(errors)
    }
}

fn validate_dag(dag: &Dag) -> Result<(), DagError> {
    let dag_id = dag.id;
    assert!(
        get_dag(dag_id).is_some(),
        "Invariant Violation: DAG with id {dag_id} must exist, but was not found.",
    );

    let mut pending_node = MCSNode::new();
    if PENDING_TASKS.lock(&mut pending_node).get(&dag_id).is_none() {
        return Err(DagError::MissingPendingTasks(dag_id));
    }

    {
        let mut graph_node = MCSNode::new();
        let graph = dag.graph.lock(&mut graph_node);
        if connected_components(&*graph) != 1 {
            return Err(DagError::NotWeaklyConnected(dag_id));
        }
        if is_cyclic_directed(&*graph) {
            return Err(DagError::ContainsCycle(dag_id));
        }
    }

    if dag.get_source_nodes().len() > 1 {
        return Err(DagError::MultipleSourceNodes(dag_id));
    }
    if dag.get_sink_nodes().len() > 1 {
        return Err(DagError::MultipleSinkNodes(dag_id));
    }

    validate_edge_connect(dag)?;
    Ok(())
}

/// NOTE: On the architecture for this arity validation.
///
/// Ideally, this validation would be performed at an earlier stage, such as inside
/// the `impl_tuple_to_pub_sub` macro in `pubsub.rs`.
///
/// However, that approach would perform the check after the reactor is already spawned.
/// This would limit error handling to just stopping the affected reactor, and implementing
/// a full cleanup of all related DAG data and other reactors would be overly complex.
///
/// Therefore, we adopted the current architecture: errors are first recorded
/// to a `static` variable, and then collected and reported in a batch by this function.
fn check_for_arity_mismatches(dag_id: u32) -> Result<(), Vec<DagError>> {
    let mut node = MCSNode::new();

    let errors: Vec<_> = {
        let subscribe_errors = MISMATCH_SUBSCRIBE_NODES
            .lock(&mut node)
            .remove(&dag_id)
            .unwrap_or_default()
            .into_iter()
            .map(|node_id| DagError::SubscribeArityMismatch(dag_id, node_id));

        let publish_errors = MISMATCH_PUBLISH_NODES
            .lock(&mut node)
            .remove(&dag_id)
            .unwrap_or_default()
            .into_iter()
            .map(|node_id| DagError::PublishArityMismatch(dag_id, node_id));

        subscribe_errors.chain(publish_errors).collect()
    };

    if errors.is_empty() {
        Ok(())
    } else {
        Err(errors)
    }
}

/// Ideally, this validation would be performed at an earlier stage, such as inside
/// the `add_node_with_topic_edges()`.
///
/// However, that approach would force the caller to handle a Result on every
/// single node addition, making the API cumbersome, and implementing
/// a full cleanup of all related DAG data and other reactors would be overly complex.
///
/// Therefore, we adopted the current architecture: errors are first recorded
/// to a `static` variable, and then collected and reported in a batch by this function.
fn check_for_pubsub_duplicates(dag_id: u32) -> Result<(), Vec<DagError>> {
    let mut node = MCSNode::new();

    let errors: Vec<_> = {
        let subscribe_errors = DUPLICATE_SUBSCRIBE_NODES
            .lock(&mut node)
            .remove(&dag_id)
            .unwrap_or_default()
            .into_iter()
            .map(|node_id| DagError::DuplicateSubscribe(dag_id, node_id));

        let publish_errors = DUPLICATE_PUBLISH_NODES
            .lock(&mut node)
            .remove(&dag_id)
            .unwrap_or_default()
            .into_iter()
            .map(|node_id| DagError::DuplicatePublish(dag_id, node_id));

        subscribe_errors.chain(publish_errors).collect()
    };

    if errors.is_empty() {
        Ok(())
    } else {
        Err(errors)
    }
}

/// This validation prevents issues caused by the following misconfigurations:
/// - Message Loss: A published topic is not subscribed to by any reactor.
/// - Indefinite Wait: A subscribed topic has no corresponding publisher.
fn validate_edge_connect(dag: &Dag) -> Result<(), DagError> {
    type DagErrorFn = fn(u32, usize) -> DagError;

    let mut node = MCSNode::new();
    let graph = dag.graph.lock(&mut node);
    for node_idx in graph.node_indices() {
        let node_info = graph.node_weight(node_idx).unwrap();
        for direction in [Direction::Incoming, Direction::Outgoing] {
            let (expect_count, error) = match direction {
                Direction::Incoming => (
                    node_info.subscribe_topic_names.len(),
                    DagError::NoPublisherFound as DagErrorFn,
                ),
                Direction::Outgoing => (
                    node_info.publish_topic_names.len(),
                    DagError::NoSubscriberFound as DagErrorFn,
                ),
            };

            let actual_count = graph.neighbors_directed(node_idx, direction).count();
            if actual_count < expect_count {
                return Err(error(dag.id, node_idx.index()));
            }
        }
    }

    Ok(())
}

/// To simplify the current system design and management,
/// we have adopted a rule that only one publisher is allowed per topic.
///
/// Note:
/// This restriction may need to be relaxed in the future to support use cases
/// where multiple publishers need to publish to a single, common topic.
fn validate_single_publisher_per_topic(dag: &Dag) -> Result<(), Vec<DagError>> {
    let mut node = MCSNode::new();
    let graph = dag.graph.lock(&mut node);

    let publisher_counts_by_topic = graph.edge_references().fold(
        BTreeMap::<Cow<'static, str>, usize>::new(),
        |mut acc, edge| {
            *acc.entry(edge.weight().topic_name.clone()).or_insert(0) += 1;
            acc
        },
    );

    let errors: Vec<_> = publisher_counts_by_topic
        .into_iter()
        .filter(|(_, count)| *count > 1)
        .map(|(topic, _)| DagError::TopicHasMultiplePublishers(dag.id, topic))
        .collect();

    if errors.is_empty() {
        Ok(())
    } else {
        Err(errors)
    }
}

async fn spawn_dag(dag: &Arc<Dag>) {
    let dag_id = dag.id;
    let pending_tasks = {
        let mut node = MCSNode::new();
        let mut pending_tasks = PENDING_TASKS.lock(&mut node);
        pending_tasks.remove(&dag_id).unwrap()
    };

    for task in pending_tasks {
        let task_id = (task.spawn)().await;
        let mut node = MCSNode::new();
        let mut graph = dag.graph.lock(&mut node);
        if let Some(node_info) = graph.node_weight_mut(task.node_idx) {
            node_info.task_id = task_id;
        }
    }

    // To prevent message drops, source reactor is spawned after all subsequent reactors have been spawned.
    // If the source reactor is not spawned last, it may publish a message before subsequent reactors are ready to receive it.
    let source_pending_task = {
        let mut node = MCSNode::new();
        let mut source_pending_tasks = SOURCE_PENDING_TASKS.lock(&mut node);
        source_pending_tasks.remove(&dag_id).unwrap()
    };

    let task_id = (source_pending_task.spawn)().await;
    let mut node = MCSNode::new();
    let mut graph = dag.graph.lock(&mut node);
    if let Some(node_info) = graph.node_weight_mut(source_pending_task.node_idx) {
        node_info.task_id = task_id;
    }
}

async fn spawn_reactor<F, Args, Ret>(
    reactor_name: Cow<'static, str>,
    f: F,
    subscribe_topic_names: Vec<Cow<'static, str>>,
    publish_topic_names: Vec<Cow<'static, str>>,
    sched_type: SchedulerType,
    dag_info: DagInfo,
) -> u32
where
    F: Fn(
            <Args::Subscribers as MultipleReceiver>::Item,
        ) -> <Ret::Publishers as MultipleSender>::Item
        + Send
        + 'static,
    Args: VectorToSubscribers,
    Ret: VectorToPublishers,
    Ret::Publishers: Send,
    Args::Subscribers: Send,
{
    let future = async move {
        let publishers = <Ret as VectorToPublishers>::create_publishers(
            publish_topic_names,
            Attribute::default(),
        );

        let subscribers: <Args as VectorToSubscribers>::Subscribers =
            Args::create_subscribers(subscribe_topic_names, Attribute::default());

        loop {
            let args: <<Args as VectorToSubscribers>::Subscribers as MultipleReceiver>::Item =
                subscribers.recv_all().await;
            let results = f(args);
            publishers.send_all(results).await;
        }
    };

    crate::task::spawn_with_dag_info(reactor_name, future, sched_type, dag_info)
}

async fn spawn_periodic_reactor<F, Ret>(
    reactor_name: Cow<'static, str>,
    f: F,
    publish_topic_names: Vec<Cow<'static, str>>,
    sched_type: SchedulerType,
    period: Duration,
    _release_measure: Option<MeasureF>,
    dag_info: DagInfo,
) -> u32
where
    F: Fn() -> <Ret::Publishers as MultipleSender>::Item + Send + 'static,
    Ret: VectorToPublishers,
    Ret::Publishers: Send,
{
    #[cfg(feature = "perf")]
    let (release_measure, periodic_measure) = {
        if let Some(measure) = _release_measure {
            (measure.clone(), measure)
        } else {
            unreachable!("Measure function must be provided for performance tracking.");
        }
    };

    // TODO(sykwer): Improve mechanisms to more closely align performance behavior with the DAG scheduling model.
    let future = async move {
        let publishers = <Ret as VectorToPublishers>::create_publishers(
            publish_topic_names,
            Attribute::default(),
        );

        let mut interval = interval(period);
        // Consume the first tick here to start the loop's main body without an initial delay.
        interval.tick().await;

        loop {
            let results = f();
            publishers.send_all(results).await;

            #[cfg(feature = "perf")]
            periodic_measure();

            interval.tick().await;
        }
    };

    let task_id = crate::task::spawn_with_dag_info(reactor_name, future, sched_type, dag_info);

    #[cfg(feature = "perf")]
    release_measure();

    task_id
}

/// Retrieves the task ID from the given DagInfo.
pub fn get_task_id_from_dag_info(dag_info: &DagInfo) -> Option<u32> {
    if let Some(dag) = get_dag(dag_info.dag_id) {
        let mut node = MCSNode::new();
        let graph = dag.graph.lock(&mut node);
        if let Some(node_info) = graph.node_weight(to_node_index(dag_info.node_id)) {
            return Some(node_info.task_id);
        }
    }
    None
}

async fn spawn_sink_reactor<F, Args>(
    reactor_name: Cow<'static, str>,
    f: F,
    subscribe_topic_names: Vec<Cow<'static, str>>,
    sched_type: SchedulerType,
    dag_info: DagInfo,
) -> u32
where
    F: Fn(<Args::Subscribers as MultipleReceiver>::Item) + Send + 'static,
    Args: VectorToSubscribers,
    Args::Subscribers: Send,
{
    let future = async move {
        let subscribers: <Args as VectorToSubscribers>::Subscribers =
            Args::create_subscribers(subscribe_topic_names, Attribute::default());

        // let mut mcs_node = MCSNode::new(); // ループの外で作成

        loop {
            let args: <Args::Subscribers as MultipleReceiver>::Item = subscribers.recv_all().await;
            f(args);
            let timenow = awkernel_lib::time::Time::now();
            log::info!("get timenow");

            if let Some(dag) = get_dag(dag_info.dag_id) {
                match dag.get_source_node_timing() {
                    Ok((release_time, absolute_deadline)) => {
                        log::info!("Source Node - Release Time: {:?}, Absolute Deadline: {:?}", release_time, absolute_deadline);

                        #[cfg(feature = "perf")]
                        if let (Some(release_time), Some(absolute_deadline)) = (release_time, absolute_deadline) {
                            crate::task::perf::compare_release_and_timenow_with_deadline(release_time, timenow, absolute_deadline);
                        }
                    }
                    Err(e) => {
                        log::error!("Failed to retrieve source node timing: {}", e);
                    }
                }
            }
        }
    };

    crate::task::spawn_with_dag_info(reactor_name, future, sched_type, dag_info)
}<|MERGE_RESOLUTION|>--- conflicted
+++ resolved
@@ -473,87 +473,6 @@
                 .push(node_idx.index());
         }
     }
-
-    #[inline(always)]
-    pub fn set_absolute_deadline(&self, deadline: u64) {
-        let mut node = MCSNode::new();
-        let mut absolute_deadline = self.absolute_deadline.lock(&mut node);
-        *absolute_deadline = Some(deadline);
-    }
-
-    #[inline(always)]
-    pub fn get_absolute_deadline(&self) -> Option<u64> {
-        let mut node = MCSNode::new();
-        let absolute_deadline = self.absolute_deadline.lock(&mut node);
-        *absolute_deadline
-    }
-<<<<<<< HEAD
-
-    pub fn get_single_source_node(&self) -> Result<NodeIndex, &'static str> {
-        let source_nodes = self.get_source_nodes();
-
-        if source_nodes.len() == 1 {
-            Ok(source_nodes[0])
-        } else if source_nodes.is_empty() {
-            Err("No source node found in the DAG.")
-        } else {
-            Err("Multiple source nodes found in the DAG, which violates the assumption.")
-        }
-    }
-
-    // pub fn get_source_node_release_time(&self) -> Result<Option<u64>, &'static str> {
-    //     let source_node = self.get_single_source_node()?;
-
-    //     let mut node = MCSNode::new();
-    //     let graph = self.graph.lock(&mut node);
-
-    //     if let Some(node_weight) = graph.node_weight(source_node) {
-    //         Ok(node_weight.release_time)
-    //     } else {
-    //         Err("Failed to retrieve the source node's weight.")
-    //     }
-    // }
-
-    // pub fn get_source_node_absolute_deadline(&self) -> Result<Option<u64>, &'static str> {
-    //     let source_node = self.get_single_source_node()?;
-
-    //     let mut node = MCSNode::new();
-    //     let graph = self.graph.lock(&mut node);
-
-    //     if let Some(node_weight) = graph.node_weight(source_node) {
-    //         Ok(node_weight.absolute_deadline)
-    //     } else {
-    //         Err("Failed to retrieve the source node's weight.")
-    //     }
-    // }
-
-    pub fn get_source_node_timing(&self) -> Result<(Option<awkernel_lib::time::Time>, Option<u64>), &'static str> {
-        let source_node = self.get_single_source_node()?;
-
-        let mut node = MCSNode::new();
-        let graph = self.graph.lock(&mut node);
-
-        if let Some(node_weight) = graph.node_weight(source_node) {
-            let task_id = node_weight.task_id;
-            let mut mcs_node = MCSNode::new(); // ループの外で作成
-
-            if let Some(task) = crate::task::get_task(task_id) {
-                let task_info = task.info.lock(&mut mcs_node);
-                let release_time = task_info.get_release_time();
-
-                // Retrieve the DAG's absolute deadline instead of the task's absolute deadline
-                let dag_absolute_deadline = self.get_absolute_deadline();
-
-                return Ok((release_time, dag_absolute_deadline));
-            } else {
-                return Err("Failed to retrieve the task associated with the source node.");
-            }
-        } else {
-            Err("Failed to retrieve the source node's weight.")
-        }
-    }
-=======
->>>>>>> b4f90de5
 }
 
 struct PendingTask {
