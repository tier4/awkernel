//! A GEDF scheduler.

use core::cmp::max;

use super::{Scheduler, SchedulerType, Task};
use crate::{
    dag::{get_dag, get_dag_absolute_deadline, set_dag_absolute_deadline, to_node_index},
<<<<<<< HEAD
=======
    scheduler::GLOBAL_WAKE_GET_MUTEX,
>>>>>>> b4f90de5
    scheduler::{get_priority, peek_preemption_pending, push_preemption_pending},
    task::{
        get_task, get_tasks_running, set_current_task, set_need_preemption, DagInfo, State,
        MAX_TASK_PRIORITY,
    },
};
use alloc::{collections::BinaryHeap, sync::Arc, vec::Vec};
use awkernel_lib::sync::mutex::{MCSNode, Mutex};

pub struct GEDFScheduler {
    data: Mutex<Option<GEDFData>>, // Run queue.
    priority: u8,
}

struct GEDFTask {
    task: Arc<Task>,
    absolute_deadline: u64,
    wake_time: u64,
}

impl PartialOrd for GEDFTask {
    fn partial_cmp(&self, other: &Self) -> Option<core::cmp::Ordering> {
        Some(self.cmp(other))
    }
}

impl PartialEq for GEDFTask {
    fn eq(&self, other: &Self) -> bool {
        self.absolute_deadline == other.absolute_deadline && self.wake_time == other.wake_time
    }
}

impl Ord for GEDFTask {
    fn cmp(&self, other: &Self) -> core::cmp::Ordering {
        match other.absolute_deadline.cmp(&self.absolute_deadline) {
            core::cmp::Ordering::Equal => other.wake_time.cmp(&self.wake_time),
            other => other,
        }
    }
}

impl Eq for GEDFTask {}

struct GEDFData {
    queue: BinaryHeap<GEDFTask>,
}

impl GEDFData {
    fn new() -> Self {
        Self {
            queue: BinaryHeap::new(),
        }
    }
}

impl Scheduler for GEDFScheduler {
    fn wake_task(&self, task: Arc<Task>) {
        let (wake_time, absolute_deadline) = {
            let mut node_inner = MCSNode::new();
            let mut info = task.info.lock(&mut node_inner);
            let dag_info = info.get_dag_info();
            match info.scheduler_type {
                SchedulerType::GEDF(relative_deadline) => {
                    let wake_time = awkernel_lib::delay::uptime();
                    let absolute_deadline = if let Some(ref dag_info) = dag_info {
                        calculate_and_update_dag_deadline(dag_info, wake_time)
                    } else {
                        // If dag_info is not present, the task is treated as a regular task, and
                        // the absolute_deadline is calculated using the scheduler's relative_deadline.
                        wake_time + relative_deadline
                    };

                    task.priority
                        .update_priority_info(self.priority, MAX_TASK_PRIORITY - absolute_deadline);
                    info.update_absolute_deadline(absolute_deadline);
                    // info.update_release_time(awkernel_lib::time::Time::now()); // Record release time

                    (wake_time, absolute_deadline)
                }
                _ => unreachable!(),
            }
        };

        let mut node = MCSNode::new();
        let _guard = GLOBAL_WAKE_GET_MUTEX.lock(&mut node);
        if !self.invoke_preemption(task.clone()) {
<<<<<<< HEAD
            // ソースノードがここに入るのが始まり：リリースタイム
            task.info.lock(&mut MCSNode::new()).update_release_time(awkernel_lib::time::Time::now());

=======
            let mut node_inner = MCSNode::new();
            let mut data = self.data.lock(&mut node_inner);
            let internal_data = data.get_or_insert_with(GEDFData::new);
>>>>>>> b4f90de5
            internal_data.queue.push(GEDFTask {
                task: task.clone(),
                absolute_deadline,
                wake_time,
            });
        }
    }

    fn get_next(&self, execution_ensured: bool) -> Option<Arc<Task>> {
        let mut node = MCSNode::new();
        let mut data = self.data.lock(&mut node);

        #[allow(clippy::question_mark)]
        let data = match data.as_mut() {
            Some(data) => data,
            None => return None,
        };

        loop {
            // Pop a task from the run queue.
            let task = data.queue.pop()?;

            // Make the state of the task Running.
            {
                let mut node = MCSNode::new();
                let mut task_info = task.task.info.lock(&mut node);

                if matches!(task_info.state, State::Terminated | State::Panicked) {
                    continue;
                }

                if task_info.state == State::Preempted {
                    task_info.need_preemption = false;
                }
                if execution_ensured {
                    task_info.state = State::Running;
                    set_current_task(awkernel_lib::cpu::cpu_id(), task.task.id);
                }
            }

            return Some(task.task);
        }
    }

    fn scheduler_name(&self) -> SchedulerType {
        SchedulerType::GEDF(0)
    }

    fn priority(&self) -> u8 {
        self.priority
    }
}

pub static SCHEDULER: GEDFScheduler = GEDFScheduler {
    data: Mutex::new(None),
    priority: get_priority(SchedulerType::GEDF(0)),
};

impl GEDFScheduler {
    fn invoke_preemption(&self, task: Arc<Task>) -> bool {
        let tasks_running = get_tasks_running()
            .into_iter()
            .filter(|rt| rt.task_id != 0) // Filter out idle CPUs
            .collect::<Vec<_>>();

        // If the task has already been running, preempt is not required.
        if tasks_running.is_empty() || tasks_running.iter().any(|rt| rt.task_id == task.id) {
            return false;
        }

        let preemption_target = tasks_running
            .iter()
            .filter_map(|rt| {
                get_task(rt.task_id).map(|t| {
                    let highest_pending = peek_preemption_pending(rt.cpu_id).unwrap_or(t.clone());
                    (max(t, highest_pending), rt.cpu_id)
                })
            })
            .min()
            .unwrap();

        let (target_task, target_cpu) = preemption_target;
        if task > target_task {
            push_preemption_pending(target_cpu, task);
            let preempt_irq = awkernel_lib::interrupt::get_preempt_irq();
            set_need_preemption(target_task.id, target_cpu);
            awkernel_lib::interrupt::send_ipi(preempt_irq, target_cpu as u32);

            // NOTE(atsushi421): Currently, preemption is requested regardless of the number of idle CPUs.
            // While this implementation easily prevents priority inversion, it may also cause unnecessary preemption.
            // Therefore, a more sophisticated implementation will be considered in the future.

            return true;
        }

        false
    }
}

fn get_dag_sink_relative_deadline_ms(dag_id: u32) -> u64 {
    let dag = get_dag(dag_id).unwrap_or_else(|| panic!("GEDF scheduler: DAG {dag_id} not found"));
    dag.get_sink_relative_deadline()
        .map(|deadline| deadline.as_millis() as u64)
        .unwrap_or_else(|| panic!("GEDF scheduler: DAG {dag_id} has no sink relative deadline set"))
}

fn calculate_and_set_dag_deadline(dag_id: u32, wake_time: u64) -> u64 {
    let relative_deadline_ms = get_dag_sink_relative_deadline_ms(dag_id);
    let dag_absolute_deadline = wake_time + relative_deadline_ms;
    set_dag_absolute_deadline(dag_id, dag_absolute_deadline);
<<<<<<< HEAD
    log::debug!("Set DAG {} absolute deadline to {}", dag_id, dag_absolute_deadline);
=======
>>>>>>> b4f90de5
    dag_absolute_deadline
}

pub fn calculate_and_update_dag_deadline(dag_info: &DagInfo, wake_time: u64) -> u64 {
    let dag_id = dag_info.dag_id;
    let node_id = dag_info.node_id;

    if let Some(absolute_deadline) = get_dag_absolute_deadline(dag_id) {
        let dag =
            get_dag(dag_id).unwrap_or_else(|| panic!("GEDF scheduler: DAG {dag_id} not found"));
        let current_node_index = to_node_index(node_id);
        if !dag.is_source_node(current_node_index) {
            return absolute_deadline;
        }

<<<<<<< HEAD
        // log::info!("DAG {} source node {} wakes up again, recalculate deadline", dag_id, node_id);
        return calculate_and_set_dag_deadline(dag_id, wake_time);
    }

    // log::info!("first time to calculate DAG deadline");
=======
        return calculate_and_set_dag_deadline(dag_id, wake_time);
    }

>>>>>>> b4f90de5
    calculate_and_set_dag_deadline(dag_id, wake_time)
}<|MERGE_RESOLUTION|>--- conflicted
+++ resolved
@@ -4,11 +4,6 @@
 
 use super::{Scheduler, SchedulerType, Task};
 use crate::{
-    dag::{get_dag, get_dag_absolute_deadline, set_dag_absolute_deadline, to_node_index},
-<<<<<<< HEAD
-=======
-    scheduler::GLOBAL_WAKE_GET_MUTEX,
->>>>>>> b4f90de5
     scheduler::{get_priority, peek_preemption_pending, push_preemption_pending},
     task::{
         get_task, get_tasks_running, set_current_task, set_need_preemption, DagInfo, State,
@@ -95,15 +90,6 @@
         let mut node = MCSNode::new();
         let _guard = GLOBAL_WAKE_GET_MUTEX.lock(&mut node);
         if !self.invoke_preemption(task.clone()) {
-<<<<<<< HEAD
-            // ソースノードがここに入るのが始まり：リリースタイム
-            task.info.lock(&mut MCSNode::new()).update_release_time(awkernel_lib::time::Time::now());
-
-=======
-            let mut node_inner = MCSNode::new();
-            let mut data = self.data.lock(&mut node_inner);
-            let internal_data = data.get_or_insert_with(GEDFData::new);
->>>>>>> b4f90de5
             internal_data.queue.push(GEDFTask {
                 task: task.clone(),
                 absolute_deadline,
@@ -201,48 +187,4 @@
 
         false
     }
-}
-
-fn get_dag_sink_relative_deadline_ms(dag_id: u32) -> u64 {
-    let dag = get_dag(dag_id).unwrap_or_else(|| panic!("GEDF scheduler: DAG {dag_id} not found"));
-    dag.get_sink_relative_deadline()
-        .map(|deadline| deadline.as_millis() as u64)
-        .unwrap_or_else(|| panic!("GEDF scheduler: DAG {dag_id} has no sink relative deadline set"))
-}
-
-fn calculate_and_set_dag_deadline(dag_id: u32, wake_time: u64) -> u64 {
-    let relative_deadline_ms = get_dag_sink_relative_deadline_ms(dag_id);
-    let dag_absolute_deadline = wake_time + relative_deadline_ms;
-    set_dag_absolute_deadline(dag_id, dag_absolute_deadline);
-<<<<<<< HEAD
-    log::debug!("Set DAG {} absolute deadline to {}", dag_id, dag_absolute_deadline);
-=======
->>>>>>> b4f90de5
-    dag_absolute_deadline
-}
-
-pub fn calculate_and_update_dag_deadline(dag_info: &DagInfo, wake_time: u64) -> u64 {
-    let dag_id = dag_info.dag_id;
-    let node_id = dag_info.node_id;
-
-    if let Some(absolute_deadline) = get_dag_absolute_deadline(dag_id) {
-        let dag =
-            get_dag(dag_id).unwrap_or_else(|| panic!("GEDF scheduler: DAG {dag_id} not found"));
-        let current_node_index = to_node_index(node_id);
-        if !dag.is_source_node(current_node_index) {
-            return absolute_deadline;
-        }
-
-<<<<<<< HEAD
-        // log::info!("DAG {} source node {} wakes up again, recalculate deadline", dag_id, node_id);
-        return calculate_and_set_dag_deadline(dag_id, wake_time);
-    }
-
-    // log::info!("first time to calculate DAG deadline");
-=======
-        return calculate_and_set_dag_deadline(dag_id, wake_time);
-    }
-
->>>>>>> b4f90de5
-    calculate_and_set_dag_deadline(dag_id, wake_time)
 }