use crate::task::{get_current_task, Task};
use alloc::{collections::VecDeque, sync::Arc};
use array_macro::array;
use awkernel_lib::{
    context::context_switch,
    cpu::NUM_MAX_CPU,
    interrupt::{self, InterruptGuard},
    sync::mutex::{MCSNode, Mutex},
    unwind::catch_unwind,
};
use core::sync::atomic::{AtomicUsize, Ordering};
use thread::PtrWorkerThreadContext;

#[cfg(feature = "perf")]
use crate::task::{
    cpu_counter,
    perf::{add_context_restore_start, add_context_save_end, ContextSwitchType},
};

#[cfg(feature = "runtime_verification")]
use runtime_verification::state::TaskState;

pub mod thread;

/// Threads to be moved to THREADS::pooled.
static THREAD_POOL: [Mutex<VecDeque<PtrWorkerThreadContext>>; NUM_MAX_CPU] =
    array![_ => Mutex::new(VecDeque::new()); NUM_MAX_CPU];

/// Tasks to be rescheduled.
static PREEMPTED_TASKS: [Mutex<VecDeque<Arc<Task>>>; NUM_MAX_CPU] =
    array![_ => Mutex::new(VecDeque::new()); NUM_MAX_CPU];

/// Tasks to be executed next.
static NEXT_TASK: [Mutex<VecDeque<Arc<Task>>>; NUM_MAX_CPU] =
    array![_ => Mutex::new(VecDeque::new()); NUM_MAX_CPU];

static NUM_PREEMPTION: AtomicUsize = AtomicUsize::new(0);

/// The current thread yields to `next_ctx`, and the current thread will be pooled.
pub unsafe fn yield_and_pool(next_ctx: PtrWorkerThreadContext) {
    let mut current_ctx = thread::take_current_context();

    push_to_thread_pool(current_ctx.clone());

    let current_cpu_ctx = current_ctx.get_cpu_context_mut();
    let next_cpu_ctx = next_ctx.get_cpu_context();

    #[cfg(feature = "perf")]
    add_context_save_end(
        ContextSwitchType::Yield,
        awkernel_lib::cpu::cpu_id(),
        cpu_counter(),
    );

    unsafe { context_switch(current_cpu_ctx, next_cpu_ctx) };

    #[cfg(feature = "perf")]
    add_context_restore_start(
        ContextSwitchType::Yield,
        awkernel_lib::cpu::cpu_id(),
        cpu_counter(),
    );

    thread::set_current_context(current_ctx);

    re_schedule();
}

/// The thread of `current_task` yields to `next_thread`.
/// The current thread will be preempted, and waked soon.
fn yield_preempted_and_wake_task(current_task: Arc<Task>, next_thread: PtrWorkerThreadContext) {
    let cpu_id = awkernel_lib::cpu::cpu_id();

    let mut current_ctx = thread::take_current_context();

    {
        let mut node = MCSNode::new();
        let mut info = current_task.info.lock(&mut node);
        info.set_preempt_context(current_ctx.clone());
        info.state = super::State::Preempted;
        info.num_preempt += 1;
        #[cfg(feature = "runtime_verification")]
        {
            let mut node = MCSNode::new();
            let models = &mut runtime_verification::MODELS.lock(&mut node);

            let model = models.get_mut(&current_task.id).unwrap();
            model.transition(
                &runtime_verification::event::Event::SetPreempted,
                &TaskState {
                    state: info.state.into(),
                    need_sched: info.need_sched,
                    need_preemption: info.need_preemption,
                },
            );
        }
    }

    {
        let mut node = MCSNode::new();
        let mut tasks = PREEMPTED_TASKS[cpu_id].lock(&mut node);
        tasks.push_front(current_task);
    }

    NUM_PREEMPTION.fetch_add(1, Ordering::Relaxed);

    let current_cpu_ctx = current_ctx.get_cpu_context_mut();
    let next_cpu_ctx = next_thread.get_cpu_context();

    unsafe {
        #[cfg(feature = "perf")]
        add_context_save_end(ContextSwitchType::Preempt, cpu_id, cpu_counter());

        // Save the current context.
        context_switch(current_cpu_ctx, next_cpu_ctx);

        #[cfg(feature = "perf")]
        add_context_restore_start(
            ContextSwitchType::Preempt,
            awkernel_lib::cpu::cpu_id(),
            cpu_counter(),
        );
        thread::set_current_context(current_ctx);
    }

    re_schedule();
}

fn re_schedule() {
    let cpu_id = awkernel_lib::cpu::cpu_id();

    {
        let mut node = MCSNode::new();
        let mut tasks = PREEMPTED_TASKS[cpu_id].lock(&mut node);

        while let Some(task) = tasks.pop_front() {
            task.scheduler.wake_task(task);
        }
    }

    {
        let mut node = MCSNode::new();
        let mut pool = THREAD_POOL[cpu_id].lock(&mut node);

        while let Some(thread) = pool.pop_front() {
            thread::make_thread_pooled(thread);
        }
    }
}

/// Initialization for worker threads executed first.
pub fn init() {
    let ctx = PtrWorkerThreadContext::new();
    thread::set_current_context(ctx);
}

fn push_to_thread_pool(ctx: PtrWorkerThreadContext) {
    let cpu_id = awkernel_lib::cpu::cpu_id();

    let mut node = MCSNode::new();
    let mut pool = THREAD_POOL[cpu_id].lock(&mut node);

    pool.push_back(ctx);
}

/// Take the current task ID from, `super::RUNNING[cpu_id]`, and assign 0 to there.
/// `super::RUNNING[cpu_id]` will be restored after dropping.
struct RunningTaskGuard(u32);

impl RunningTaskGuard {
    fn take() -> Option<Self> {
        let cpu_id = awkernel_lib::cpu::cpu_id();
        let task_id = super::RUNNING[cpu_id].swap(0, Ordering::Relaxed);
        if task_id != 0 {
            Some(Self(task_id))
        } else {
            None
        }
    }
}

impl Drop for RunningTaskGuard {
    fn drop(&mut self) {
        let cpu_id = awkernel_lib::cpu::cpu_id();

        let mut node = MCSNode::new();
        let tasks = super::TASKS.lock(&mut node);
        let task = tasks.id_to_task.get(&self.0).unwrap();

        {
            let mut node = MCSNode::new();
            let mut info = task.info.lock(&mut node);
            info.update_last_executed();
        }

        super::RUNNING[cpu_id].store(self.0, Ordering::Relaxed);
    }
}

unsafe fn do_preemption() {
    // If there is a running task on this CPU core, preemption will be performed.
    // Otherwise, this function just returns.
    let Some(task_id) = RunningTaskGuard::take() else {
        return;
    };

    {
        let mut node = MCSNode::new();
        let tasks = super::TASKS.lock(&mut node);
        let task = tasks.id_to_task.get(&task_id.0).unwrap();

        let mut node = MCSNode::new();
<<<<<<< HEAD
        let mut info = task.info.lock(&mut node);

        #[cfg(feature = "runtime_verification")]
        {
            log::debug!(
                "[RV DEBUG] task id: {}, last_executed_time: {}, num_preempt: {}",
                task_id.0,
                info.last_executed_time,
                info.num_preempt
            );
        }

        if !info.need_preemption {
            return;
        } else {
            info.need_preemption = false;
            #[cfg(feature = "runtime_verification")]
            {
                let mut node = MCSNode::new();
                let models = &mut runtime_verification::MODELS.lock(&mut node);

                let model = models.get_mut(&task.id).unwrap();
                model.transition(
                    &runtime_verification::event::Event::PreemptionStart,
                    &TaskState {
                        state: info.state.into(),
                        need_sched: info.need_sched,
                        need_preemption: info.need_preemption,
                    },
                );
            }
=======
        let info = task.info.lock(&mut node);
        if !info.need_preemption {
            return;
>>>>>>> 00d7c08c
        }
    }

    // If there is a task to be invoked next, execute the task.
    if let Some(next) = super::get_next_task() {
        let current_task = {
            let mut node = MCSNode::new();
            let tasks = super::TASKS.lock(&mut node);
            let current_task = tasks.id_to_task.get(&task_id.0).unwrap();
            current_task.clone()
        };

        if let Some(next_thread) = {
            let mut node = MCSNode::new();
            let mut task_info = next.info.lock(&mut node);
            task_info.take_preempt_context()
        } {
            // If the next task is a preempted task, yield to it.
            yield_preempted_and_wake_task(current_task, next_thread);
        } else {
            // Otherwise, get a thread from the thread pool or create a new thread.

            let next_thread = if let Some(t) = thread::take_pooled_thread() {
                // If there is a thread in the thread pool, use it,
                t
            } else if let Ok(mut t) = thread::create_thread(thread_entry, 0) {
                // or create a new thread.

                // Set an argument.
                unsafe { t.set_argument(t.get_cpu_context() as *const _ as usize) };

                t
            } else {
                // failed to create thread.
                log::warn!("failed to create a worker thread.");
                next.scheduler.wake_task(next);
                return;
            };

            {
                let cpu_id = awkernel_lib::cpu::cpu_id();

                // Insert the next task to the queue.
                let mut node = MCSNode::new();
                let mut next_task = NEXT_TASK[cpu_id].lock(&mut node);

                next_task.push_back(next);
            }

            yield_preempted_and_wake_task(current_task, next_thread);
        }
    }
}

extern "C" fn thread_entry(arg: usize) -> ! {
    // Use only the primary heap memory region.

    #[cfg(not(feature = "std"))]
    unsafe {
        awkernel_lib::heap::TALLOC.use_primary()
    };

    let ctx = unsafe { PtrWorkerThreadContext::with_context(arg) };
    thread::set_current_context(ctx);

    // Disable interrupt.
    interrupt::disable();

    // Re-schedule the preempted task.
    re_schedule();

    let cpu_id = awkernel_lib::cpu::cpu_id();
    assert_eq!(None, get_current_task(cpu_id));

    // Run the main function.
    super::run_main();

    awkernel_lib::delay::wait_forever();
}

/// Preempt to the next executable task.
///
/// # Safety
///
/// Do not call this function during mutex locking.
pub unsafe fn preemption() {
    let _int_guard = InterruptGuard::new();

    let _heap_guard = {
        let heap_guard = awkernel_lib::heap::TALLOC.save();
        awkernel_lib::heap::TALLOC.use_primary();
        heap_guard
    };

    if let Err(e) = catch_unwind(|| do_preemption()) {
        awkernel_lib::heap::TALLOC.use_primary_then_backup();
        log::error!("caught panic!: {e:?}");
    }
}

pub fn get_next_task() -> Option<Arc<Task>> {
    let mut node = MCSNode::new();
    let mut next_task = NEXT_TASK[awkernel_lib::cpu::cpu_id()].lock(&mut node);
    next_task.pop_front()
}

pub fn get_num_preemption() -> usize {
    NUM_PREEMPTION.load(Ordering::Relaxed)
}<|MERGE_RESOLUTION|>--- conflicted
+++ resolved
@@ -210,43 +210,26 @@
         let task = tasks.id_to_task.get(&task_id.0).unwrap();
 
         let mut node = MCSNode::new();
-<<<<<<< HEAD
-        let mut info = task.info.lock(&mut node);
+        let info = task.info.lock(&mut node);
+
+        if !info.need_preemption {
+            return;
+        }
 
         #[cfg(feature = "runtime_verification")]
         {
-            log::debug!(
-                "[RV DEBUG] task id: {}, last_executed_time: {}, num_preempt: {}",
-                task_id.0,
-                info.last_executed_time,
-                info.num_preempt
+            let mut node = MCSNode::new();
+            let models = &mut runtime_verification::MODELS.lock(&mut node);
+
+            let model = models.get_mut(&task.id).unwrap();
+            model.transition(
+                &runtime_verification::event::Event::PreemptionStart,
+                &TaskState {
+                    state: info.state.into(),
+                    need_sched: info.need_sched,
+                    need_preemption: info.need_preemption,
+                },
             );
-        }
-
-        if !info.need_preemption {
-            return;
-        } else {
-            info.need_preemption = false;
-            #[cfg(feature = "runtime_verification")]
-            {
-                let mut node = MCSNode::new();
-                let models = &mut runtime_verification::MODELS.lock(&mut node);
-
-                let model = models.get_mut(&task.id).unwrap();
-                model.transition(
-                    &runtime_verification::event::Event::PreemptionStart,
-                    &TaskState {
-                        state: info.state.into(),
-                        need_sched: info.need_sched,
-                        need_preemption: info.need_preemption,
-                    },
-                );
-            }
-=======
-        let info = task.info.lock(&mut node);
-        if !info.need_preemption {
-            return;
->>>>>>> 00d7c08c
         }
     }
 
