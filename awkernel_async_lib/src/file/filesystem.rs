--- conflicted
+++ resolved
@@ -4,7 +4,6 @@
 use alloc::{boxed::Box, string::String};
 use async_trait::async_trait;
 use awkernel_lib::file::{
-    error::IoError,
     io::SeekFrom,
     vfs::error::{VfsError, VfsErrorKind, VfsResult},
     vfs::path::VfsMetadata,
@@ -13,12 +12,12 @@
 
 // NOTE: We're currently using our own AsyncSeekAndRead and AsyncSeekAndWrite traits. We might replace these with traits from embedded-io-async in the future. However, that change would involve many modifications, and embedded-io-async doesn't seem stable yet, so we're sticking with our current approach for now.
 #[async_trait]
-pub trait AsyncSeekAndRead<E: IoError>: Send + Unpin {
-    async fn read(&mut self, buf: &mut [u8]) -> Result<usize>;
+pub trait AsyncSeekAndRead: Send + Unpin {
+    async fn read(&mut self, buf: &mut [u8]) -> Result<usize, VfsError>;
 
-    async fn seek(&mut self, pos: SeekFrom) -> Result<u64>;
+    async fn seek(&mut self, pos: SeekFrom) -> Result<u64, VfsError>;
 
-    async fn read_exact(&mut self, mut buf: &mut [u8]) -> Result<()> {
+    async fn read_exact(&mut self, mut buf: &mut [u8]) -> Result<(), VfsError> {
         while !buf.is_empty() {
             match self.read(buf).await {
                 Ok(0) => return Ok(()),
@@ -34,46 +33,46 @@
 }
 
 #[async_trait]
-pub trait AsyncSeekAndWrite<E: IoError>: Send + Unpin {
-    async fn write(&mut self, buf: &[u8]) -> Result<usize>;
+pub trait AsyncSeekAndWrite: Send + Unpin {
+    async fn write(&mut self, buf: &[u8]) -> Result<usize, VfsError>;
 
-    async fn write_all(&mut self, buf: &[u8]) -> Result<()>;
+    async fn write_all(&mut self, buf: &[u8]) -> Result<(), VfsError>;
 
-    async fn flush(&mut self) -> Result<()>;
+    async fn flush(&mut self) -> Result<(), VfsError>;
 
-    async fn seek(&mut self, pos: SeekFrom) -> Result<u64>;
+    async fn seek(&mut self, pos: SeekFrom) -> Result<u64, VfsError>;
 }
 
 #[async_trait]
-impl<E: IoError + Send> AsyncSeekAndRead<E> for Box<dyn AsyncSeekAndRead<E> + Send + Unpin> {
-    async fn read(&mut self, buf: &mut [u8]) -> Result<usize> {
+impl AsyncSeekAndRead for Box<dyn AsyncSeekAndRead + Send + Unpin> {
+    async fn read(&mut self, buf: &mut [u8]) -> Result<usize, VfsError> {
         (**self).read(buf).await
     }
 
-    async fn seek(&mut self, pos: SeekFrom) -> Result<u64> {
+    async fn seek(&mut self, pos: SeekFrom) -> Result<u64, VfsError> {
         (**self).seek(pos).await
     }
 
-    async fn read_exact(&mut self, buf: &mut [u8]) -> Result<()> {
+    async fn read_exact(&mut self, buf: &mut [u8]) -> Result<(), VfsError> {
         (**self).read_exact(buf).await
     }
 }
 
 #[async_trait]
-impl<E: IoError + Send> AsyncSeekAndWrite<E> for Box<dyn AsyncSeekAndWrite<E> + Send + Unpin> {
-    async fn write(&mut self, buf: &[u8]) -> Result<usize> {
+impl AsyncSeekAndWrite for Box<dyn AsyncSeekAndWrite + Send + Unpin> {
+    async fn write(&mut self, buf: &[u8]) -> Result<usize, VfsError> {
         (**self).write(buf).await
     }
 
-    async fn write_all(&mut self, buf: &[u8]) -> Result<()> {
+    async fn write_all(&mut self, buf: &[u8]) -> Result<(), VfsError> {
         (**self).write_all(buf).await
     }
 
-    async fn flush(&mut self) -> Result<()> {
+    async fn flush(&mut self) -> Result<(), VfsError> {
         (**self).flush().await
     }
 
-    async fn seek(&mut self, pos: SeekFrom) -> Result<u64> {
+    async fn seek(&mut self, pos: SeekFrom) -> Result<u64, VfsError> {
         (**self).seek(pos).await
     }
 }
@@ -86,100 +85,31 @@
 ///
 /// Please use the test_macros [test_macros::test_async_vfs!] and [test_macros::test_async_vfs_readonly!]
 #[async_trait]
-pub trait AsyncFileSystem: Sync + Send + 'static {
+pub trait AsyncFileSystem: Sync + Send {
     /// The error type that can be returned by this file system.
-<<<<<<< HEAD
-    type IOError: IoError + Clone + Send + Sync;
-=======
->>>>>>> 79b6c8ce
 
     /// Iterates over all direct children of this directory path
     /// NOTE: the returned String items denote the local bare filenames, i.e. they should not contain "/" anywhere
     async fn read_dir(
         &self,
         path: &str,
-<<<<<<< HEAD
-    ) -> VfsResult<Box<dyn Unpin + Stream<Item = String> + Send>, Self::IOError>;
-=======
     ) -> VfsResult<Box<dyn Unpin + Stream<Item = String> + Send>>;
->>>>>>> 79b6c8ce
 
     /// Creates the directory at this path
     ///
     /// Note that the parent directory must already exist.
-<<<<<<< HEAD
-    async fn create_dir(&self, path: &str) -> VfsResult<(), Self::IOError>;
-=======
     async fn create_dir(&self, path: &str) -> VfsResult<()>;
->>>>>>> 79b6c8ce
 
     /// Opens the file at this path for reading
-    async fn open_file(
-        &self,
-        path: &str,
-<<<<<<< HEAD
-    ) -> VfsResult<Box<dyn AsyncSeekAndRead<Self::IOError> + Send + Unpin>, Self::IOError>;
-=======
-    ) -> VfsResult<Box<dyn AsyncSeekAndRead<Self::IOError> + Send + Unpin>>;
->>>>>>> 79b6c8ce
+    async fn open_file(&self, path: &str) -> VfsResult<Box<dyn AsyncSeekAndRead + Send + Unpin>>;
 
     /// Creates a file at this path for writing
-    async fn create_file(
-        &self,
-        path: &str,
-<<<<<<< HEAD
-    ) -> VfsResult<Box<dyn AsyncSeekAndWrite<Self::IOError> + Send + Unpin>, Self::IOError>;
-=======
-    ) -> VfsResult<Box<dyn AsyncSeekAndWrite<Self::IOError> + Send + Unpin>>;
->>>>>>> 79b6c8ce
+    async fn create_file(&self, path: &str)
+        -> VfsResult<Box<dyn AsyncSeekAndWrite + Send + Unpin>>;
 
     /// Opens the file at this path for appending
-    async fn append_file(
-        &self,
-        path: &str,
-<<<<<<< HEAD
-    ) -> VfsResult<Box<dyn AsyncSeekAndWrite<Self::IOError> + Send + Unpin>, Self::IOError>;
-
-    /// Returns the file metadata for the file at this path
-    async fn metadata(&self, path: &str) -> VfsResult<VfsMetadata, Self::IOError>;
-
-    /// Sets the files creation timestamp, if the implementation supports it
-    async fn set_creation_time(&self, _path: &str, _time: Time) -> VfsResult<(), Self::IOError> {
-        Err(VfsError::from(VfsErrorKind::NotSupported))
-    }
-    /// Sets the files modification timestamp, if the implementation supports it
-    async fn set_modification_time(
-        &self,
-        _path: &str,
-        _time: Time,
-    ) -> VfsResult<(), Self::IOError> {
-        Err(VfsError::from(VfsErrorKind::NotSupported))
-    }
-    /// Sets the files access timestamp, if the implementation supports it
-    async fn set_access_time(&self, _path: &str, _time: Time) -> VfsResult<(), Self::IOError> {
-        Err(VfsError::from(VfsErrorKind::NotSupported))
-    }
-    /// Returns true if a file or directory at path exists, false otherwise
-    async fn exists(&self, path: &str) -> VfsResult<bool, Self::IOError>;
-
-    /// Removes the file at this path
-    async fn remove_file(&self, path: &str) -> VfsResult<(), Self::IOError>;
-
-    /// Removes the directory at this path
-    async fn remove_dir(&self, path: &str) -> VfsResult<(), Self::IOError>;
-
-    /// Copies the src path to the destination path within the same filesystem (optional)
-    async fn copy_file(&self, _src: &str, _dest: &str) -> VfsResult<(), Self::IOError> {
-        Err(VfsErrorKind::NotSupported.into())
-    }
-    /// Moves the src path to the destination path within the same filesystem (optional)
-    async fn move_file(&self, _src: &str, _dest: &str) -> VfsResult<(), Self::IOError> {
-        Err(VfsErrorKind::NotSupported.into())
-    }
-    /// Moves the src directory to the destination path within the same filesystem (optional)
-    async fn move_dir(&self, _src: &str, _dest: &str) -> VfsResult<(), Self::IOError> {
-=======
-    ) -> VfsResult<Box<dyn AsyncSeekAndWrite<Self::IOError> + Send + Unpin>>;
+    async fn append_file(&self, path: &str)
+        -> VfsResult<Box<dyn AsyncSeekAndWrite + Send + Unpin>>;
 
     /// Returns the file metadata for the file at this path
     async fn metadata(&self, path: &str) -> VfsResult<VfsMetadata>;
@@ -215,17 +145,12 @@
     }
     /// Moves the src directory to the destination path within the same filesystem (optional)
     async fn move_dir(&self, _src: &str, _dest: &str) -> VfsResult<()> {
->>>>>>> 79b6c8ce
         Err(VfsErrorKind::NotSupported.into())
     }
 }
 
-impl<E, T> From<T> for AsyncVfsPath<E>
-where
-    E: IoError + Clone + Send + Sync + 'static,
-    T: AsyncFileSystem<IOError = E>,
-{
-    fn from(filesystem: T) -> Self {
+impl From<Box<dyn AsyncFileSystem>> for AsyncVfsPath {
+    fn from(filesystem: Box<dyn AsyncFileSystem>) -> Self {
         AsyncVfsPath::new(filesystem)
     }
 }