--- conflicted
+++ resolved
@@ -10,25 +10,14 @@
     vfs::path::VfsMetadata,
 };
 use futures::stream::Stream;
-<<<<<<< HEAD
 
-// NOTE: We're currently using our own AsyncSeekAndRead and AsyncSeekAndWrite traits. We might replace these with traits from embedded-io-async in the future. However, that change would involve many modifications, and embedded-io-async doesn't seem stable yet, so we're sticking with our current approach for now."
+// NOTE: We're currently using our own AsyncSeekAndRead and AsyncSeekAndWrite traits. We might replace these with traits from embedded-io-async in the future. However, that change would involve many modifications, and embedded-io-async doesn't seem stable yet, so we're sticking with our current approach for now.
 #[async_trait]
 pub trait AsyncSeekAndRead<E: IoError>: Send + Unpin {
     async fn read(&mut self, buf: &mut [u8]) -> Result<usize, VfsError<E>>;
 
     async fn seek(&mut self, pos: SeekFrom) -> Result<u64, VfsError<E>>;
 
-=======
-
-// NOTE: We're currently using our own AsyncSeekAndRead and AsyncSeekAndWrite traits. We might replace these with traits from embedded-io-async in the future. However, that change would involve many modifications, and embedded-io-async doesn't seem stable yet, so we're sticking with our current approach for now."
-#[async_trait]
-pub trait AsyncSeekAndRead<E: IoError>: Send + Unpin {
-    async fn read(&mut self, buf: &mut [u8]) -> Result<usize, VfsError<E>>;
-
-    async fn seek(&mut self, pos: SeekFrom) -> Result<u64, VfsError<E>>;
-
->>>>>>> 8898cc85
     async fn read_exact(&mut self, mut buf: &mut [u8]) -> Result<(), VfsError<E>> {
         while !buf.is_empty() {
             match self.read(buf).await {
@@ -167,7 +156,6 @@
     async fn move_dir(&self, _src: &str, _dest: &str) -> VfsResult<(), Self::Error> {
         Err(VfsErrorKind::NotSupported.into())
     }
-<<<<<<< HEAD
 }
 
 impl<E, T> From<T> for AsyncVfsPath<E>
@@ -178,6 +166,4 @@
     fn from(filesystem: T) -> Self {
         AsyncVfsPath::new(filesystem)
     }
-=======
->>>>>>> 8898cc85
 }