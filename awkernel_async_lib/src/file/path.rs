//! Virtual filesystem path (async version)
//!
//! The virtual file system abstraction generalizes over file systems and allow using
//! different VirtualFileSystem implementations (i.e. an in memory implementation for unit tests)

use crate::file::fatfs::AsyncFatFs;

use super::filesystem::{AsyncFileSystem, AsyncSeekAndRead, AsyncSeekAndWrite};
use awkernel_lib::{
    console,
    file::{
        error::IoError,
        memfs::InMemoryDiskError,
        vfs::{
            error::{VfsError, VfsErrorKind, VfsResult},
            path::{PathLike, VfsFileType, VfsMetadata},
        },
    },
    time::Time,
};

use alloc::{
    boxed::Box,
    format,
    string::{String, ToString},
    sync::Arc,
    vec,
    vec::Vec,
};
use async_recursion::async_recursion;
use core::{
    pin::Pin,
    task::{Context, Poll},
};
use futures::{future::BoxFuture, FutureExt, Stream, StreamExt};

struct AsyncVFS<E: IoError> {
    fs: Box<dyn AsyncFileSystem<IOError = E>>,
}

/// A virtual filesystem path, identifying a single file or directory in this virtual filesystem
#[derive(Clone)]
pub struct AsyncVfsPath<E: IoError> {
    path: String,
    fs: Arc<AsyncVFS<E>>,
}

impl<E: IoError + Clone> PathLike for AsyncVfsPath<E> {
    type Error = E;
    fn get_path(&self) -> String {
        self.path.clone()
    }
}

impl<E: IoError> PartialEq for AsyncVfsPath<E> {
    fn eq(&self, other: &Self) -> bool {
        self.path == other.path && Arc::ptr_eq(&self.fs, &other.fs)
    }
}

impl<E: IoError> Eq for AsyncVfsPath<E> {}

impl AsyncVfsPath<InMemoryDiskError> {
    pub fn new_in_memory_fatfs() -> Self {
        let fs = AsyncFatFs::new_in_memory();
        AsyncVfsPath::from(fs)
    }
}

impl<E: IoError + Clone + Send + Sync + 'static> AsyncVfsPath<E> {
    /// Creates a root path for the given filesystem
    pub fn new<T: AsyncFileSystem<IOError = E>>(filesystem: T) -> Self {
        AsyncVfsPath {
            path: "".to_string(),
            fs: Arc::new(AsyncVFS {
                fs: Box::new(filesystem),
            }),
        }
    }

    /// Returns the string representation of this path
    pub fn as_str(&self) -> &str {
        &self.path
    }

    /// Appends a path segment to this path, returning the result
    pub fn join(&self, path: impl AsRef<str>) -> VfsResult<Self, E> {
        let new_path = self.join_internal(&self.path, path.as_ref())?;
        Ok(Self {
            path: new_path,
            fs: self.fs.clone(),
        })
    }

    /// Returns the root path of this filesystem
    pub fn root(&self) -> Self {
        AsyncVfsPath {
            path: "".to_string(),
            fs: self.fs.clone(),
        }
    }

    /// Returns true if this is the root path
    pub fn is_root(&self) -> bool {
        self.path.is_empty()
    }

    /// Creates the directory at this path
<<<<<<< HEAD
    pub async fn create_dir(&self) -> VfsResult<(), E> {
=======
    ///
    /// Note that the parent directory must exist, while the given path must not exist.
    ///
    /// Returns VfsErrorKind::AlreadyExists if a file already exists at the given path
    ///
    /// ```
    /// # use vfs::async_vfs::{AsyncMemoryFS, AsyncVfsPath};
    /// # use vfs::{VfsError, VfsFileType};
    /// # tokio_test::block_on(async {
    /// let path = AsyncVfsPath::new(AsyncMemoryFS::new());
    /// let directory = path.join("foo")?;
    ///
    /// directory.create_dir().await?;
    ///
    /// assert!(directory.exists().await?);
    /// assert_eq!(directory.metadata().await?.file_type, VfsFileType::Directory);
    /// # Ok::<(), VfsError>(())
    /// # });
    /// ```
    pub async fn create_dir(&self) -> VfsResult<()> {
>>>>>>> 70ee7e3b
        self.get_parent("create directory").await?;
        self.fs.fs.create_dir(&self.path).await.map_err(|err| {
            err.with_path(&self.path)
                .with_context(|| "Could not create directory")
        })
    }

    /// Creates the directory at this path, also creating parent directories as necessary
    pub async fn create_dir_all(&self) -> VfsResult<(), E> {
        let mut pos = 1;
        let path = &self.path;
        if path.is_empty() {
            // root exists always
            return Ok(());
        }
        loop {
            // Iterate over path segments
            let end = path[pos..]
                .find('/')
                .map(|it| it + pos)
                .unwrap_or_else(|| path.len());
            let directory = &path[..end];
            if let Err(error) = self.fs.fs.create_dir(directory).await {
                match error.kind() {
                    VfsErrorKind::AlreadyExists => {}
                    _ => {
                        return Err(error
                            .with_path(directory)
                            .with_context(|| format!("Could not create directories at '{path}'")))
                    }
                }
            }
            if end == path.len() {
                break;
            }
            pos = end + 1;
        }
        Ok(())
    }

    /// Iterates over all entries of this directory path
    pub async fn read_dir(
        &self,
    ) -> VfsResult<Box<dyn Unpin + Stream<Item = AsyncVfsPath<E>> + Send>, E> {
        let parent = self.path.clone();
        let fs = self.fs.clone();
        Ok(Box::new(
            self.fs
                .fs
                .read_dir(&self.path)
                .await
                .map_err(|err| {
                    err.with_path(&self.path)
                        .with_context(|| "Could not read directory")
                })?
                .map(move |path| {
                    console::print(path.as_str());
                    AsyncVfsPath {
                        path: format!("{parent}/{path}"),
                        fs: fs.clone(),
                    }
                }),
        ))
    }

    /// Creates a file at this path for writing, overwriting any existing file
    pub async fn create_file(&self) -> VfsResult<Box<dyn AsyncSeekAndWrite<E> + Send + Unpin>, E> {
        self.get_parent("create file").await?;
        self.fs.fs.create_file(&self.path).await.map_err(|err| {
            err.with_path(&self.path)
                .with_context(|| "Could not create file")
        })
    }

    /// Opens the file at this path for reading
    pub async fn open_file(&self) -> VfsResult<Box<dyn AsyncSeekAndRead<E> + Send + Unpin>, E> {
        self.fs.fs.open_file(&self.path).await.map_err(|err| {
            err.with_path(&self.path)
                .with_context(|| "Could not open file")
        })
    }

    /// Checks whether parent is a directory
    async fn get_parent(&self, action: &str) -> VfsResult<(), E> {
        let parent = self.parent();
        if !parent.exists().await? {
            return Err(VfsError::from(VfsErrorKind::Other(format!(
                "Could not {action}, parent directory does not exist"
            )))
            .with_path(&self.path));
        }
        let metadata = parent.metadata().await?;
        if metadata.file_type != VfsFileType::Directory {
            return Err(VfsError::from(VfsErrorKind::Other(format!(
                "Could not {action}, parent path is not a directory"
            )))
            .with_path(&self.path));
        }
        Ok(())
    }

    /// Opens the file at this path for appending
    pub async fn append_file(&self) -> VfsResult<Box<dyn AsyncSeekAndWrite<E> + Send + Unpin>, E> {
        self.fs.fs.append_file(&self.path).await.map_err(|err| {
            err.with_path(&self.path)
                .with_context(|| "Could not open file for appending")
        })
    }

    /// Removes the file at this path
    pub async fn remove_file(&self) -> VfsResult<(), E> {
        self.fs.fs.remove_file(&self.path).await.map_err(|err| {
            err.with_path(&self.path)
                .with_context(|| "Could not remove file")
        })
    }

    /// Removes the directory at this path
    pub async fn remove_dir(&self) -> VfsResult<(), E> {
        self.fs.fs.remove_dir(&self.path).await.map_err(|err| {
            err.with_path(&self.path)
                .with_context(|| "Could not remove directory")
        })
    }

    /// Ensures that the directory at this path is removed, recursively deleting all contents if necessary
    #[async_recursion]
    pub async fn remove_dir_all(&self) -> VfsResult<(), E> {
        if !self.exists().await? {
            return Ok(());
        }
        let mut path_stream = self.read_dir().await?;
        while let Some(child) = path_stream.next().await {
            let metadata = child.metadata().await?;
            match metadata.file_type {
                VfsFileType::File => child.remove_file().await?,
                VfsFileType::Directory => child.remove_dir_all().await?,
            }
        }
        self.remove_dir().await?;
        Ok(())
    }

    /// Returns the file metadata for the file at this path
    pub async fn metadata(&self) -> VfsResult<VfsMetadata, E> {
        self.fs.fs.metadata(&self.path).await.map_err(|err| {
            err.with_path(&self.path)
                .with_context(|| "Could not get metadata")
        })
    }

    /// Sets the files creation timestamp at this path
    pub async fn set_creation_time(&self, time: Time) -> VfsResult<(), E> {
        self.fs
            .fs
            .set_creation_time(&self.path, time)
            .await
            .map_err(|err| {
                err.with_path(&self.path)
                    .with_context(|| "Could not set creation timestamp.")
            })
    }

    /// Sets the files modification timestamp at this path
    pub async fn set_modification_time(&self, time: Time) -> VfsResult<(), E> {
        self.fs
            .fs
            .set_modification_time(&self.path, time)
            .await
            .map_err(|err| {
                err.with_path(&self.path)
                    .with_context(|| "Could not set modification timestamp.")
            })
    }

    /// Sets the files access timestamp at this path
    pub async fn set_access_time(&self, time: Time) -> VfsResult<(), E> {
        self.fs
            .fs
            .set_access_time(&self.path, time)
            .await
            .map_err(|err| {
                err.with_path(&self.path)
                    .with_context(|| "Could not set access timestamp.")
            })
    }

    /// Returns `true` if the path exists and is pointing at a regular file, otherwise returns `false`.
    pub async fn is_file(&self) -> VfsResult<bool, E> {
        if !self.exists().await? {
            return Ok(false);
        }
        let metadata = self.metadata().await?;
        Ok(metadata.file_type == VfsFileType::File)
    }

    /// Returns `true` if the path exists and is pointing at a directory, otherwise returns `false`.
    pub async fn is_dir(&self) -> VfsResult<bool, E> {
        if !self.exists().await? {
            return Ok(false);
        }
        let metadata = self.metadata().await?;
        Ok(metadata.file_type == VfsFileType::Directory)
    }

    /// Returns true if a file or directory exists at this path, false otherwise
    pub async fn exists(&self) -> VfsResult<bool, E> {
        self.fs.fs.exists(&self.path).await
    }

    /// Returns the filename portion of this path
    pub fn filename(&self) -> String {
        self.filename_internal()
    }

    /// Returns the extension portion of this path
    pub fn extension(&self) -> Option<String> {
        self.extension_internal()
    }

    /// Returns the parent path of this portion of this path
    pub fn parent(&self) -> Self {
        let parent_path = self.parent_internal(&self.path);
        Self {
            path: parent_path,
            fs: self.fs.clone(),
        }
    }

    /// Reads a complete file to a string
    pub async fn read_to_string(&self) -> VfsResult<String, E> {
        let metadata = self.metadata().await?;
        if metadata.file_type != VfsFileType::File {
            return Err(
                VfsError::from(VfsErrorKind::Other("Path is a directory".into()))
                    .with_path(&self.path)
                    .with_context(|| "Could not read path"),
            );
        }
        let mut buffer = vec![0; metadata.len as usize];
        self.open_file()
            .await?
            .read_exact(&mut buffer)
            .await
            .map_err(|err| {
                err.with_path(&self.path)
                    .with_context(|| "Could not read path")
            })?;

        String::from_utf8(buffer).map_err(|_| {
            VfsError::from(VfsErrorKind::Other("Invalid UTF-8 sequence".into()))
                .with_path(&self.path)
                .with_context(|| "Could not read path as string")
        })
    }
}<|MERGE_RESOLUTION|>--- conflicted
+++ resolved
@@ -106,30 +106,7 @@
     }
 
     /// Creates the directory at this path
-<<<<<<< HEAD
     pub async fn create_dir(&self) -> VfsResult<(), E> {
-=======
-    ///
-    /// Note that the parent directory must exist, while the given path must not exist.
-    ///
-    /// Returns VfsErrorKind::AlreadyExists if a file already exists at the given path
-    ///
-    /// ```
-    /// # use vfs::async_vfs::{AsyncMemoryFS, AsyncVfsPath};
-    /// # use vfs::{VfsError, VfsFileType};
-    /// # tokio_test::block_on(async {
-    /// let path = AsyncVfsPath::new(AsyncMemoryFS::new());
-    /// let directory = path.join("foo")?;
-    ///
-    /// directory.create_dir().await?;
-    ///
-    /// assert!(directory.exists().await?);
-    /// assert_eq!(directory.metadata().await?.file_type, VfsFileType::Directory);
-    /// # Ok::<(), VfsError>(())
-    /// # });
-    /// ```
-    pub async fn create_dir(&self) -> VfsResult<()> {
->>>>>>> 70ee7e3b
         self.get_parent("create directory").await?;
         self.fs.fs.create_dir(&self.path).await.map_err(|err| {
             err.with_path(&self.path)
