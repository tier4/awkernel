--- conflicted
+++ resolved
@@ -8,13 +8,9 @@
 use super::filesystem::{AsyncFileSystem, AsyncSeekAndRead, AsyncSeekAndWrite};
 use awkernel_lib::{
     console,
-    file::{
-        error::IoError,
-        memfs::InMemoryDiskError,
-        vfs::{
-            error::{VfsError, VfsErrorKind, VfsResult},
-            path::{PathLike, VfsFileType, VfsMetadata},
-        },
+    file::vfs::{
+        error::{VfsError, VfsErrorKind, VfsResult},
+        path::{PathLike, VfsFileType, VfsMetadata},
     },
     time::Time,
 };
@@ -34,47 +30,44 @@
 };
 use futures::{future::BoxFuture, FutureExt, Stream, StreamExt};
 
-struct AsyncVFS<E: IoError> {
-    fs: Box<dyn AsyncFileSystem<IOError = E>>,
+struct AsyncVFS {
+    fs: Box<dyn AsyncFileSystem>,
 }
 
 /// A virtual filesystem path, identifying a single file or directory in this virtual filesystem
 #[derive(Clone)]
-pub struct AsyncVfsPath<E: IoError> {
+pub struct AsyncVfsPath {
     path: String,
-    fs: Arc<AsyncVFS<E>>,
-}
-
-impl<E: IoError + Clone> PathLike for AsyncVfsPath<E> {
-    type Error = E;
+    fs: Arc<AsyncVFS>,
+}
+
+impl PathLike for AsyncVfsPath {
     fn get_path(&self) -> String {
         self.path.clone()
     }
 }
 
-impl<E: IoError> PartialEq for AsyncVfsPath<E> {
+impl PartialEq for AsyncVfsPath {
     fn eq(&self, other: &Self) -> bool {
         self.path == other.path && Arc::ptr_eq(&self.fs, &other.fs)
     }
 }
 
-impl<E: IoError> Eq for AsyncVfsPath<E> {}
-
-impl AsyncVfsPath<InMemoryDiskError> {
+impl Eq for AsyncVfsPath {}
+
+impl AsyncVfsPath {
     pub fn new_in_memory_fatfs() -> Self {
         let fs = AsyncFatFs::new_in_memory();
-        AsyncVfsPath::from(fs)
-    }
-}
-
-impl<E: IoError + Clone + Send + Sync + 'static> AsyncVfsPath<E> {
+        AsyncVfsPath::from(Box::new(fs) as Box<dyn AsyncFileSystem>)
+    }
+}
+
+impl AsyncVfsPath {
     /// Creates a root path for the given filesystem
-    pub fn new<T: AsyncFileSystem<IOError = E>>(filesystem: T) -> Self {
+    pub fn new(filesystem: Box<dyn AsyncFileSystem + Send + Sync>) -> Self {
         AsyncVfsPath {
             path: "".to_string(),
-            fs: Arc::new(AsyncVFS {
-                fs: Box::new(filesystem),
-            }),
+            fs: Arc::new(AsyncVFS { fs: filesystem }),
         }
     }
 
@@ -84,7 +77,7 @@
     }
 
     /// Appends a path segment to this path, returning the result
-    pub fn join(&self, path: impl AsRef<str>) -> VfsResult<Self, E> {
+    pub fn join(&self, path: impl AsRef<str>) -> VfsResult<Self> {
         let new_path = self.join_internal(&self.path, path.as_ref())?;
         Ok(Self {
             path: new_path,
@@ -106,30 +99,7 @@
     }
 
     /// Creates the directory at this path
-<<<<<<< HEAD
-    pub async fn create_dir(&self) -> VfsResult<(), E> {
-=======
-    ///
-    /// Note that the parent directory must exist, while the given path must not exist.
-    ///
-    /// Returns VfsErrorKind::AlreadyExists if a file already exists at the given path
-    ///
-    /// ```
-    /// # use vfs::async_vfs::{AsyncMemoryFS, AsyncVfsPath};
-    /// # use vfs::{VfsError, VfsFileType};
-    /// # tokio_test::block_on(async {
-    /// let path = AsyncVfsPath::new(AsyncMemoryFS::new());
-    /// let directory = path.join("foo")?;
-    ///
-    /// directory.create_dir().await?;
-    ///
-    /// assert!(directory.exists().await?);
-    /// assert_eq!(directory.metadata().await?.file_type, VfsFileType::Directory);
-    /// # Ok::<(), VfsError>(())
-    /// # });
-    /// ```
     pub async fn create_dir(&self) -> VfsResult<()> {
->>>>>>> 79b6c8ce
         self.get_parent("create directory").await?;
         self.fs.fs.create_dir(&self.path).await.map_err(|err| {
             err.with_path(&self.path)
@@ -138,7 +108,7 @@
     }
 
     /// Creates the directory at this path, also creating parent directories as necessary
-    pub async fn create_dir_all(&self) -> VfsResult<(), E> {
+    pub async fn create_dir_all(&self) -> VfsResult<()> {
         let mut pos = 1;
         let path = &self.path;
         if path.is_empty() {
@@ -171,9 +141,7 @@
     }
 
     /// Iterates over all entries of this directory path
-    pub async fn read_dir(
-        &self,
-    ) -> VfsResult<Box<dyn Unpin + Stream<Item = AsyncVfsPath<E>> + Send>, E> {
+    pub async fn read_dir(&self) -> VfsResult<Box<dyn Unpin + Stream<Item = AsyncVfsPath> + Send>> {
         let parent = self.path.clone();
         let fs = self.fs.clone();
         Ok(Box::new(
@@ -196,7 +164,7 @@
     }
 
     /// Creates a file at this path for writing, overwriting any existing file
-    pub async fn create_file(&self) -> VfsResult<Box<dyn AsyncSeekAndWrite<E> + Send + Unpin>, E> {
+    pub async fn create_file(&self) -> VfsResult<Box<dyn AsyncSeekAndWrite + Send + Unpin>> {
         self.get_parent("create file").await?;
         self.fs.fs.create_file(&self.path).await.map_err(|err| {
             err.with_path(&self.path)
@@ -205,7 +173,7 @@
     }
 
     /// Opens the file at this path for reading
-    pub async fn open_file(&self) -> VfsResult<Box<dyn AsyncSeekAndRead<E> + Send + Unpin>, E> {
+    pub async fn open_file(&self) -> VfsResult<Box<dyn AsyncSeekAndRead + Send + Unpin>> {
         self.fs.fs.open_file(&self.path).await.map_err(|err| {
             err.with_path(&self.path)
                 .with_context(|| "Could not open file")
@@ -213,7 +181,7 @@
     }
 
     /// Checks whether parent is a directory
-    async fn get_parent(&self, action: &str) -> VfsResult<(), E> {
+    async fn get_parent(&self, action: &str) -> VfsResult<()> {
         let parent = self.parent();
         if !parent.exists().await? {
             return Err(VfsError::from(VfsErrorKind::Other(format!(
@@ -232,7 +200,7 @@
     }
 
     /// Opens the file at this path for appending
-    pub async fn append_file(&self) -> VfsResult<Box<dyn AsyncSeekAndWrite<E> + Send + Unpin>, E> {
+    pub async fn append_file(&self) -> VfsResult<Box<dyn AsyncSeekAndWrite + Send + Unpin>> {
         self.fs.fs.append_file(&self.path).await.map_err(|err| {
             err.with_path(&self.path)
                 .with_context(|| "Could not open file for appending")
@@ -240,7 +208,7 @@
     }
 
     /// Removes the file at this path
-    pub async fn remove_file(&self) -> VfsResult<(), E> {
+    pub async fn remove_file(&self) -> VfsResult<()> {
         self.fs.fs.remove_file(&self.path).await.map_err(|err| {
             err.with_path(&self.path)
                 .with_context(|| "Could not remove file")
@@ -248,7 +216,7 @@
     }
 
     /// Removes the directory at this path
-    pub async fn remove_dir(&self) -> VfsResult<(), E> {
+    pub async fn remove_dir(&self) -> VfsResult<()> {
         self.fs.fs.remove_dir(&self.path).await.map_err(|err| {
             err.with_path(&self.path)
                 .with_context(|| "Could not remove directory")
@@ -257,7 +225,7 @@
 
     /// Ensures that the directory at this path is removed, recursively deleting all contents if necessary
     #[async_recursion]
-    pub async fn remove_dir_all(&self) -> VfsResult<(), E> {
+    pub async fn remove_dir_all(&self) -> VfsResult<()> {
         if !self.exists().await? {
             return Ok(());
         }
@@ -274,7 +242,7 @@
     }
 
     /// Returns the file metadata for the file at this path
-    pub async fn metadata(&self) -> VfsResult<VfsMetadata, E> {
+    pub async fn metadata(&self) -> VfsResult<VfsMetadata> {
         self.fs.fs.metadata(&self.path).await.map_err(|err| {
             err.with_path(&self.path)
                 .with_context(|| "Could not get metadata")
@@ -282,7 +250,7 @@
     }
 
     /// Sets the files creation timestamp at this path
-    pub async fn set_creation_time(&self, time: Time) -> VfsResult<(), E> {
+    pub async fn set_creation_time(&self, time: Time) -> VfsResult<()> {
         self.fs
             .fs
             .set_creation_time(&self.path, time)
@@ -294,7 +262,7 @@
     }
 
     /// Sets the files modification timestamp at this path
-    pub async fn set_modification_time(&self, time: Time) -> VfsResult<(), E> {
+    pub async fn set_modification_time(&self, time: Time) -> VfsResult<()> {
         self.fs
             .fs
             .set_modification_time(&self.path, time)
@@ -306,7 +274,7 @@
     }
 
     /// Sets the files access timestamp at this path
-    pub async fn set_access_time(&self, time: Time) -> VfsResult<(), E> {
+    pub async fn set_access_time(&self, time: Time) -> VfsResult<()> {
         self.fs
             .fs
             .set_access_time(&self.path, time)
@@ -318,7 +286,7 @@
     }
 
     /// Returns `true` if the path exists and is pointing at a regular file, otherwise returns `false`.
-    pub async fn is_file(&self) -> VfsResult<bool, E> {
+    pub async fn is_file(&self) -> VfsResult<bool> {
         if !self.exists().await? {
             return Ok(false);
         }
@@ -327,7 +295,7 @@
     }
 
     /// Returns `true` if the path exists and is pointing at a directory, otherwise returns `false`.
-    pub async fn is_dir(&self) -> VfsResult<bool, E> {
+    pub async fn is_dir(&self) -> VfsResult<bool> {
         if !self.exists().await? {
             return Ok(false);
         }
@@ -336,7 +304,7 @@
     }
 
     /// Returns true if a file or directory exists at this path, false otherwise
-    pub async fn exists(&self) -> VfsResult<bool, E> {
+    pub async fn exists(&self) -> VfsResult<bool> {
         self.fs.fs.exists(&self.path).await
     }
 
@@ -360,7 +328,7 @@
     }
 
     /// Recursively iterates over all the directories and files at this path
-    pub async fn walk_dir(&self) -> VfsResult<WalkDirIterator<E>, E> {
+    pub async fn walk_dir(&self) -> VfsResult<WalkDirIterator> {
         Ok(WalkDirIterator {
             inner: self.read_dir().await?,
             todo: vec![],
@@ -371,7 +339,7 @@
     }
 
     /// Reads a complete file to a string
-    pub async fn read_to_string(&self) -> VfsResult<String, E> {
+    pub async fn read_to_string(&self) -> VfsResult<String> {
         let metadata = self.metadata().await?;
         if metadata.file_type != VfsFileType::File {
             return Err(
@@ -398,7 +366,7 @@
     }
 
     /// Copies a file to a new destination
-    pub async fn copy_file(&self, destination: &AsyncVfsPath<E>) -> VfsResult<(), E> {
+    pub async fn copy_file(&self, destination: &AsyncVfsPath) -> VfsResult<()> {
         async {
             if destination.exists().await? {
                 return Err(
@@ -430,7 +398,7 @@
     }
 
     /// Moves or renames a file to a new destination
-    pub async fn move_file(&self, destination: &AsyncVfsPath<E>) -> VfsResult<(), E> {
+    pub async fn move_file(&self, destination: &AsyncVfsPath) -> VfsResult<()> {
         async {
             if destination.exists().await? {
                 return Err(VfsError::from(VfsErrorKind::Other(
@@ -463,7 +431,7 @@
     }
 
     /// Copies a directory to a new destination, recursively
-    pub async fn copy_dir(&self, destination: &AsyncVfsPath<E>) -> VfsResult<u64, E> {
+    pub async fn copy_dir(&self, destination: &AsyncVfsPath) -> VfsResult<u64> {
         let files_copied = async {
             let mut files_copied = 0u64;
             if destination.exists().await? {
@@ -490,7 +458,7 @@
             Ok(files_copied)
         }
         .await
-        .map_err(|err: VfsError<E>| {
+        .map_err(|err: VfsError| {
             err.with_path(&self.path).with_context(|| {
                 format!(
                     "Could not copy directory '{}' to '{}'",
@@ -503,7 +471,7 @@
     }
 
     /// Moves a directory to a new destination, including subdirectories and files
-    pub async fn move_dir(&self, destination: &AsyncVfsPath<E>) -> VfsResult<(), E> {
+    pub async fn move_dir(&self, destination: &AsyncVfsPath) -> VfsResult<()> {
         async {
             if destination.exists().await? {
                 return Err(
@@ -534,7 +502,7 @@
             Ok(())
         }
         .await
-        .map_err(|err: VfsError<E>| {
+        .map_err(|err: VfsError| {
             err.with_path(&self.path).with_context(|| {
                 format!(
                     "Could not move directory '{}' to '{}'",
@@ -546,28 +514,28 @@
     }
 }
 
-type ReadDirOperationResult<E> =
-    Result<Box<(dyn Stream<Item = AsyncVfsPath<E>> + Send + Unpin)>, VfsError<E>>;
+type ReadDirOperationResult =
+    Result<Box<(dyn Stream<Item = AsyncVfsPath> + Send + Unpin)>, VfsError>;
 
 /// An iterator for recursively walking a file hierarchy
-pub struct WalkDirIterator<E: IoError + Clone + Send + Sync + 'static> {
+pub struct WalkDirIterator {
     /// the path iterator of the current directory
-    inner: Box<dyn Stream<Item = AsyncVfsPath<E>> + Send + Unpin>,
+    inner: Box<dyn Stream<Item = AsyncVfsPath> + Send + Unpin>,
     /// stack of subdirectories still to walk
-    todo: Vec<AsyncVfsPath<E>>,
+    todo: Vec<AsyncVfsPath>,
     /// used to store the previous yield of the todo stream,
     /// which would otherwise get dropped if path.metadata() is pending
-    prev_result: Option<AsyncVfsPath<E>>,
+    prev_result: Option<AsyncVfsPath>,
     // Used to store futures when poll_next returns pending
     // this ensures a new future is not spawned on each poll.
-    read_dir_fut: Option<BoxFuture<'static, ReadDirOperationResult<E>>>,
-    metadata_fut: Option<BoxFuture<'static, Result<VfsMetadata, VfsError<E>>>>,
-}
-
-impl<E: IoError + Clone + Send + Sync + 'static> Unpin for WalkDirIterator<E> {}
-
-impl<E: IoError + Clone + Send + Sync + 'static> Stream for WalkDirIterator<E> {
-    type Item = VfsResult<AsyncVfsPath<E>, E>;
+    read_dir_fut: Option<BoxFuture<'static, ReadDirOperationResult>>,
+    metadata_fut: Option<BoxFuture<'static, Result<VfsMetadata, VfsError>>>,
+}
+
+impl Unpin for WalkDirIterator {}
+
+impl Stream for WalkDirIterator {
+    type Item = VfsResult<AsyncVfsPath>;
 
     fn poll_next(self: Pin<&mut Self>, cx: &mut Context<'_>) -> Poll<Option<Self::Item>> {
         let this = self.get_mut();
@@ -635,20 +603,17 @@
 }
 
 #[derive(Debug)]
-pub enum CopyError<E: IoError> {
-    ReadError(VfsError<E>),
-    WriteError(VfsError<E>),
+pub enum CopyError {
+    ReadError(VfsError),
+    WriteError(VfsError),
 }
 
 const COPY_BUF_SIZE: usize = 8 * 1024;
 
-pub async fn simple_async_copy<E: IoError + Clone, R, W>(
-    reader: &mut R,
-    writer: &mut W,
-) -> Result<u64, CopyError<E>>
+pub async fn simple_async_copy<R, W>(reader: &mut R, writer: &mut W) -> Result<u64, CopyError>
 where
-    R: AsyncSeekAndRead<E> + Unpin + ?Sized,
-    W: AsyncSeekAndWrite<E> + Unpin + ?Sized,
+    R: AsyncSeekAndRead + Unpin + ?Sized,
+    W: AsyncSeekAndWrite + Unpin + ?Sized,
 {
     let mut buf = [0; COPY_BUF_SIZE];
     let mut total_bytes_copied = 0;
