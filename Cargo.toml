--- conflicted
+++ resolved
@@ -10,15 +10,11 @@
     "awkernel_lib",
     "awkernel_aarch64",
     "awkernel_drivers",
-<<<<<<< HEAD
-    "applications/*", 
-    "runtime_verification",
-=======
     "applications/awkernel_services",
     "applications/awkernel_shell",
     "applications/tests/*",
+    "runtime_verification",
     "smoltcp",
->>>>>>> 15ce2750
 ]
 
 resolver = "2"